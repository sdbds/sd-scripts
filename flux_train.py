--- conflicted
+++ resolved
@@ -359,12 +359,8 @@
         optimizer_train_fn = lambda: None  # dummy function
         optimizer_eval_fn = lambda: None  # dummy function
     else:
-<<<<<<< HEAD
         _, _, optimizer = train_util.get_optimizer(args, trainable_params=params_to_optimize, model=flux)
-=======
-        _, _, optimizer = train_util.get_optimizer(args, trainable_params=params_to_optimize)
         optimizer_train_fn, optimizer_eval_fn = train_util.get_optimizer_train_eval_fn(optimizer, args)
->>>>>>> 95ff9dba
 
     # prepare dataloader
     # strategies are set here because they cannot be referenced in another process. Copy them with the dataset
