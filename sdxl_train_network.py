--- conflicted
+++ resolved
@@ -1,17 +1,9 @@
 import argparse
-<<<<<<< HEAD
-from typing import List, Optional
+from typing import List, Optional, Union
 
 import torch
 from accelerate import Accelerator
 from library.device_utils import init_ipex, clean_memory_on_device, tf32_on
-=======
-from typing import List, Optional, Union
-
-import torch
-from accelerate import Accelerator
-from library.device_utils import init_ipex, clean_memory_on_device
->>>>>>> 3d79239b
 
 init_ipex()
 tf32_on()
