import argparse
import math
import os
from multiprocessing import Value
from typing import Any, List
import toml

from tqdm import tqdm

import torch
from library.device_utils import init_ipex, clean_memory_on_device


init_ipex()

from accelerate.utils import set_seed
from diffusers import DDPMScheduler
from transformers import CLIPTokenizer
from library import deepspeed_utils, model_util, strategy_base, strategy_sd

import library.train_util as train_util
import library.huggingface_util as huggingface_util
import library.config_util as config_util
from library.config_util import (
    ConfigSanitizer,
    BlueprintGenerator,
)
import library.custom_train_functions as custom_train_functions
from library.custom_train_functions import (
    apply_snr_weight,
    prepare_scheduler_for_custom_training,
    scale_v_prediction_loss_like_noise_prediction,
    add_v_prediction_like_loss,
    apply_debiased_estimation,
    apply_masked_loss,
)
from library.utils import setup_logging, add_logging_arguments

setup_logging()
import logging

logger = logging.getLogger(__name__)

imagenet_templates_small = [
    "a photo of a {}",
    "a rendering of a {}",
    "a cropped photo of the {}",
    "the photo of a {}",
    "a photo of a clean {}",
    "a photo of a dirty {}",
    "a dark photo of the {}",
    "a photo of my {}",
    "a photo of the cool {}",
    "a close-up photo of a {}",
    "a bright photo of the {}",
    "a cropped photo of a {}",
    "a photo of the {}",
    "a good photo of the {}",
    "a photo of one {}",
    "a close-up photo of the {}",
    "a rendition of the {}",
    "a photo of the clean {}",
    "a rendition of a {}",
    "a photo of a nice {}",
    "a good photo of a {}",
    "a photo of the nice {}",
    "a photo of the small {}",
    "a photo of the weird {}",
    "a photo of the large {}",
    "a photo of a cool {}",
    "a photo of a small {}",
]

imagenet_style_templates_small = [
    "a painting in the style of {}",
    "a rendering in the style of {}",
    "a cropped painting in the style of {}",
    "the painting in the style of {}",
    "a clean painting in the style of {}",
    "a dirty painting in the style of {}",
    "a dark painting in the style of {}",
    "a picture in the style of {}",
    "a cool painting in the style of {}",
    "a close-up painting in the style of {}",
    "a bright painting in the style of {}",
    "a cropped painting in the style of {}",
    "a good painting in the style of {}",
    "a close-up painting in the style of {}",
    "a rendition in the style of {}",
    "a nice painting in the style of {}",
    "a small painting in the style of {}",
    "a weird painting in the style of {}",
    "a large painting in the style of {}",
]


class TextualInversionTrainer:
    def __init__(self):
        self.vae_scale_factor = 0.18215
        self.is_sdxl = False

    def assert_extra_args(self, args, train_dataset_group):
        pass

    def load_target_model(self, args, weight_dtype, accelerator):
        text_encoder, vae, unet, _ = train_util.load_target_model(args, weight_dtype, accelerator)
        return model_util.get_model_version_str_for_sd1_sd2(args.v2, args.v_parameterization), [text_encoder], vae, unet

    def get_tokenize_strategy(self, args):
        return strategy_sd.SdTokenizeStrategy(args.v2, args.max_token_length, args.tokenizer_cache_dir)

    def get_tokenizers(self, tokenize_strategy: strategy_sd.SdTokenizeStrategy) -> List[Any]:
        return [tokenize_strategy.tokenizer]

    def get_latents_caching_strategy(self, args):
        latents_caching_strategy = strategy_sd.SdSdxlLatentsCachingStrategy(
            True, args.cache_latents_to_disk, args.vae_batch_size, False
        )
        return latents_caching_strategy

    def assert_token_string(self, token_string, tokenizers: CLIPTokenizer):
        pass

    def get_text_encoding_strategy(self, args):
        return strategy_sd.SdTextEncodingStrategy(args.clip_skip)

    def get_models_for_text_encoding(self, args, accelerator, text_encoders) -> List[Any]:
        return text_encoders

    def call_unet(self, args, accelerator, unet, noisy_latents, timesteps, text_conds, batch, weight_dtype):
        noise_pred = unet(noisy_latents, timesteps, text_conds[0]).sample
        return noise_pred

    def sample_images(
        self, accelerator, args, epoch, global_step, device, vae, tokenizers, text_encoders, unet, prompt_replacement
    ):
        train_util.sample_images(
            accelerator, args, epoch, global_step, device, vae, tokenizers[0], text_encoders[0], unet, prompt_replacement
        )

    def save_weights(self, file, updated_embs, save_dtype, metadata):
        state_dict = {"emb_params": updated_embs[0]}

        if save_dtype is not None:
            for key in list(state_dict.keys()):
                v = state_dict[key]
                v = v.detach().clone().to("cpu").to(save_dtype)
                state_dict[key] = v

        if os.path.splitext(file)[1] == ".safetensors":
            from safetensors.torch import save_file

            save_file(state_dict, file, metadata)
        else:
            torch.save(state_dict, file)  # can be loaded in Web UI

    def load_weights(self, file):
        if os.path.splitext(file)[1] == ".safetensors":
            from safetensors.torch import load_file

            data = load_file(file)
        else:
            # compatible to Web UI's file format
            data = torch.load(file, map_location="cpu")
            if type(data) != dict:
                raise ValueError(f"weight file is not dict / 重みファイルがdict形式ではありません: {file}")

            if "string_to_param" in data:  # textual inversion embeddings
                data = data["string_to_param"]
                if hasattr(data, "_parameters"):  # support old PyTorch?
                    data = getattr(data, "_parameters")

        emb = next(iter(data.values()))
        if type(emb) != torch.Tensor:
            raise ValueError(f"weight file does not contains Tensor / 重みファイルのデータがTensorではありません: {file}")

        if len(emb.size()) == 1:
            emb = emb.unsqueeze(0)

        return [emb]

    def train(self, args):
        if args.output_name is None:
            args.output_name = args.token_string
        use_template = args.use_object_template or args.use_style_template

        train_util.verify_training_args(args)
        train_util.prepare_dataset_args(args, True)
        setup_logging(args, reset=True)

        cache_latents = args.cache_latents

        if args.seed is not None:
            set_seed(args.seed)

        tokenize_strategy = self.get_tokenize_strategy(args)
        strategy_base.TokenizeStrategy.set_strategy(tokenize_strategy)
        tokenizers = self.get_tokenizers(tokenize_strategy)  # will be removed after sample_image is refactored

        # prepare caching strategy: this must be set before preparing dataset. because dataset may use this strategy for initialization.
        latents_caching_strategy = self.get_latents_caching_strategy(args)
        strategy_base.LatentsCachingStrategy.set_strategy(latents_caching_strategy)

        # acceleratorを準備する
        logger.info("prepare accelerator")
        accelerator = train_util.prepare_accelerator(args)

        # mixed precisionに対応した型を用意しておき適宜castする
        weight_dtype, save_dtype = train_util.prepare_dtype(args)
        vae_dtype = torch.float32 if args.no_half_vae else weight_dtype

        # モデルを読み込む
        model_version, text_encoders, vae, unet = self.load_target_model(args, weight_dtype, accelerator)

        # Convert the init_word to token_id
        init_token_ids_list = []
        if args.init_word is not None:
            for i, tokenizer in enumerate(tokenizers):
                init_token_ids = tokenizer.encode(args.init_word, add_special_tokens=False)
                if len(init_token_ids) > 1 and len(init_token_ids) != args.num_vectors_per_token:
                    accelerator.print(
                        f"token length for init words is not same to num_vectors_per_token, init words is repeated or truncated / "
                        + f"初期化単語のトークン長がnum_vectors_per_tokenと合わないため、繰り返しまたは切り捨てが発生します:  tokenizer {i+1}, length {len(init_token_ids)}"
                    )
                init_token_ids_list.append(init_token_ids)
        else:
            init_token_ids_list = [None] * len(tokenizers)

        # tokenizerに新しい単語を追加する。追加する単語の数はnum_vectors_per_token
        # token_stringが hoge の場合、"hoge", "hoge1", "hoge2", ... が追加される
        # add new word to tokenizer, count is num_vectors_per_token
        # if token_string is hoge, "hoge", "hoge1", "hoge2", ... are added

        self.assert_token_string(args.token_string, tokenizers)

        token_strings = [args.token_string] + [f"{args.token_string}{i+1}" for i in range(args.num_vectors_per_token - 1)]
        token_ids_list = []
        token_embeds_list = []
        for i, (tokenizer, text_encoder, init_token_ids) in enumerate(zip(tokenizers, text_encoders, init_token_ids_list)):
            num_added_tokens = tokenizer.add_tokens(token_strings)
            assert (
                num_added_tokens == args.num_vectors_per_token
            ), f"tokenizer has same word to token string. please use another one / 指定したargs.token_stringは既に存在します。別の単語を使ってください: tokenizer {i+1}, {args.token_string}"

            token_ids = tokenizer.convert_tokens_to_ids(token_strings)
            accelerator.print(f"tokens are added for tokenizer {i+1}: {token_ids}")
            assert (
                min(token_ids) == token_ids[0] and token_ids[-1] == token_ids[0] + len(token_ids) - 1
            ), f"token ids is not ordered : tokenizer {i+1}, {token_ids}"
            assert (
                len(tokenizer) - 1 == token_ids[-1]
            ), f"token ids is not end of tokenize: tokenizer {i+1}, {token_ids}, {len(tokenizer)}"
            token_ids_list.append(token_ids)

            # Resize the token embeddings as we are adding new special tokens to the tokenizer
            text_encoder.resize_token_embeddings(len(tokenizer))

            # Initialise the newly added placeholder token with the embeddings of the initializer token
            token_embeds = text_encoder.get_input_embeddings().weight.data
            if init_token_ids is not None:
                for i, token_id in enumerate(token_ids):
                    token_embeds[token_id] = token_embeds[init_token_ids[i % len(init_token_ids)]]
                    # accelerator.print(token_id, token_embeds[token_id].mean(), token_embeds[token_id].min())
            token_embeds_list.append(token_embeds)

        # load weights
        if args.weights is not None:
            embeddings_list = self.load_weights(args.weights)
            assert len(token_ids) == len(
                embeddings_list[0]
            ), f"num_vectors_per_token is mismatch for weights / 指定した重みとnum_vectors_per_tokenの値が異なります: {len(embeddings)}"
            # accelerator.print(token_ids, embeddings.size())
            for token_ids, embeddings, token_embeds in zip(token_ids_list, embeddings_list, token_embeds_list):
                for token_id, embedding in zip(token_ids, embeddings):
                    token_embeds[token_id] = embedding
                    # accelerator.print(token_id, token_embeds[token_id].mean(), token_embeds[token_id].min())
            accelerator.print(f"weighs loaded")

        accelerator.print(f"create embeddings for {args.num_vectors_per_token} tokens, for {args.token_string}")

        # データセットを準備する
        if args.dataset_class is None:
            blueprint_generator = BlueprintGenerator(ConfigSanitizer(True, True, args.masked_loss, False))
            if args.dataset_config is not None:
                accelerator.print(f"Load dataset config from {args.dataset_config}")
                user_config = config_util.load_user_config(args.dataset_config)
                ignored = ["train_data_dir", "reg_data_dir", "in_json"]
                if any(getattr(args, attr) is not None for attr in ignored):
                    accelerator.print(
                        "ignore following options because config file is found: {0} / 設定ファイルが利用されるため以下のオプションは無視されます: {0}".format(
                            ", ".join(ignored)
                        )
                    )
            else:
                use_dreambooth_method = args.in_json is None
                if use_dreambooth_method:
                    accelerator.print("Use DreamBooth method.")
                    user_config = {
                        "datasets": [
                            {
                                "subsets": config_util.generate_dreambooth_subsets_config_by_subdirs(
                                    args.train_data_dir, args.reg_data_dir
                                )
                            }
                        ]
                    }
                else:
                    logger.info("Train with captions.")
                    user_config = {
                        "datasets": [
                            {
                                "subsets": [
                                    {
                                        "image_dir": args.train_data_dir,
                                        "metadata_file": args.in_json,
                                    }
                                ]
                            }
                        ]
                    }

            blueprint = blueprint_generator.generate(user_config, args)
            train_dataset_group = config_util.generate_dataset_group_by_blueprint(blueprint.dataset_group)
        else:
            train_dataset_group = train_util.load_arbitrary_dataset(args)

        self.assert_extra_args(args, train_dataset_group)

        current_epoch = Value("i", 0)
        current_step = Value("i", 0)
        ds_for_collator = train_dataset_group if args.max_data_loader_n_workers == 0 else None
        collator = train_util.collator_class(current_epoch, current_step, ds_for_collator)

        # make captions: tokenstring tokenstring1 tokenstring2 ...tokenstringn という文字列に書き換える超乱暴な実装
        if use_template:
            accelerator.print(f"use template for training captions. is object: {args.use_object_template}")
            templates = imagenet_templates_small if args.use_object_template else imagenet_style_templates_small
            replace_to = " ".join(token_strings)
            captions = []
            for tmpl in templates:
                captions.append(tmpl.format(replace_to))
            train_dataset_group.add_replacement("", captions)

            # サンプル生成用
            if args.num_vectors_per_token > 1:
                prompt_replacement = (args.token_string, replace_to)
            else:
                prompt_replacement = None
        else:
            # サンプル生成用
            if args.num_vectors_per_token > 1:
                replace_to = " ".join(token_strings)
                train_dataset_group.add_replacement(args.token_string, replace_to)
                prompt_replacement = (args.token_string, replace_to)
            else:
                prompt_replacement = None

        if args.debug_dataset:
            train_util.debug_dataset(train_dataset_group, show_input_ids=True)
            return
        if len(train_dataset_group) == 0:
            accelerator.print("No data found. Please verify arguments / 画像がありません。引数指定を確認してください")
            return

        if cache_latents:
            assert (
                train_dataset_group.is_latent_cacheable()
            ), "when caching latents, either color_aug or random_crop cannot be used / latentをキャッシュするときはcolor_augとrandom_cropは使えません"

        # モデルに xformers とか memory efficient attention を組み込む
        train_util.replace_unet_modules(unet, args.mem_eff_attn, args.xformers, args.sdpa)
        if torch.__version__ >= "2.0.0":  # PyTorch 2.0.0 以上対応のxformersなら以下が使える
            vae.set_use_memory_efficient_attention_xformers(args.xformers)

        # 学習を準備する
        if cache_latents:
            vae.to(accelerator.device, dtype=vae_dtype)
            vae.requires_grad_(False)
            vae.eval()

            train_dataset_group.new_cache_latents(vae, accelerator.is_main_process)

            clean_memory_on_device(accelerator.device)
            accelerator.wait_for_everyone()

        if args.gradient_checkpointing:
            unet.enable_gradient_checkpointing()
            for text_encoder in text_encoders:
                text_encoder.gradient_checkpointing_enable()

        # 学習に必要なクラスを準備する
        accelerator.print("prepare optimizer, data loader etc.")
        trainable_params = []
        for text_encoder in text_encoders:
            trainable_params += text_encoder.get_input_embeddings().parameters()
        _, _, optimizer = train_util.get_optimizer(args, trainable_params)

        # prepare dataloader
        # strategies are set here because they cannot be referenced in another process. Copy them with the dataset
        # some strategies can be None
        train_dataset_group.set_current_strategies()

        # DataLoaderのプロセス数：0 は persistent_workers が使えないので注意
        n_workers = min(args.max_data_loader_n_workers, os.cpu_count())  # cpu_count or max_data_loader_n_workers
        train_dataloader = torch.utils.data.DataLoader(
            train_dataset_group,
            batch_size=1,
            shuffle=True,
            collate_fn=collator,
            num_workers=n_workers,
            persistent_workers=args.persistent_data_loader_workers,
        )

        # 学習ステップ数を計算する
        if args.max_train_epochs is not None:
            args.max_train_steps = args.max_train_epochs * math.ceil(
                len(train_dataloader) / accelerator.num_processes / args.gradient_accumulation_steps
            )
            accelerator.print(
                f"override steps. steps for {args.max_train_epochs} epochs is / 指定エポックまでのステップ数: {args.max_train_steps}"
            )

        # データセット側にも学習ステップを送信
        train_dataset_group.set_max_train_steps(args.max_train_steps)

        # lr schedulerを用意する
        lr_scheduler = train_util.get_scheduler_fix(args, optimizer, accelerator.num_processes)

        # acceleratorがなんかよろしくやってくれるらしい
<<<<<<< HEAD
        if len(text_encoders) == 1:
            if args.optimizer_type.lower().endswith("schedulefree"):
                text_encoder_or_list, optimizer, train_dataloader = accelerator.preparet(
                    text_encoder_or_list, optimizer, train_dataloader
                )   
            else:
                text_encoder_or_list, optimizer, train_dataloader, lr_scheduler = accelerator.preparet(
                    text_encoder_or_list, optimizer, train_dataloader, lr_scheduler
                )

        elif len(text_encoders) == 2:
            if args.optimizer_type.lower().endswith("schedulefree"):
                text_encoder1, text_encoder2, optimizer, train_dataloader = accelerator.prepare(
                    text_encoders[0], text_encoders[1], optimizer, train_dataloader
                )  
            else:
                text_encoder1, text_encoder2, optimizer, train_dataloader, lr_scheduler = accelerator.prepare(
                    text_encoders[0], text_encoders[1], optimizer, train_dataloader, lr_scheduler
                )

            text_encoder_or_list = text_encoders = [text_encoder1, text_encoder2]

        else:
            raise NotImplementedError()
=======
        optimizer, train_dataloader, lr_scheduler = accelerator.prepare(optimizer, train_dataloader, lr_scheduler)
        text_encoders = [accelerator.prepare(text_encoder) for text_encoder in text_encoders]
>>>>>>> cefe5262

        index_no_updates_list = []
        orig_embeds_params_list = []
        for tokenizer, token_ids, text_encoder in zip(tokenizers, token_ids_list, text_encoders):
            index_no_updates = torch.arange(len(tokenizer)) < token_ids[0]
            index_no_updates_list.append(index_no_updates)

            # accelerator.print(len(index_no_updates), torch.sum(index_no_updates))
            orig_embeds_params = accelerator.unwrap_model(text_encoder).get_input_embeddings().weight.data.detach().clone()
            orig_embeds_params_list.append(orig_embeds_params)

            # Freeze all parameters except for the token embeddings in text encoder
            text_encoder.requires_grad_(True)
            unwrapped_text_encoder = accelerator.unwrap_model(text_encoder)
            unwrapped_text_encoder.text_model.encoder.requires_grad_(False)
            unwrapped_text_encoder.text_model.final_layer_norm.requires_grad_(False)
            unwrapped_text_encoder.text_model.embeddings.position_embedding.requires_grad_(False)
            # text_encoder.text_model.embeddings.token_embedding.requires_grad_(True)

        unet.requires_grad_(False)
        unet.to(accelerator.device, dtype=weight_dtype)
        if args.gradient_checkpointing:  # according to TI example in Diffusers, train is required
            # TODO U-Netをオリジナルに置き換えたのでいらないはずなので、後で確認して消す
            if (args.optimizer_type.lower().endswith("schedulefree")):
                optimizer.train()
            unet.train()
        else:
            if (args.optimizer_type.lower().endswith("schedulefree")):
                optimizer.eval()
            unet.eval()

        text_encoding_strategy = self.get_text_encoding_strategy(args)
        strategy_base.TextEncodingStrategy.set_strategy(text_encoding_strategy)

        if not cache_latents:  # キャッシュしない場合はVAEを使うのでVAEを準備する
            vae.requires_grad_(False)
            vae.eval()
            vae.to(accelerator.device, dtype=vae_dtype)

        # 実験的機能：勾配も含めたfp16学習を行う　PyTorchにパッチを当ててfp16でのgrad scaleを有効にする
        if args.full_fp16:
            train_util.patch_accelerator_for_fp16_training(accelerator)
            for text_encoder in text_encoders:
                text_encoder.to(weight_dtype)
        if args.full_bf16:
            for text_encoder in text_encoders:
                text_encoder.to(weight_dtype)

        # resumeする
        train_util.resume_from_local_or_hf_if_specified(accelerator, args)

        # epoch数を計算する
        num_update_steps_per_epoch = math.ceil(len(train_dataloader) / args.gradient_accumulation_steps)
        num_train_epochs = math.ceil(args.max_train_steps / num_update_steps_per_epoch)
        if (args.save_n_epoch_ratio is not None) and (args.save_n_epoch_ratio > 0):
            args.save_every_n_epochs = math.floor(num_train_epochs / args.save_n_epoch_ratio) or 1

        # 学習する
        total_batch_size = args.train_batch_size * accelerator.num_processes * args.gradient_accumulation_steps
        accelerator.print("running training / 学習開始")
        accelerator.print(f"  num train images * repeats / 学習画像の数×繰り返し回数: {train_dataset_group.num_train_images}")
        accelerator.print(f"  num reg images / 正則化画像の数: {train_dataset_group.num_reg_images}")
        accelerator.print(f"  num batches per epoch / 1epochのバッチ数: {len(train_dataloader)}")
        accelerator.print(f"  num epochs / epoch数: {num_train_epochs}")
        accelerator.print(f"  batch size per device / バッチサイズ: {args.train_batch_size}")
        accelerator.print(
            f"  total train batch size (with parallel & distributed & accumulation) / 総バッチサイズ（並列学習、勾配合計含む）: {total_batch_size}"
        )
        accelerator.print(f"  gradient ccumulation steps / 勾配を合計するステップ数 = {args.gradient_accumulation_steps}")
        accelerator.print(f"  total optimization steps / 学習ステップ数: {args.max_train_steps}")

        progress_bar = tqdm(range(args.max_train_steps), smoothing=0, disable=not accelerator.is_local_main_process, desc="steps")
        global_step = 0

        noise_scheduler = DDPMScheduler(
            beta_start=0.00085, beta_end=0.012, beta_schedule="scaled_linear", num_train_timesteps=1000, clip_sample=False
        )
        prepare_scheduler_for_custom_training(noise_scheduler, accelerator.device)
        if args.zero_terminal_snr:
            custom_train_functions.fix_noise_scheduler_betas_for_zero_terminal_snr(noise_scheduler)

        if accelerator.is_main_process:
            init_kwargs = {}
            if args.wandb_run_name:
                init_kwargs["wandb"] = {"name": args.wandb_run_name}
            if args.log_tracker_config is not None:
                init_kwargs = toml.load(args.log_tracker_config)
            accelerator.init_trackers(
                "textual_inversion" if args.log_tracker_name is None else args.log_tracker_name,
                config=train_util.get_sanitized_config_or_none(args),
                init_kwargs=init_kwargs,
            )

        # function for saving/removing
        def save_model(ckpt_name, embs_list, steps, epoch_no, force_sync_upload=False):
            os.makedirs(args.output_dir, exist_ok=True)
            ckpt_file = os.path.join(args.output_dir, ckpt_name)

            accelerator.print(f"\nsaving checkpoint: {ckpt_file}")

            sai_metadata = train_util.get_sai_model_spec(None, args, self.is_sdxl, False, True)

            self.save_weights(ckpt_file, embs_list, save_dtype, sai_metadata)
            if args.huggingface_repo_id is not None:
                huggingface_util.upload(args, ckpt_file, "/" + ckpt_name, force_sync_upload=force_sync_upload)

        def remove_model(old_ckpt_name):
            old_ckpt_file = os.path.join(args.output_dir, old_ckpt_name)
            if os.path.exists(old_ckpt_file):
                accelerator.print(f"removing old checkpoint: {old_ckpt_file}")
                os.remove(old_ckpt_file)

        # For --sample_at_first
        self.sample_images(
            accelerator,
            args,
            0,
            global_step,
            accelerator.device,
            vae,
            tokenizers,
            text_encoders,
            unet,
            prompt_replacement,
        )
        if len(accelerator.trackers) > 0:
            # log empty object to commit the sample images to wandb
            accelerator.log({}, step=0)

        # training loop
        for epoch in range(num_train_epochs):
            accelerator.print(f"\nepoch {epoch+1}/{num_train_epochs}")
            current_epoch.value = epoch + 1

            for text_encoder in text_encoders:
                text_encoder.train()

            loss_total = 0

            for step, batch in enumerate(train_dataloader):
                if (args.optimizer_type.lower().endswith("schedulefree")):
                    optimizer.train()
                current_step.value = global_step
                with accelerator.accumulate(text_encoders[0]):
                    with torch.no_grad():
                        if "latents" in batch and batch["latents"] is not None:
                            latents = batch["latents"].to(accelerator.device).to(dtype=weight_dtype)
                        else:
                            # latentに変換
                            latents = vae.encode(batch["images"].to(dtype=vae_dtype)).latent_dist.sample().to(dtype=weight_dtype)
                        latents = latents * self.vae_scale_factor

                    # Get the text embedding for conditioning
                    input_ids = [ids.to(accelerator.device) for ids in batch["input_ids_list"]]
                    text_encoder_conds = text_encoding_strategy.encode_tokens(
                        tokenize_strategy, self.get_models_for_text_encoding(args, accelerator, text_encoders), input_ids
                    )
                    if args.full_fp16:
                        text_encoder_conds = [c.to(weight_dtype) for c in text_encoder_conds]

                    # Sample noise, sample a random timestep for each image, and add noise to the latents,
                    # with noise offset and/or multires noise if specified
                    noise, noisy_latents, timesteps, huber_c = train_util.get_noise_noisy_latents_and_timesteps(
                        args, noise_scheduler, latents
                    )

                    # Predict the noise residual
                    with accelerator.autocast():
                        noise_pred = self.call_unet(
                            args, accelerator, unet, noisy_latents, timesteps, text_encoder_conds, batch, weight_dtype
                        )

                    if args.v_parameterization:
                        # v-parameterization training
                        target = noise_scheduler.get_velocity(latents, noise, timesteps)
                    else:
                        target = noise

                    loss = train_util.conditional_loss(
                        noise_pred.float(), target.float(), reduction="none", loss_type=args.loss_type, huber_c=huber_c
                    )
                    if args.masked_loss or ("alpha_masks" in batch and batch["alpha_masks"] is not None):
                        loss = apply_masked_loss(loss, batch)
                    loss = loss.mean([1, 2, 3])

                    loss_weights = batch["loss_weights"]  # 各sampleごとのweight
                    loss = loss * loss_weights

                    if args.min_snr_gamma:
                        loss = apply_snr_weight(loss, timesteps, noise_scheduler, args.min_snr_gamma, args.v_parameterization)
                    if args.scale_v_pred_loss_like_noise_pred:
                        loss = scale_v_prediction_loss_like_noise_prediction(loss, timesteps, noise_scheduler)
                    if args.v_pred_like_loss:
                        loss = add_v_prediction_like_loss(loss, timesteps, noise_scheduler, args.v_pred_like_loss)
                    if args.debiased_estimation_loss:
                        loss = apply_debiased_estimation(loss, timesteps, noise_scheduler)

                    loss = loss.mean()  # 平均なのでbatch_sizeで割る必要なし

                    accelerator.backward(loss)
                    if accelerator.sync_gradients and args.max_grad_norm != 0.0:
                        params_to_clip = accelerator.unwrap_model(text_encoder).get_input_embeddings().parameters()
                        accelerator.clip_grad_norm_(params_to_clip, args.max_grad_norm)

                    optimizer.step()
                    lr_scheduler.step()
                    optimizer.zero_grad(set_to_none=True)

                    # Let's make sure we don't update any embedding weights besides the newly added token
                    with torch.no_grad():
                        for text_encoder, orig_embeds_params, index_no_updates in zip(
                            text_encoders, orig_embeds_params_list, index_no_updates_list
                        ):
                            # if full_fp16/bf16, input_embeddings_weight is fp16/bf16, orig_embeds_params is fp32
                            input_embeddings_weight = accelerator.unwrap_model(text_encoder).get_input_embeddings().weight
                            input_embeddings_weight[index_no_updates] = orig_embeds_params.to(input_embeddings_weight.dtype)[
                                index_no_updates
                            ]

                if (args.optimizer_type.lower().endswith("schedulefree")):
                    optimizer.eval()

                # Checks if the accelerator has performed an optimization step behind the scenes
                if accelerator.sync_gradients:
                    progress_bar.update(1)
                    global_step += 1

                    self.sample_images(
                        accelerator,
                        args,
                        None,
                        global_step,
                        accelerator.device,
                        vae,
                        tokenizers,
                        text_encoders,
                        unet,
                        prompt_replacement,
                    )

                    # 指定ステップごとにモデルを保存
                    if args.save_every_n_steps is not None and global_step % args.save_every_n_steps == 0:
                        accelerator.wait_for_everyone()
                        if accelerator.is_main_process:
                            updated_embs_list = []
                            for text_encoder, token_ids in zip(text_encoders, token_ids_list):
                                updated_embs = (
                                    accelerator.unwrap_model(text_encoder)
                                    .get_input_embeddings()
                                    .weight[token_ids]
                                    .data.detach()
                                    .clone()
                                )
                                updated_embs_list.append(updated_embs)

                            ckpt_name = train_util.get_step_ckpt_name(args, "." + args.save_model_as, global_step)
                            save_model(ckpt_name, updated_embs_list, global_step, epoch)

                            if args.save_state:
                                train_util.save_and_remove_state_stepwise(args, accelerator, global_step)

                            remove_step_no = train_util.get_remove_step_no(args, global_step)
                            if remove_step_no is not None:
                                remove_ckpt_name = train_util.get_step_ckpt_name(args, "." + args.save_model_as, remove_step_no)
                                remove_model(remove_ckpt_name)

                current_loss = loss.detach().item()
                if len(accelerator.trackers) > 0:
                    logs = {"loss": current_loss, "lr": float(lr_scheduler.get_last_lr()[0])}
                    if (
                        args.optimizer_type.lower().startswith("DAdapt".lower()) or args.optimizer_type.lower() == "Prodigy".lower()
                    ):  # tracking d*lr value
                        logs["lr/d*lr"] = (
                            lr_scheduler.optimizers[0].param_groups[0]["d"] * lr_scheduler.optimizers[0].param_groups[0]["lr"]
                        )
                    accelerator.log(logs, step=global_step)

                loss_total += current_loss
                avr_loss = loss_total / (step + 1)
                logs = {"loss": avr_loss}  # , "lr": lr_scheduler.get_last_lr()[0]}
                progress_bar.set_postfix(**logs)

                if global_step >= args.max_train_steps:
                    break

            if len(accelerator.trackers) > 0:
                logs = {"loss/epoch": loss_total / len(train_dataloader)}
                accelerator.log(logs, step=epoch + 1)

            accelerator.wait_for_everyone()

            updated_embs_list = []
            for text_encoder, token_ids in zip(text_encoders, token_ids_list):
                updated_embs = accelerator.unwrap_model(text_encoder).get_input_embeddings().weight[token_ids].data.detach().clone()
                updated_embs_list.append(updated_embs)

            if args.save_every_n_epochs is not None:
                saving = (epoch + 1) % args.save_every_n_epochs == 0 and (epoch + 1) < num_train_epochs
                if accelerator.is_main_process and saving:
                    ckpt_name = train_util.get_epoch_ckpt_name(args, "." + args.save_model_as, epoch + 1)
                    save_model(ckpt_name, updated_embs_list, epoch + 1, global_step)

                    remove_epoch_no = train_util.get_remove_epoch_no(args, epoch + 1)
                    if remove_epoch_no is not None:
                        remove_ckpt_name = train_util.get_epoch_ckpt_name(args, "." + args.save_model_as, remove_epoch_no)
                        remove_model(remove_ckpt_name)

                    if args.save_state:
                        train_util.save_and_remove_state_on_epoch_end(args, accelerator, epoch + 1)

            self.sample_images(
                accelerator,
                args,
                epoch + 1,
                global_step,
                accelerator.device,
                vae,
                tokenizers,
                text_encoders,
                unet,
                prompt_replacement,
            )
            accelerator.log({})

            # end of epoch

        is_main_process = accelerator.is_main_process
        if is_main_process:
            text_encoder = accelerator.unwrap_model(text_encoder)
            updated_embs = text_encoder.get_input_embeddings().weight[token_ids].data.detach().clone()

        accelerator.end_training()

        if is_main_process and (args.save_state or args.save_state_on_train_end):
            train_util.save_state_on_train_end(args, accelerator)

        if is_main_process:
            ckpt_name = train_util.get_last_ckpt_name(args, "." + args.save_model_as)
            save_model(ckpt_name, updated_embs_list, global_step, num_train_epochs, force_sync_upload=True)

            logger.info("model saved.")


def setup_parser() -> argparse.ArgumentParser:
    parser = argparse.ArgumentParser()

    add_logging_arguments(parser)
    train_util.add_sd_models_arguments(parser)
    train_util.add_dataset_arguments(parser, True, True, False)
    train_util.add_training_arguments(parser, True)
    train_util.add_masked_loss_arguments(parser)
    deepspeed_utils.add_deepspeed_arguments(parser)
    train_util.add_optimizer_arguments(parser)
    config_util.add_config_arguments(parser)
    custom_train_functions.add_custom_train_arguments(parser, False)

    parser.add_argument(
        "--save_model_as",
        type=str,
        default="pt",
        choices=[None, "ckpt", "pt", "safetensors"],
        help="format to save the model (default is .pt) / モデル保存時の形式（デフォルトはpt）",
    )

    parser.add_argument(
        "--weights", type=str, default=None, help="embedding weights to initialize / 学習するネットワークの初期重み"
    )
    parser.add_argument(
        "--num_vectors_per_token", type=int, default=1, help="number of vectors per token / トークンに割り当てるembeddingsの要素数"
    )
    parser.add_argument(
        "--token_string",
        type=str,
        default=None,
        help="token string used in training, must not exist in tokenizer / 学習時に使用されるトークン文字列、tokenizerに存在しない文字であること",
    )
    parser.add_argument(
        "--init_word", type=str, default=None, help="words to initialize vector / ベクトルを初期化に使用する単語、複数可"
    )
    parser.add_argument(
        "--use_object_template",
        action="store_true",
        help="ignore caption and use default templates for object / キャプションは使わずデフォルトの物体用テンプレートで学習する",
    )
    parser.add_argument(
        "--use_style_template",
        action="store_true",
        help="ignore caption and use default templates for stype / キャプションは使わずデフォルトのスタイル用テンプレートで学習する",
    )
    parser.add_argument(
        "--no_half_vae",
        action="store_true",
        help="do not use fp16/bf16 VAE in mixed precision (use float VAE) / mixed precisionでも fp16/bf16 VAEを使わずfloat VAEを使う",
    )

    return parser


if __name__ == "__main__":
    parser = setup_parser()

    args = parser.parse_args()
    train_util.verify_command_line_training_args(args)
    args = train_util.read_config_from_file(args, parser)

    trainer = TextualInversionTrainer()
    trainer.train(args)<|MERGE_RESOLUTION|>--- conflicted
+++ resolved
@@ -427,35 +427,8 @@
         lr_scheduler = train_util.get_scheduler_fix(args, optimizer, accelerator.num_processes)
 
         # acceleratorがなんかよろしくやってくれるらしい
-<<<<<<< HEAD
-        if len(text_encoders) == 1:
-            if args.optimizer_type.lower().endswith("schedulefree"):
-                text_encoder_or_list, optimizer, train_dataloader = accelerator.preparet(
-                    text_encoder_or_list, optimizer, train_dataloader
-                )   
-            else:
-                text_encoder_or_list, optimizer, train_dataloader, lr_scheduler = accelerator.preparet(
-                    text_encoder_or_list, optimizer, train_dataloader, lr_scheduler
-                )
-
-        elif len(text_encoders) == 2:
-            if args.optimizer_type.lower().endswith("schedulefree"):
-                text_encoder1, text_encoder2, optimizer, train_dataloader = accelerator.prepare(
-                    text_encoders[0], text_encoders[1], optimizer, train_dataloader
-                )  
-            else:
-                text_encoder1, text_encoder2, optimizer, train_dataloader, lr_scheduler = accelerator.prepare(
-                    text_encoders[0], text_encoders[1], optimizer, train_dataloader, lr_scheduler
-                )
-
-            text_encoder_or_list = text_encoders = [text_encoder1, text_encoder2]
-
-        else:
-            raise NotImplementedError()
-=======
         optimizer, train_dataloader, lr_scheduler = accelerator.prepare(optimizer, train_dataloader, lr_scheduler)
         text_encoders = [accelerator.prepare(text_encoder) for text_encoder in text_encoders]
->>>>>>> cefe5262
 
         index_no_updates_list = []
         orig_embeds_params_list = []
