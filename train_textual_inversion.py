import argparse
import math
import os
from multiprocessing import Value
from typing import Any, List
import toml

from tqdm import tqdm

import torch
from library.device_utils import init_ipex, clean_memory_on_device


init_ipex()

from accelerate.utils import set_seed
from diffusers import DDPMScheduler
from transformers import CLIPTokenizer
from library import deepspeed_utils, model_util, strategy_base, strategy_sd

import library.train_util as train_util
import library.huggingface_util as huggingface_util
import library.config_util as config_util
from library.config_util import (
    ConfigSanitizer,
    BlueprintGenerator,
)
import library.custom_train_functions as custom_train_functions
from library.custom_train_functions import (
    apply_snr_weight,
    prepare_scheduler_for_custom_training,
    scale_v_prediction_loss_like_noise_prediction,
    add_v_prediction_like_loss,
    apply_debiased_estimation,
    apply_masked_loss,
    gradfilter_ema,
    gradfilter_ma,
)
from library.utils import setup_logging, add_logging_arguments

setup_logging()
import logging

logger = logging.getLogger(__name__)

imagenet_templates_small = [
    "a photo of a {}",
    "a rendering of a {}",
    "a cropped photo of the {}",
    "the photo of a {}",
    "a photo of a clean {}",
    "a photo of a dirty {}",
    "a dark photo of the {}",
    "a photo of my {}",
    "a photo of the cool {}",
    "a close-up photo of a {}",
    "a bright photo of the {}",
    "a cropped photo of a {}",
    "a photo of the {}",
    "a good photo of the {}",
    "a photo of one {}",
    "a close-up photo of the {}",
    "a rendition of the {}",
    "a photo of the clean {}",
    "a rendition of a {}",
    "a photo of a nice {}",
    "a good photo of a {}",
    "a photo of the nice {}",
    "a photo of the small {}",
    "a photo of the weird {}",
    "a photo of the large {}",
    "a photo of a cool {}",
    "a photo of a small {}",
]

imagenet_style_templates_small = [
    "a painting in the style of {}",
    "a rendering in the style of {}",
    "a cropped painting in the style of {}",
    "the painting in the style of {}",
    "a clean painting in the style of {}",
    "a dirty painting in the style of {}",
    "a dark painting in the style of {}",
    "a picture in the style of {}",
    "a cool painting in the style of {}",
    "a close-up painting in the style of {}",
    "a bright painting in the style of {}",
    "a cropped painting in the style of {}",
    "a good painting in the style of {}",
    "a close-up painting in the style of {}",
    "a rendition in the style of {}",
    "a nice painting in the style of {}",
    "a small painting in the style of {}",
    "a weird painting in the style of {}",
    "a large painting in the style of {}",
]


class TextualInversionTrainer:
    def __init__(self):
        self.vae_scale_factor = 0.18215
        self.is_sdxl = False

    def assert_extra_args(self, args, train_dataset_group):
        pass

    def load_target_model(self, args, weight_dtype, accelerator):
        text_encoder, vae, unet, _ = train_util.load_target_model(args, weight_dtype, accelerator)
        return model_util.get_model_version_str_for_sd1_sd2(args.v2, args.v_parameterization), [text_encoder], vae, unet

    def get_tokenize_strategy(self, args):
        return strategy_sd.SdTokenizeStrategy(args.v2, args.max_token_length, args.tokenizer_cache_dir)

    def get_tokenizers(self, tokenize_strategy: strategy_sd.SdTokenizeStrategy) -> List[Any]:
        return [tokenize_strategy.tokenizer]

    def get_latents_caching_strategy(self, args):
        latents_caching_strategy = strategy_sd.SdSdxlLatentsCachingStrategy(
            True, args.cache_latents_to_disk, args.vae_batch_size, False
        )
        return latents_caching_strategy

    def assert_token_string(self, token_string, tokenizers: CLIPTokenizer):
        pass

    def get_text_encoding_strategy(self, args):
        return strategy_sd.SdTextEncodingStrategy(args.clip_skip)

    def get_models_for_text_encoding(self, args, accelerator, text_encoders) -> List[Any]:
        return text_encoders

    def call_unet(self, args, accelerator, unet, noisy_latents, timesteps, text_conds, batch, weight_dtype):
        noise_pred = unet(noisy_latents, timesteps, text_conds[0]).sample
        return noise_pred

    def sample_images(
        self, accelerator, args, epoch, global_step, device, vae, tokenizers, text_encoders, unet, prompt_replacement
    ):
        train_util.sample_images(
            accelerator, args, epoch, global_step, device, vae, tokenizers[0], text_encoders[0], unet, prompt_replacement
        )

    def save_weights(self, file, updated_embs, save_dtype, metadata):
        state_dict = {"emb_params": updated_embs[0]}

        if save_dtype is not None:
            for key in list(state_dict.keys()):
                v = state_dict[key]
                v = v.detach().clone().to("cpu").to(save_dtype)
                state_dict[key] = v

        if os.path.splitext(file)[1] == ".safetensors":
            from safetensors.torch import save_file

            save_file(state_dict, file, metadata)
        else:
            torch.save(state_dict, file)  # can be loaded in Web UI

    def load_weights(self, file):
        if os.path.splitext(file)[1] == ".safetensors":
            from safetensors.torch import load_file

            data = load_file(file)
        else:
            # compatible to Web UI's file format
            data = torch.load(file, map_location="cpu")
            if type(data) != dict:
                raise ValueError(f"weight file is not dict / 重みファイルがdict形式ではありません: {file}")

            if "string_to_param" in data:  # textual inversion embeddings
                data = data["string_to_param"]
                if hasattr(data, "_parameters"):  # support old PyTorch?
                    data = getattr(data, "_parameters")

        emb = next(iter(data.values()))
        if type(emb) != torch.Tensor:
            raise ValueError(f"weight file does not contains Tensor / 重みファイルのデータがTensorではありません: {file}")

        if len(emb.size()) == 1:
            emb = emb.unsqueeze(0)

        return [emb]

    def train(self, args):
        if args.output_name is None:
            args.output_name = args.token_string
        use_template = args.use_object_template or args.use_style_template

        train_util.verify_training_args(args)
        train_util.prepare_dataset_args(args, True)
        setup_logging(args, reset=True)

        cache_latents = args.cache_latents

        if args.seed is not None:
            set_seed(args.seed)

        tokenize_strategy = self.get_tokenize_strategy(args)
        strategy_base.TokenizeStrategy.set_strategy(tokenize_strategy)
        tokenizers = self.get_tokenizers(tokenize_strategy)  # will be removed after sample_image is refactored

        # prepare caching strategy: this must be set before preparing dataset. because dataset may use this strategy for initialization.
        latents_caching_strategy = self.get_latents_caching_strategy(args)
        strategy_base.LatentsCachingStrategy.set_strategy(latents_caching_strategy)

        # acceleratorを準備する
        logger.info("prepare accelerator")
        accelerator = train_util.prepare_accelerator(args)

        # mixed precisionに対応した型を用意しておき適宜castする
        weight_dtype, save_dtype = train_util.prepare_dtype(args)
        vae_dtype = torch.float32 if args.no_half_vae else weight_dtype

        # モデルを読み込む
        model_version, text_encoders, vae, unet = self.load_target_model(args, weight_dtype, accelerator)

        # Convert the init_word to token_id
        init_token_ids_list = []
        if args.init_word is not None:
            for i, tokenizer in enumerate(tokenizers):
                init_token_ids = tokenizer.encode(args.init_word, add_special_tokens=False)
                if len(init_token_ids) > 1 and len(init_token_ids) != args.num_vectors_per_token:
                    accelerator.print(
                        f"token length for init words is not same to num_vectors_per_token, init words is repeated or truncated / "
                        + f"初期化単語のトークン長がnum_vectors_per_tokenと合わないため、繰り返しまたは切り捨てが発生します:  tokenizer {i+1}, length {len(init_token_ids)}"
                    )
                init_token_ids_list.append(init_token_ids)
        else:
            init_token_ids_list = [None] * len(tokenizers)

        # tokenizerに新しい単語を追加する。追加する単語の数はnum_vectors_per_token
        # token_stringが hoge の場合、"hoge", "hoge1", "hoge2", ... が追加される
        # add new word to tokenizer, count is num_vectors_per_token
        # if token_string is hoge, "hoge", "hoge1", "hoge2", ... are added

        self.assert_token_string(args.token_string, tokenizers)

        token_strings = [args.token_string] + [f"{args.token_string}{i+1}" for i in range(args.num_vectors_per_token - 1)]
        token_ids_list = []
        token_embeds_list = []
        for i, (tokenizer, text_encoder, init_token_ids) in enumerate(zip(tokenizers, text_encoders, init_token_ids_list)):
            num_added_tokens = tokenizer.add_tokens(token_strings)
            assert (
                num_added_tokens == args.num_vectors_per_token
            ), f"tokenizer has same word to token string. please use another one / 指定したargs.token_stringは既に存在します。別の単語を使ってください: tokenizer {i+1}, {args.token_string}"

            token_ids = tokenizer.convert_tokens_to_ids(token_strings)
            accelerator.print(f"tokens are added for tokenizer {i+1}: {token_ids}")
            assert (
                min(token_ids) == token_ids[0] and token_ids[-1] == token_ids[0] + len(token_ids) - 1
            ), f"token ids is not ordered : tokenizer {i+1}, {token_ids}"
            assert (
                len(tokenizer) - 1 == token_ids[-1]
            ), f"token ids is not end of tokenize: tokenizer {i+1}, {token_ids}, {len(tokenizer)}"
            token_ids_list.append(token_ids)

            # Resize the token embeddings as we are adding new special tokens to the tokenizer
            text_encoder.resize_token_embeddings(len(tokenizer))

            # Initialise the newly added placeholder token with the embeddings of the initializer token
            token_embeds = text_encoder.get_input_embeddings().weight.data
            if init_token_ids is not None:
                for i, token_id in enumerate(token_ids):
                    token_embeds[token_id] = token_embeds[init_token_ids[i % len(init_token_ids)]]
                    # accelerator.print(token_id, token_embeds[token_id].mean(), token_embeds[token_id].min())
            token_embeds_list.append(token_embeds)

        # load weights
        if args.weights is not None:
            embeddings_list = self.load_weights(args.weights)
            assert len(token_ids) == len(
                embeddings_list[0]
            ), f"num_vectors_per_token is mismatch for weights / 指定した重みとnum_vectors_per_tokenの値が異なります: {len(embeddings)}"
            # accelerator.print(token_ids, embeddings.size())
            for token_ids, embeddings, token_embeds in zip(token_ids_list, embeddings_list, token_embeds_list):
                for token_id, embedding in zip(token_ids, embeddings):
                    token_embeds[token_id] = embedding
                    # accelerator.print(token_id, token_embeds[token_id].mean(), token_embeds[token_id].min())
            accelerator.print(f"weighs loaded")

        accelerator.print(f"create embeddings for {args.num_vectors_per_token} tokens, for {args.token_string}")

        # データセットを準備する
        if args.dataset_class is None:
            blueprint_generator = BlueprintGenerator(ConfigSanitizer(True, True, args.masked_loss, False))
            if args.dataset_config is not None:
                accelerator.print(f"Load dataset config from {args.dataset_config}")
                user_config = config_util.load_user_config(args.dataset_config)
                ignored = ["train_data_dir", "reg_data_dir", "in_json"]
                if any(getattr(args, attr) is not None for attr in ignored):
                    accelerator.print(
                        "ignore following options because config file is found: {0} / 設定ファイルが利用されるため以下のオプションは無視されます: {0}".format(
                            ", ".join(ignored)
                        )
                    )
            else:
                use_dreambooth_method = args.in_json is None
                if use_dreambooth_method:
                    accelerator.print("Use DreamBooth method.")
                    user_config = {
                        "datasets": [
                            {
                                "subsets": config_util.generate_dreambooth_subsets_config_by_subdirs(
                                    args.train_data_dir, args.reg_data_dir
                                )
                            }
                        ]
                    }
                else:
                    logger.info("Train with captions.")
                    user_config = {
                        "datasets": [
                            {
                                "subsets": [
                                    {
                                        "image_dir": args.train_data_dir,
                                        "metadata_file": args.in_json,
                                    }
                                ]
                            }
                        ]
                    }

            blueprint = blueprint_generator.generate(user_config, args)
            train_dataset_group = config_util.generate_dataset_group_by_blueprint(blueprint.dataset_group)
        else:
            train_dataset_group = train_util.load_arbitrary_dataset(args)

        self.assert_extra_args(args, train_dataset_group)

        current_epoch = Value("i", 0)
        current_step = Value("i", 0)
        ds_for_collator = train_dataset_group if args.max_data_loader_n_workers == 0 else None
        collator = train_util.collator_class(current_epoch, current_step, ds_for_collator)

        # make captions: tokenstring tokenstring1 tokenstring2 ...tokenstringn という文字列に書き換える超乱暴な実装
        if use_template:
            accelerator.print(f"use template for training captions. is object: {args.use_object_template}")
            templates = imagenet_templates_small if args.use_object_template else imagenet_style_templates_small
            replace_to = " ".join(token_strings)
            captions = []
            for tmpl in templates:
                captions.append(tmpl.format(replace_to))
            train_dataset_group.add_replacement("", captions)

            # サンプル生成用
            if args.num_vectors_per_token > 1:
                prompt_replacement = (args.token_string, replace_to)
            else:
                prompt_replacement = None
        else:
            # サンプル生成用
            if args.num_vectors_per_token > 1:
                replace_to = " ".join(token_strings)
                train_dataset_group.add_replacement(args.token_string, replace_to)
                prompt_replacement = (args.token_string, replace_to)
            else:
                prompt_replacement = None

        if args.debug_dataset:
            train_util.debug_dataset(train_dataset_group, show_input_ids=True)
            return
        if len(train_dataset_group) == 0:
            accelerator.print("No data found. Please verify arguments / 画像がありません。引数指定を確認してください")
            return

        if cache_latents:
            assert (
                train_dataset_group.is_latent_cacheable()
            ), "when caching latents, either color_aug or random_crop cannot be used / latentをキャッシュするときはcolor_augとrandom_cropは使えません"

        # モデルに xformers とか memory efficient attention を組み込む
        train_util.replace_unet_modules(unet, args.mem_eff_attn, args.xformers, args.sdpa)
        if torch.__version__ >= "2.0.0":  # PyTorch 2.0.0 以上対応のxformersなら以下が使える
            vae.set_use_memory_efficient_attention_xformers(args.xformers)

        # 学習を準備する
        if cache_latents:
            vae.to(accelerator.device, dtype=vae_dtype)
            vae.requires_grad_(False)
            vae.eval()

            train_dataset_group.new_cache_latents(vae, accelerator.is_main_process)

            clean_memory_on_device(accelerator.device)
            accelerator.wait_for_everyone()

        if args.gradient_checkpointing:
            unet.enable_gradient_checkpointing()
            for text_encoder in text_encoders:
                text_encoder.gradient_checkpointing_enable()

        # 学習に必要なクラスを準備する
        accelerator.print("prepare optimizer, data loader etc.")
        trainable_params = []
        for text_encoder in text_encoders:
            trainable_params += text_encoder.get_input_embeddings().parameters()
        _, _, optimizer = train_util.get_optimizer(args, trainable_params)

        # prepare dataloader
        # strategies are set here because they cannot be referenced in another process. Copy them with the dataset
        # some strategies can be None
        train_dataset_group.set_current_strategies()

        # DataLoaderのプロセス数：0 は persistent_workers が使えないので注意
        n_workers = min(args.max_data_loader_n_workers, os.cpu_count())  # cpu_count or max_data_loader_n_workers
        train_dataloader = torch.utils.data.DataLoader(
            train_dataset_group,
            batch_size=1,
            shuffle=True,
            collate_fn=collator,
            num_workers=n_workers,
            persistent_workers=args.persistent_data_loader_workers,
        )

        # 学習ステップ数を計算する
        if args.max_train_epochs is not None:
            args.max_train_steps = args.max_train_epochs * math.ceil(
                len(train_dataloader) / accelerator.num_processes / args.gradient_accumulation_steps
            )
            accelerator.print(
                f"override steps. steps for {args.max_train_epochs} epochs is / 指定エポックまでのステップ数: {args.max_train_steps}"
            )

        # データセット側にも学習ステップを送信
        train_dataset_group.set_max_train_steps(args.max_train_steps)

        # lr schedulerを用意する
        lr_scheduler = train_util.get_scheduler_fix(args, optimizer, accelerator.num_processes)

        # acceleratorがなんかよろしくやってくれるらしい
        if args.optimizer_type.lower().endswith("schedulefree"):
            optimizer, train_dataloader = accelerator.prepare(optimizer, train_dataloader)
        else:
            optimizer, train_dataloader, lr_scheduler = accelerator.prepare(optimizer, train_dataloader, lr_scheduler)
        text_encoders = [accelerator.prepare(text_encoder) for text_encoder in text_encoders]

        index_no_updates_list = []
        orig_embeds_params_list = []
        for tokenizer, token_ids, text_encoder in zip(tokenizers, token_ids_list, text_encoders):
            index_no_updates = torch.arange(len(tokenizer)) < token_ids[0]
            index_no_updates_list.append(index_no_updates)

            # accelerator.print(len(index_no_updates), torch.sum(index_no_updates))
            orig_embeds_params = accelerator.unwrap_model(text_encoder).get_input_embeddings().weight.data.detach().clone()
            orig_embeds_params_list.append(orig_embeds_params)

            # Freeze all parameters except for the token embeddings in text encoder
            text_encoder.requires_grad_(True)
            unwrapped_text_encoder = accelerator.unwrap_model(text_encoder)
            unwrapped_text_encoder.text_model.encoder.requires_grad_(False)
            unwrapped_text_encoder.text_model.final_layer_norm.requires_grad_(False)
            unwrapped_text_encoder.text_model.embeddings.position_embedding.requires_grad_(False)
            # text_encoder.text_model.embeddings.token_embedding.requires_grad_(True)

        unet.requires_grad_(False)
        unet.to(accelerator.device, dtype=weight_dtype)
        if args.gradient_checkpointing:  # according to TI example in Diffusers, train is required
            # TODO U-Netをオリジナルに置き換えたのでいらないはずなので、後で確認して消す
<<<<<<< HEAD
            if (args.optimizer_type.lower().endswith("schedulefree")):
                optimizer.train()
            unet.train()
        else:
            if (args.optimizer_type.lower().endswith("schedulefree")):
=======
            if args.optimizer_type.lower().endswith("schedulefree") or args.optimizer_schedulefree_wrapper:
                optimizer.train()
            unet.train()
        else:
            if args.optimizer_type.lower().endswith("schedulefree") or args.optimizer_schedulefree_wrapper:
>>>>>>> 7e8e4d6e
                optimizer.eval()
            unet.eval()

        text_encoding_strategy = self.get_text_encoding_strategy(args)
        strategy_base.TextEncodingStrategy.set_strategy(text_encoding_strategy)

        if not cache_latents:  # キャッシュしない場合はVAEを使うのでVAEを準備する
            vae.requires_grad_(False)
            vae.eval()
            vae.to(accelerator.device, dtype=vae_dtype)

        # 実験的機能：勾配も含めたfp16学習を行う　PyTorchにパッチを当ててfp16でのgrad scaleを有効にする
        if args.full_fp16:
            train_util.patch_accelerator_for_fp16_training(accelerator)
            for text_encoder in text_encoders:
                text_encoder.to(weight_dtype)
        if args.full_bf16:
            for text_encoder in text_encoders:
                text_encoder.to(weight_dtype)

        # resumeする
        train_util.resume_from_local_or_hf_if_specified(accelerator, args)

        # epoch数を計算する
        num_update_steps_per_epoch = math.ceil(len(train_dataloader) / args.gradient_accumulation_steps)
        num_train_epochs = math.ceil(args.max_train_steps / num_update_steps_per_epoch)
        if (args.save_n_epoch_ratio is not None) and (args.save_n_epoch_ratio > 0):
            args.save_every_n_epochs = math.floor(num_train_epochs / args.save_n_epoch_ratio) or 1

        # 学習する
        total_batch_size = args.train_batch_size * accelerator.num_processes * args.gradient_accumulation_steps
        accelerator.print("running training / 学習開始")
        accelerator.print(f"  num train images * repeats / 学習画像の数×繰り返し回数: {train_dataset_group.num_train_images}")
        accelerator.print(f"  num reg images / 正則化画像の数: {train_dataset_group.num_reg_images}")
        accelerator.print(f"  num batches per epoch / 1epochのバッチ数: {len(train_dataloader)}")
        accelerator.print(f"  num epochs / epoch数: {num_train_epochs}")
        accelerator.print(f"  batch size per device / バッチサイズ: {args.train_batch_size}")
        accelerator.print(
            f"  total train batch size (with parallel & distributed & accumulation) / 総バッチサイズ（並列学習、勾配合計含む）: {total_batch_size}"
        )
        accelerator.print(f"  gradient ccumulation steps / 勾配を合計するステップ数 = {args.gradient_accumulation_steps}")
        accelerator.print(f"  total optimization steps / 学習ステップ数: {args.max_train_steps}")

        progress_bar = tqdm(range(args.max_train_steps), smoothing=0, disable=not accelerator.is_local_main_process, desc="steps")
        global_step = 0

        noise_scheduler = DDPMScheduler(
            beta_start=0.00085, beta_end=0.012, beta_schedule="scaled_linear", num_train_timesteps=1000, clip_sample=False
        )
        prepare_scheduler_for_custom_training(noise_scheduler, accelerator.device)
        if args.zero_terminal_snr:
            custom_train_functions.fix_noise_scheduler_betas_for_zero_terminal_snr(noise_scheduler)

        if accelerator.is_main_process:
            init_kwargs = {}
            if args.wandb_run_name:
                init_kwargs["wandb"] = {"name": args.wandb_run_name}
            if args.log_tracker_config is not None:
                init_kwargs = toml.load(args.log_tracker_config)
            accelerator.init_trackers(
                "textual_inversion" if args.log_tracker_name is None else args.log_tracker_name,
                config=train_util.get_sanitized_config_or_none(args),
                init_kwargs=init_kwargs,
            )

        # function for saving/removing
        def save_model(ckpt_name, embs_list, steps, epoch_no, force_sync_upload=False):
            os.makedirs(args.output_dir, exist_ok=True)
            ckpt_file = os.path.join(args.output_dir, ckpt_name)

            accelerator.print(f"\nsaving checkpoint: {ckpt_file}")

            sai_metadata = train_util.get_sai_model_spec(None, args, self.is_sdxl, False, True)

            self.save_weights(ckpt_file, embs_list, save_dtype, sai_metadata)
            if args.huggingface_repo_id is not None:
                huggingface_util.upload(args, ckpt_file, "/" + ckpt_name, force_sync_upload=force_sync_upload)

        def remove_model(old_ckpt_name):
            old_ckpt_file = os.path.join(args.output_dir, old_ckpt_name)
            if os.path.exists(old_ckpt_file):
                accelerator.print(f"removing old checkpoint: {old_ckpt_file}")
                os.remove(old_ckpt_file)

        # For --sample_at_first
        self.sample_images(
            accelerator,
            args,
            0,
            global_step,
            accelerator.device,
            vae,
            tokenizers,
            text_encoders,
            unet,
            prompt_replacement,
        )
        if len(accelerator.trackers) > 0:
            # log empty object to commit the sample images to wandb
            accelerator.log({}, step=0)

        if args.gradfilter_ema_alpha or args.gradfilter_ma_window_size:
            grads = None

        # training loop
        for epoch in range(num_train_epochs):
            accelerator.print(f"\nepoch {epoch+1}/{num_train_epochs}")
            current_epoch.value = epoch + 1

            for text_encoder in text_encoders:
                text_encoder.train()

            loss_total = 0

            for step, batch in enumerate(train_dataloader):
<<<<<<< HEAD
                if (args.optimizer_type.lower().endswith("schedulefree")):
=======
                if args.optimizer_type.lower().endswith("schedulefree") or args.optimizer_schedulefree_wrapper:
>>>>>>> 7e8e4d6e
                    optimizer.train()
                current_step.value = global_step
                with accelerator.accumulate(text_encoders[0]):
                    with torch.no_grad():
                        if "latents" in batch and batch["latents"] is not None:
                            latents = batch["latents"].to(accelerator.device).to(dtype=weight_dtype)
                        else:
                            # latentに変換
                            latents = vae.encode(batch["images"].to(dtype=vae_dtype)).latent_dist.sample().to(dtype=weight_dtype)
                        latents = latents * self.vae_scale_factor

                    # Get the text embedding for conditioning
                    input_ids = [ids.to(accelerator.device) for ids in batch["input_ids_list"]]
                    text_encoder_conds = text_encoding_strategy.encode_tokens(
                        tokenize_strategy, self.get_models_for_text_encoding(args, accelerator, text_encoders), input_ids
                    )
                    if args.full_fp16:
                        text_encoder_conds = [c.to(weight_dtype) for c in text_encoder_conds]

                    # Sample noise, sample a random timestep for each image, and add noise to the latents,
                    # with noise offset and/or multires noise if specified
                    noise, noisy_latents, timesteps, huber_c = train_util.get_noise_noisy_latents_and_timesteps(
                        args, noise_scheduler, latents
                    )

                    # Predict the noise residual
                    with accelerator.autocast():
                        noise_pred = self.call_unet(
                            args, accelerator, unet, noisy_latents, timesteps, text_encoder_conds, batch, weight_dtype
                        )

                    if args.v_parameterization:
                        # v-parameterization training
                        target = noise_scheduler.get_velocity(latents, noise, timesteps)
                    else:
                        target = noise

                    loss = train_util.conditional_loss(
                        noise_pred.float(), target.float(), reduction="none", loss_type=args.loss_type, huber_c=huber_c
                    )
                    if args.masked_loss or ("alpha_masks" in batch and batch["alpha_masks"] is not None):
                        loss = apply_masked_loss(loss, batch)
                    loss = loss.mean([1, 2, 3])

                    loss_weights = batch["loss_weights"]  # 各sampleごとのweight
                    loss = loss * loss_weights

                    if args.min_snr_gamma:
                        loss = apply_snr_weight(loss, timesteps, noise_scheduler, args.min_snr_gamma, args.v_parameterization)
                    if args.scale_v_pred_loss_like_noise_pred:
                        loss = scale_v_prediction_loss_like_noise_prediction(loss, timesteps, noise_scheduler)
                    if args.v_pred_like_loss:
                        loss = add_v_prediction_like_loss(loss, timesteps, noise_scheduler, args.v_pred_like_loss)
                    if args.debiased_estimation_loss:
                        loss = apply_debiased_estimation(loss, timesteps, noise_scheduler)

                    loss = loss.mean()  # 平均なのでbatch_sizeで割る必要なし

                    accelerator.backward(loss)
                    if accelerator.sync_gradients and args.max_grad_norm != 0.0:
                        params_to_clip = accelerator.unwrap_model(text_encoder).get_input_embeddings().parameters()
                        accelerator.clip_grad_norm_(params_to_clip, args.max_grad_norm)

                    if args.gradfilter_ema_alpha:
                        grads = gradfilter_ema(
                            m=text_encoder_or_list,
                            grads=grads,
                            alpha=args.gradfilter_ema_alpha,
                            lamb=args.gradfilter_ema_lamb,
                        )
                    elif args.gradfilter_ma_window_size:
                        grads = gradfilter_ma(
                            m=text_encoder_or_list,
                            grads=grads,
                            window_size=args.gradfilter_ma_window_size,
                            lamb=args.gradfilter_ma_lamb,
                            filter_type=args.gradfilter_ma_filter_type,
                            warmup=False if args.gradfilter_ma_warmup_false else True,
                        )

                    optimizer.step()
                    if not (args.optimizer_type.lower().endswith("schedulefree") or args.optimizer_schedulefree_wrapper):
                        lr_scheduler.step()
                    optimizer.zero_grad(set_to_none=True)

                    # Let's make sure we don't update any embedding weights besides the newly added token
                    with torch.no_grad():
                        for text_encoder, orig_embeds_params, index_no_updates in zip(
                            text_encoders, orig_embeds_params_list, index_no_updates_list
                        ):
                            # if full_fp16/bf16, input_embeddings_weight is fp16/bf16, orig_embeds_params is fp32
                            input_embeddings_weight = accelerator.unwrap_model(text_encoder).get_input_embeddings().weight
                            input_embeddings_weight[index_no_updates] = orig_embeds_params.to(input_embeddings_weight.dtype)[
                                index_no_updates
                            ]

<<<<<<< HEAD
                if (args.optimizer_type.lower().endswith("schedulefree")):
=======
                if args.optimizer_type.lower().endswith("schedulefree") or args.optimizer_schedulefree_wrapper:
>>>>>>> 7e8e4d6e
                    optimizer.eval()

                # Checks if the accelerator has performed an optimization step behind the scenes
                if accelerator.sync_gradients:
                    progress_bar.update(1)
                    global_step += 1

                    self.sample_images(
                        accelerator,
                        args,
                        None,
                        global_step,
                        accelerator.device,
                        vae,
                        tokenizers,
                        text_encoders,
                        unet,
                        prompt_replacement,
                    )

                    # 指定ステップごとにモデルを保存
                    if args.save_every_n_steps is not None and global_step % args.save_every_n_steps == 0:
                        accelerator.wait_for_everyone()
                        if accelerator.is_main_process:
                            updated_embs_list = []
                            for text_encoder, token_ids in zip(text_encoders, token_ids_list):
                                updated_embs = (
                                    accelerator.unwrap_model(text_encoder)
                                    .get_input_embeddings()
                                    .weight[token_ids]
                                    .data.detach()
                                    .clone()
                                )
                                updated_embs_list.append(updated_embs)

                            ckpt_name = train_util.get_step_ckpt_name(args, "." + args.save_model_as, global_step)
                            save_model(ckpt_name, updated_embs_list, global_step, epoch)

                            if args.save_state:
                                train_util.save_and_remove_state_stepwise(args, accelerator, global_step)

                            remove_step_no = train_util.get_remove_step_no(args, global_step)
                            if remove_step_no is not None:
                                remove_ckpt_name = train_util.get_step_ckpt_name(args, "." + args.save_model_as, remove_step_no)
                                remove_model(remove_ckpt_name)

                current_loss = loss.detach().item()
                if len(accelerator.trackers) > 0:
                    logs = {"loss": current_loss, "lr": float(lr_scheduler.get_last_lr()[0])}
                    if (
                        args.optimizer_type.lower().startswith("DAdapt".lower()) or args.optimizer_type.lower() == "Prodigy".lower()
                    ):  # tracking d*lr value
                        logs["lr/d*lr"] = (
                            lr_scheduler.optimizers[0].param_groups[0]["d"] * lr_scheduler.optimizers[0].param_groups[0]["lr"]
                        )
                    accelerator.log(logs, step=global_step)

                loss_total += current_loss
                avr_loss = loss_total / (step + 1)
                logs = {"loss": avr_loss}  # , "lr": lr_scheduler.get_last_lr()[0]}
                progress_bar.set_postfix(**logs)

                if global_step >= args.max_train_steps:
                    break

            if len(accelerator.trackers) > 0:
                logs = {"loss/epoch": loss_total / len(train_dataloader)}
                accelerator.log(logs, step=epoch + 1)

            accelerator.wait_for_everyone()

            updated_embs_list = []
            for text_encoder, token_ids in zip(text_encoders, token_ids_list):
                updated_embs = accelerator.unwrap_model(text_encoder).get_input_embeddings().weight[token_ids].data.detach().clone()
                updated_embs_list.append(updated_embs)

            if args.save_every_n_epochs is not None:
                saving = (epoch + 1) % args.save_every_n_epochs == 0 and (epoch + 1) < num_train_epochs
                if accelerator.is_main_process and saving:
                    ckpt_name = train_util.get_epoch_ckpt_name(args, "." + args.save_model_as, epoch + 1)
                    save_model(ckpt_name, updated_embs_list, epoch + 1, global_step)

                    remove_epoch_no = train_util.get_remove_epoch_no(args, epoch + 1)
                    if remove_epoch_no is not None:
                        remove_ckpt_name = train_util.get_epoch_ckpt_name(args, "." + args.save_model_as, remove_epoch_no)
                        remove_model(remove_ckpt_name)

                    if args.save_state:
                        train_util.save_and_remove_state_on_epoch_end(args, accelerator, epoch + 1)

            self.sample_images(
                accelerator,
                args,
                epoch + 1,
                global_step,
                accelerator.device,
                vae,
                tokenizers,
                text_encoders,
                unet,
                prompt_replacement,
            )
            accelerator.log({})

            # end of epoch

        is_main_process = accelerator.is_main_process
        if is_main_process:
            text_encoder = accelerator.unwrap_model(text_encoder)
            updated_embs = text_encoder.get_input_embeddings().weight[token_ids].data.detach().clone()

        accelerator.end_training()

        if is_main_process and (args.save_state or args.save_state_on_train_end):
            train_util.save_state_on_train_end(args, accelerator)

        if is_main_process:
            ckpt_name = train_util.get_last_ckpt_name(args, "." + args.save_model_as)
            save_model(ckpt_name, updated_embs_list, global_step, num_train_epochs, force_sync_upload=True)

            logger.info("model saved.")


def setup_parser() -> argparse.ArgumentParser:
    parser = argparse.ArgumentParser()

    add_logging_arguments(parser)
    train_util.add_sd_models_arguments(parser)
    train_util.add_dataset_arguments(parser, True, True, False)
    train_util.add_training_arguments(parser, True)
    train_util.add_masked_loss_arguments(parser)
    deepspeed_utils.add_deepspeed_arguments(parser)
    train_util.add_optimizer_arguments(parser)
    config_util.add_config_arguments(parser)
    custom_train_functions.add_custom_train_arguments(parser, False)

    parser.add_argument(
        "--save_model_as",
        type=str,
        default="pt",
        choices=[None, "ckpt", "pt", "safetensors"],
        help="format to save the model (default is .pt) / モデル保存時の形式（デフォルトはpt）",
    )

    parser.add_argument(
        "--weights", type=str, default=None, help="embedding weights to initialize / 学習するネットワークの初期重み"
    )
    parser.add_argument(
        "--num_vectors_per_token", type=int, default=1, help="number of vectors per token / トークンに割り当てるembeddingsの要素数"
    )
    parser.add_argument(
        "--token_string",
        type=str,
        default=None,
        help="token string used in training, must not exist in tokenizer / 学習時に使用されるトークン文字列、tokenizerに存在しない文字であること",
    )
    parser.add_argument(
        "--init_word", type=str, default=None, help="words to initialize vector / ベクトルを初期化に使用する単語、複数可"
    )
    parser.add_argument(
        "--use_object_template",
        action="store_true",
        help="ignore caption and use default templates for object / キャプションは使わずデフォルトの物体用テンプレートで学習する",
    )
    parser.add_argument(
        "--use_style_template",
        action="store_true",
        help="ignore caption and use default templates for stype / キャプションは使わずデフォルトのスタイル用テンプレートで学習する",
    )
    parser.add_argument(
        "--no_half_vae",
        action="store_true",
        help="do not use fp16/bf16 VAE in mixed precision (use float VAE) / mixed precisionでも fp16/bf16 VAEを使わずfloat VAEを使う",
    )

    return parser


if __name__ == "__main__":
    parser = setup_parser()

    args = parser.parse_args()
    train_util.verify_command_line_training_args(args)
    args = train_util.read_config_from_file(args, parser)

    trainer = TextualInversionTrainer()
    trainer.train(args)<|MERGE_RESOLUTION|>--- conflicted
+++ resolved
@@ -429,10 +429,7 @@
         lr_scheduler = train_util.get_scheduler_fix(args, optimizer, accelerator.num_processes)
 
         # acceleratorがなんかよろしくやってくれるらしい
-        if args.optimizer_type.lower().endswith("schedulefree"):
-            optimizer, train_dataloader = accelerator.prepare(optimizer, train_dataloader)
-        else:
-            optimizer, train_dataloader, lr_scheduler = accelerator.prepare(optimizer, train_dataloader, lr_scheduler)
+        optimizer, train_dataloader, lr_scheduler = accelerator.prepare(optimizer, train_dataloader, lr_scheduler)
         text_encoders = [accelerator.prepare(text_encoder) for text_encoder in text_encoders]
 
         index_no_updates_list = []
@@ -457,19 +454,11 @@
         unet.to(accelerator.device, dtype=weight_dtype)
         if args.gradient_checkpointing:  # according to TI example in Diffusers, train is required
             # TODO U-Netをオリジナルに置き換えたのでいらないはずなので、後で確認して消す
-<<<<<<< HEAD
-            if (args.optimizer_type.lower().endswith("schedulefree")):
-                optimizer.train()
-            unet.train()
-        else:
-            if (args.optimizer_type.lower().endswith("schedulefree")):
-=======
             if args.optimizer_type.lower().endswith("schedulefree") or args.optimizer_schedulefree_wrapper:
                 optimizer.train()
             unet.train()
         else:
             if args.optimizer_type.lower().endswith("schedulefree") or args.optimizer_schedulefree_wrapper:
->>>>>>> 7e8e4d6e
                 optimizer.eval()
             unet.eval()
 
@@ -585,11 +574,7 @@
             loss_total = 0
 
             for step, batch in enumerate(train_dataloader):
-<<<<<<< HEAD
-                if (args.optimizer_type.lower().endswith("schedulefree")):
-=======
                 if args.optimizer_type.lower().endswith("schedulefree") or args.optimizer_schedulefree_wrapper:
->>>>>>> 7e8e4d6e
                     optimizer.train()
                 current_step.value = global_step
                 with accelerator.accumulate(text_encoders[0]):
@@ -686,11 +671,7 @@
                                 index_no_updates
                             ]
 
-<<<<<<< HEAD
-                if (args.optimizer_type.lower().endswith("schedulefree")):
-=======
                 if args.optimizer_type.lower().endswith("schedulefree") or args.optimizer_schedulefree_wrapper:
->>>>>>> 7e8e4d6e
                     optimizer.eval()
 
                 # Checks if the accelerator has performed an optimization step behind the scenes
