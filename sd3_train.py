# training with captions

import argparse
import copy
import math
import os
from multiprocessing import Value
from typing import List
import toml

from tqdm import tqdm

import torch
from library.device_utils import init_ipex, clean_memory_on_device


init_ipex()

from accelerate.utils import set_seed
from diffusers import DDPMScheduler
from library import deepspeed_utils, sd3_models, sd3_train_utils, sd3_utils

# , sdxl_model_util

import library.train_util as train_util

from library.utils import setup_logging, add_logging_arguments

setup_logging()
import logging

logger = logging.getLogger(__name__)

import library.config_util as config_util

# import library.sdxl_train_util as sdxl_train_util
from library.config_util import (
    ConfigSanitizer,
    BlueprintGenerator,
)
import library.custom_train_functions as custom_train_functions

# from library.custom_train_functions import (
#     apply_snr_weight,
#     prepare_scheduler_for_custom_training,
#     scale_v_prediction_loss_like_noise_prediction,
#     add_v_prediction_like_loss,
#     apply_debiased_estimation,
#     apply_masked_loss,
# )


def train(args):
    train_util.verify_training_args(args)
    train_util.prepare_dataset_args(args, True)
    # sdxl_train_util.verify_sdxl_training_args(args)
    deepspeed_utils.prepare_deepspeed_args(args)
    setup_logging(args, reset=True)

    assert (
        not args.weighted_captions
    ), "weighted_captions is not supported currently / weighted_captionsは現在サポートされていません"

    # assert (
    #     not args.train_text_encoder or not args.cache_text_encoder_outputs
    # ), "cache_text_encoder_outputs is not supported when training text encoder / text encoderを学習するときはcache_text_encoder_outputsはサポートされていません"

<<<<<<< HEAD
    # training text encoder is not supported
=======
    # # training text encoder is not supported
>>>>>>> a90f910f
    # assert (
    #     not args.train_text_encoder
    # ), "training text encoder is not supported currently / text encoderの学習は現在サポートされていません"

    # training without text encoder cache is not supported
    assert (
        args.cache_text_encoder_outputs
    ), "training without text encoder cache is not supported currently / text encoderのキャッシュなしの学習は現在サポートされていません"

    # if args.block_lr:
    #     block_lrs = [float(lr) for lr in args.block_lr.split(",")]
    #     assert (
    #         len(block_lrs) == UNET_NUM_BLOCKS_FOR_BLOCK_LR
    #     ), f"block_lr must have {UNET_NUM_BLOCKS_FOR_BLOCK_LR} values / block_lrは{UNET_NUM_BLOCKS_FOR_BLOCK_LR}個の値を指定してください"
    # else:
    #     block_lrs = None

    cache_latents = args.cache_latents
    use_dreambooth_method = args.in_json is None

    if args.seed is not None:
        set_seed(args.seed)  # 乱数系列を初期化する

    # load tokenizer
    sd3_tokenizer = sd3_models.SD3Tokenizer()

    # データセットを準備する
    if args.dataset_class is None:
        blueprint_generator = BlueprintGenerator(ConfigSanitizer(True, True, args.masked_loss, True))
        if args.dataset_config is not None:
            logger.info(f"Load dataset config from {args.dataset_config}")
            user_config = config_util.load_user_config(args.dataset_config)
            ignored = ["train_data_dir", "in_json"]
            if any(getattr(args, attr) is not None for attr in ignored):
                logger.warning(
                    "ignore following options because config file is found: {0} / 設定ファイルが利用されるため以下のオプションは無視されます: {0}".format(
                        ", ".join(ignored)
                    )
                )
        else:
            if use_dreambooth_method:
                logger.info("Using DreamBooth method.")
                user_config = {
                    "datasets": [
                        {
                            "subsets": config_util.generate_dreambooth_subsets_config_by_subdirs(
                                args.train_data_dir, args.reg_data_dir
                            )
                        }
                    ]
                }
            else:
                logger.info("Training with captions.")
                user_config = {
                    "datasets": [
                        {
                            "subsets": [
                                {
                                    "image_dir": args.train_data_dir,
                                    "metadata_file": args.in_json,
                                }
                            ]
                        }
                    ]
                }

        blueprint = blueprint_generator.generate(user_config, args, tokenizer=[sd3_tokenizer])
        train_dataset_group = config_util.generate_dataset_group_by_blueprint(blueprint.dataset_group)
    else:
        train_dataset_group = train_util.load_arbitrary_dataset(args, [sd3_tokenizer])

    current_epoch = Value("i", 0)
    current_step = Value("i", 0)
    ds_for_collator = train_dataset_group if args.max_data_loader_n_workers == 0 else None
    collator = train_util.collator_class(current_epoch, current_step, ds_for_collator)

    train_dataset_group.verify_bucket_reso_steps(8)  # TODO これでいいか確認

    if args.debug_dataset:
        train_util.debug_dataset(train_dataset_group, True)
        return
    if len(train_dataset_group) == 0:
        logger.error(
            "No data found. Please verify the metadata file and train_data_dir option. / 画像がありません。メタデータおよびtrain_data_dirオプションを確認してください。"
        )
        return

    if cache_latents:
        assert (
            train_dataset_group.is_latent_cacheable()
        ), "when caching latents, either color_aug or random_crop cannot be used / latentをキャッシュするときはcolor_augとrandom_cropは使えません"

    if args.cache_text_encoder_outputs:
        assert (
            train_dataset_group.is_text_encoder_output_cacheable()
        ), "when caching text encoder output, either caption_dropout_rate, shuffle_caption, token_warmup_step or caption_tag_dropout_rate cannot be used / text encoderの出力をキャッシュするときはcaption_dropout_rate, shuffle_caption, token_warmup_step, caption_tag_dropout_rateは使えません"

    # acceleratorを準備する
    logger.info("prepare accelerator")
    accelerator = train_util.prepare_accelerator(args)

    # mixed precisionに対応した型を用意しておき適宜castする
    weight_dtype, save_dtype = train_util.prepare_dtype(args)
    vae_dtype = weight_dtype  # torch.float32 if args.no_half_vae else weight_dtype # SD3 VAE works with fp16

    t5xxl_dtype = weight_dtype
    if args.t5xxl_dtype is not None:
        if args.t5xxl_dtype == "fp16":
            t5xxl_dtype = torch.float16
        elif args.t5xxl_dtype == "bf16":
            t5xxl_dtype = torch.bfloat16
        elif args.t5xxl_dtype == "fp32" or args.t5xxl_dtype == "float":
            t5xxl_dtype = torch.float32
        else:
            raise ValueError(f"unexpected t5xxl_dtype: {args.t5xxl_dtype}")
    t5xxl_device = accelerator.device if args.t5xxl_device is None else args.t5xxl_device

    # モデルを読み込む
    attn_mode = "xformers" if args.xformers else "torch"

    assert (
        attn_mode == "torch"
    ), f"attn_mode {attn_mode} is not supported. Please use `--sdpa` instead of `--xformers`. / attn_mode {attn_mode} はサポートされていません。`--xformers`の代わりに`--sdpa`を使ってください。"

    mmdit, clip_l, clip_g, t5xxl, vae = sd3_train_utils.load_target_model(
        args, accelerator, attn_mode, weight_dtype, t5xxl_device, t5xxl_dtype
    )
    assert clip_l is not None, "clip_l is required / clip_lは必須です"
    assert clip_g is not None, "clip_g is required / clip_gは必須です"
    # logit_scale = logit_scale.to(accelerator.device, dtype=weight_dtype)

    # 学習を準備する
    if cache_latents:
        vae.to(accelerator.device, dtype=vae_dtype)
        vae.requires_grad_(False)
        vae.eval()
        vae_wrapper = sd3_models.VAEWrapper(vae)  # make SD/SDXL compatible
        with torch.no_grad():
            train_dataset_group.cache_latents(
                vae_wrapper, args.vae_batch_size, args.cache_latents_to_disk, accelerator.is_main_process, file_suffix="_sd3.npz"
            )
        vae.to("cpu")
        clean_memory_on_device(accelerator.device)

        accelerator.wait_for_everyone()

    # 学習を準備する：モデルを適切な状態にする
    if args.gradient_checkpointing:
        mmdit.enable_gradient_checkpointing()
    train_mmdit = args.learning_rate != 0
    train_clip_l = False
    train_clip_g = False
    train_t5xxl = False

    # if args.train_text_encoder:
    #     # TODO each option for two text encoders?
    #     accelerator.print("enable text encoder training")
    #     if args.gradient_checkpointing:
    #         text_encoder1.gradient_checkpointing_enable()
    #         text_encoder2.gradient_checkpointing_enable()
    #     lr_te1 = args.learning_rate_te1 if args.learning_rate_te1 is not None else args.learning_rate  # 0 means not train
    #     lr_te2 = args.learning_rate_te2 if args.learning_rate_te2 is not None else args.learning_rate  # 0 means not train
    #     train_clip_l = lr_te1 != 0
    #     train_clip_g = lr_te2 != 0

    #     # caching one text encoder output is not supported
    #     if not train_clip_l:
    #         text_encoder1.to(weight_dtype)
    #     if not train_clip_g:
    #         text_encoder2.to(weight_dtype)
    #     text_encoder1.requires_grad_(train_clip_l)
    #     text_encoder2.requires_grad_(train_clip_g)
    #     text_encoder1.train(train_clip_l)
    #     text_encoder2.train(train_clip_g)
    # else:
    clip_l.to(weight_dtype)
    clip_g.to(weight_dtype)
    clip_l.requires_grad_(False)
    clip_g.requires_grad_(False)
    clip_l.eval()
    clip_g.eval()
    if t5xxl is not None:
        t5xxl.to(t5xxl_dtype)
        t5xxl.requires_grad_(False)
        t5xxl.eval()

    # TextEncoderの出力をキャッシュする
    if args.cache_text_encoder_outputs:
        # Text Encodes are eval and no grad

        with torch.no_grad(), accelerator.autocast():
            train_dataset_group.cache_text_encoder_outputs_sd3(
                sd3_tokenizer,
                (clip_l, clip_g, t5xxl),
                (accelerator.device, accelerator.device, t5xxl_device),
                None,
                (None, None, None),
                args.cache_text_encoder_outputs_to_disk,
                accelerator.is_main_process,
                args.text_encoder_batch_size,
            )
        accelerator.wait_for_everyone()

    if not cache_latents:
        vae.requires_grad_(False)
        vae.eval()
        vae.to(accelerator.device, dtype=vae_dtype)

    mmdit.requires_grad_(train_mmdit)
    if not train_mmdit:
        mmdit.to(accelerator.device, dtype=weight_dtype)  # because of unet is not prepared

    training_models = []
    params_to_optimize = []
    # if train_unet:
    training_models.append(mmdit)
    # if block_lrs is None:
    params_to_optimize.append({"params": list(mmdit.parameters()), "lr": args.learning_rate})
    # else:
    #     params_to_optimize.extend(get_block_params_to_optimize(mmdit, block_lrs))

    # if train_clip_l:
    #     training_models.append(text_encoder1)
    #     params_to_optimize.append({"params": list(text_encoder1.parameters()), "lr": args.learning_rate_te1 or args.learning_rate})
    # if train_clip_g:
    #     training_models.append(text_encoder2)
    #     params_to_optimize.append({"params": list(text_encoder2.parameters()), "lr": args.learning_rate_te2 or args.learning_rate})

    # calculate number of trainable parameters
    n_params = 0
    for group in params_to_optimize:
        for p in group["params"]:
            n_params += p.numel()

    accelerator.print(f"train mmdit: {train_mmdit}")  # , text_encoder1: {train_clip_l}, text_encoder2: {train_clip_g}")
    accelerator.print(f"number of models: {len(training_models)}")
    accelerator.print(f"number of trainable parameters: {n_params}")

    # 学習に必要なクラスを準備する
    accelerator.print("prepare optimizer, data loader etc.")

    if args.fused_optimizer_groups:
        # fused backward pass: https://pytorch.org/tutorials/intermediate/optimizer_step_in_backward_tutorial.html
        # Instead of creating an optimizer for all parameters as in the tutorial, we create an optimizer for each group of parameters.
        # This balances memory usage and management complexity.

        # calculate total number of parameters
        n_total_params = sum(len(params["params"]) for params in params_to_optimize)
        params_per_group = math.ceil(n_total_params / args.fused_optimizer_groups)

        # split params into groups, keeping the learning rate the same for all params in a group
        # this will increase the number of groups if the learning rate is different for different params (e.g. U-Net and text encoders)
        grouped_params = []
        param_group = []
        param_group_lr = -1
        for group in params_to_optimize:
            lr = group["lr"]
            for p in group["params"]:
                # if the learning rate is different for different params, start a new group
                if lr != param_group_lr:
                    if param_group:
                        grouped_params.append({"params": param_group, "lr": param_group_lr})
                        param_group = []
                    param_group_lr = lr

                param_group.append(p)

                # if the group has enough parameters, start a new group
                if len(param_group) == params_per_group:
                    grouped_params.append({"params": param_group, "lr": param_group_lr})
                    param_group = []
                    param_group_lr = -1

        if param_group:
            grouped_params.append({"params": param_group, "lr": param_group_lr})

        # prepare optimizers for each group
        optimizers = []
        for group in grouped_params:
            _, _, optimizer = train_util.get_optimizer(args, trainable_params=[group])
            optimizers.append(optimizer)
        optimizer = optimizers[0]  # avoid error in the following code

        logger.info(f"using {len(optimizers)} optimizers for fused optimizer groups")

    else:
        _, _, optimizer = train_util.get_optimizer(args, trainable_params=params_to_optimize)

    # dataloaderを準備する
    # DataLoaderのプロセス数：0 は persistent_workers が使えないので注意
    n_workers = min(args.max_data_loader_n_workers, os.cpu_count())  # cpu_count or max_data_loader_n_workers
    train_dataloader = torch.utils.data.DataLoader(
        train_dataset_group,
        batch_size=1,
        shuffle=True,
        collate_fn=collator,
        num_workers=n_workers,
        persistent_workers=args.persistent_data_loader_workers,
    )

    # 学習ステップ数を計算する
    if args.max_train_epochs is not None:
        args.max_train_steps = args.max_train_epochs * math.ceil(
            len(train_dataloader) / accelerator.num_processes / args.gradient_accumulation_steps
        )
        accelerator.print(
            f"override steps. steps for {args.max_train_epochs} epochs is / 指定エポックまでのステップ数: {args.max_train_steps}"
        )

    # データセット側にも学習ステップを送信
    train_dataset_group.set_max_train_steps(args.max_train_steps)

    # lr schedulerを用意する
    if args.fused_optimizer_groups:
        # prepare lr schedulers for each optimizer
        lr_schedulers = [train_util.get_scheduler_fix(args, optimizer, accelerator.num_processes) for optimizer in optimizers]
        lr_scheduler = lr_schedulers[0]  # avoid error in the following code
    else:
        lr_scheduler = train_util.get_scheduler_fix(args, optimizer, accelerator.num_processes)

    # 実験的機能：勾配も含めたfp16/bf16学習を行う　モデル全体をfp16/bf16にする
    if args.full_fp16:
        assert (
            args.mixed_precision == "fp16"
        ), "full_fp16 requires mixed precision='fp16' / full_fp16を使う場合はmixed_precision='fp16'を指定してください。"
        accelerator.print("enable full fp16 training.")
        mmdit.to(weight_dtype)
        clip_l.to(weight_dtype)
        clip_g.to(weight_dtype)
        if t5xxl is not None:
            t5xxl.to(weight_dtype)  # TODO check works with fp16 or not
    elif args.full_bf16:
        assert (
            args.mixed_precision == "bf16"
        ), "full_bf16 requires mixed precision='bf16' / full_bf16を使う場合はmixed_precision='bf16'を指定してください。"
        accelerator.print("enable full bf16 training.")
        mmdit.to(weight_dtype)
        clip_l.to(weight_dtype)
        clip_g.to(weight_dtype)
        if t5xxl is not None:
            t5xxl.to(weight_dtype)

    # TODO check if this is necessary. SD3 uses pool for clip_l and clip_g
    # # freeze last layer and final_layer_norm in te1 since we use the output of the penultimate layer
    # if train_clip_l:
    #     text_encoder1.text_model.encoder.layers[-1].requires_grad_(False)
    #     text_encoder1.text_model.final_layer_norm.requires_grad_(False)

    if args.deepspeed:
        ds_model = deepspeed_utils.prepare_deepspeed_model(
            args,
            mmdit=mmdit,
            # mmdie=mmdit if train_mmdit else None,
            # text_encoder1=text_encoder1 if train_clip_l else None,
            # text_encoder2=text_encoder2 if train_clip_g else None,
        )
        # most of ZeRO stage uses optimizer partitioning, so we have to prepare optimizer and ds_model at the same time. # pull/1139#issuecomment-1986790007
        ds_model, optimizer, train_dataloader, lr_scheduler = accelerator.prepare(
            ds_model, optimizer, train_dataloader, lr_scheduler
        )
        training_models = [ds_model]

    else:
        # acceleratorがなんかよろしくやってくれるらしい
        if train_mmdit:
            mmdit = accelerator.prepare(mmdit)
        # if train_clip_l:
        #     text_encoder1 = accelerator.prepare(text_encoder1)
        # if train_clip_g:
        #     text_encoder2 = accelerator.prepare(text_encoder2)
        optimizer, train_dataloader, lr_scheduler = accelerator.prepare(optimizer, train_dataloader, lr_scheduler)

    # TextEncoderの出力をキャッシュするときには、すでに出力を取得済みなのでCPUへ移動する
    if args.cache_text_encoder_outputs:
        # move Text Encoders for sampling images. Text Encoder doesn't work on CPU with fp16
        clip_l.to("cpu", dtype=torch.float32)
        clip_g.to("cpu", dtype=torch.float32)
        if t5xxl is not None:
            t5xxl.to("cpu", dtype=torch.float32)
        clean_memory_on_device(accelerator.device)
    else:
        # make sure Text Encoders are on GPU
        # TODO support CPU for text encoders
        clip_l.to(accelerator.device)
        clip_g.to(accelerator.device)
        if t5xxl is not None:
            t5xxl.to(accelerator.device)

    # TODO cache sample prompt's embeddings to free text encoder's memory
    if args.cache_text_encoder_outputs:
        if not args.save_t5xxl:
            t5xxl = None  # free memory
    clean_memory_on_device(accelerator.device)

    # 実験的機能：勾配も含めたfp16学習を行う　PyTorchにパッチを当ててfp16でのgrad scaleを有効にする
    if args.full_fp16:
        # During deepseed training, accelerate not handles fp16/bf16|mixed precision directly via scaler. Let deepspeed engine do.
        # -> But we think it's ok to patch accelerator even if deepspeed is enabled.
        train_util.patch_accelerator_for_fp16_training(accelerator)

    # resumeする
    train_util.resume_from_local_or_hf_if_specified(accelerator, args)

    if args.fused_backward_pass:
        # use fused optimizer for backward pass: other optimizers will be supported in the future
        import library.adafactor_fused

        library.adafactor_fused.patch_adafactor_fused(optimizer)
        for param_group in optimizer.param_groups:
            for parameter in param_group["params"]:
                if parameter.requires_grad:

                    def __grad_hook(tensor: torch.Tensor, param_group=param_group):
                        if accelerator.sync_gradients and args.max_grad_norm != 0.0:
                            accelerator.clip_grad_norm_(tensor, args.max_grad_norm)
                        optimizer.step_param(tensor, param_group)
                        tensor.grad = None

                    parameter.register_post_accumulate_grad_hook(__grad_hook)

    elif args.fused_optimizer_groups:
        # prepare for additional optimizers and lr schedulers
        for i in range(1, len(optimizers)):
            optimizers[i] = accelerator.prepare(optimizers[i])
            lr_schedulers[i] = accelerator.prepare(lr_schedulers[i])

        # counters are used to determine when to step the optimizer
        global optimizer_hooked_count
        global num_parameters_per_group
        global parameter_optimizer_map

        optimizer_hooked_count = {}
        num_parameters_per_group = [0] * len(optimizers)
        parameter_optimizer_map = {}

        for opt_idx, optimizer in enumerate(optimizers):
            for param_group in optimizer.param_groups:
                for parameter in param_group["params"]:
                    if parameter.requires_grad:

                        def optimizer_hook(parameter: torch.Tensor):
                            if accelerator.sync_gradients and args.max_grad_norm != 0.0:
                                accelerator.clip_grad_norm_(parameter, args.max_grad_norm)

                            i = parameter_optimizer_map[parameter]
                            optimizer_hooked_count[i] += 1
                            if optimizer_hooked_count[i] == num_parameters_per_group[i]:
                                optimizers[i].step()
                                optimizers[i].zero_grad(set_to_none=True)

                        parameter.register_post_accumulate_grad_hook(optimizer_hook)
                        parameter_optimizer_map[parameter] = opt_idx
                        num_parameters_per_group[opt_idx] += 1

    # epoch数を計算する
    num_update_steps_per_epoch = math.ceil(len(train_dataloader) / args.gradient_accumulation_steps)
    num_train_epochs = math.ceil(args.max_train_steps / num_update_steps_per_epoch)
    if (args.save_n_epoch_ratio is not None) and (args.save_n_epoch_ratio > 0):
        args.save_every_n_epochs = math.floor(num_train_epochs / args.save_n_epoch_ratio) or 1

    # 学習する
    # total_batch_size = args.train_batch_size * accelerator.num_processes * args.gradient_accumulation_steps
    accelerator.print("running training / 学習開始")
    accelerator.print(f"  num examples / サンプル数: {train_dataset_group.num_train_images}")
    accelerator.print(f"  num batches per epoch / 1epochのバッチ数: {len(train_dataloader)}")
    accelerator.print(f"  num epochs / epoch数: {num_train_epochs}")
    accelerator.print(
        f"  batch size per device / バッチサイズ: {', '.join([str(d.batch_size) for d in train_dataset_group.datasets])}"
    )
    # accelerator.print(
    #     f"  total train batch size (with parallel & distributed & accumulation) / 総バッチサイズ（並列学習、勾配合計含む）: {total_batch_size}"
    # )
    accelerator.print(f"  gradient accumulation steps / 勾配を合計するステップ数 = {args.gradient_accumulation_steps}")
    accelerator.print(f"  total optimization steps / 学習ステップ数: {args.max_train_steps}")

    progress_bar = tqdm(range(args.max_train_steps), smoothing=0, disable=not accelerator.is_local_main_process, desc="steps")
    global_step = 0

    # noise_scheduler = DDPMScheduler(
    #     beta_start=0.00085, beta_end=0.012, beta_schedule="scaled_linear", num_train_timesteps=1000, clip_sample=False
    # )

    noise_scheduler = sd3_train_utils.FlowMatchEulerDiscreteScheduler(num_train_timesteps=1000, shift=3.0)
    noise_scheduler_copy = copy.deepcopy(noise_scheduler)

    # prepare_scheduler_for_custom_training(noise_scheduler, accelerator.device)
    # if args.zero_terminal_snr:
    #     custom_train_functions.fix_noise_scheduler_betas_for_zero_terminal_snr(noise_scheduler)

    if accelerator.is_main_process:
        init_kwargs = {}
        if args.wandb_run_name:
            init_kwargs["wandb"] = {"name": args.wandb_run_name}
        if args.log_tracker_config is not None:
            init_kwargs = toml.load(args.log_tracker_config)
        accelerator.init_trackers(
            "finetuning" if args.log_tracker_name is None else args.log_tracker_name,
            config=train_util.get_sanitized_config_or_none(args),
            init_kwargs=init_kwargs,
        )

    # # For --sample_at_first
    # sd3_train_utils.sample_images(
    #     accelerator, args, 0, global_step, accelerator.device, vae, [tokenizer1, tokenizer2], [text_encoder1, text_encoder2], mmdit
    # )

    # following function will be moved to sd3_train_utils

    def get_sigmas(timesteps, n_dim=4, dtype=torch.float32):
        sigmas = noise_scheduler_copy.sigmas.to(device=accelerator.device, dtype=dtype)
        schedule_timesteps = noise_scheduler_copy.timesteps.to(accelerator.device)
        timesteps = timesteps.to(accelerator.device)
        step_indices = [(schedule_timesteps == t).nonzero().item() for t in timesteps]

        sigma = sigmas[step_indices].flatten()
        while len(sigma.shape) < n_dim:
            sigma = sigma.unsqueeze(-1)
        return sigma

    def compute_density_for_timestep_sampling(
        weighting_scheme: str, batch_size: int, logit_mean: float = None, logit_std: float = None, mode_scale: float = None
    ):
        """Compute the density for sampling the timesteps when doing SD3 training.

        Courtesy: This was contributed by Rafie Walker in https://github.com/huggingface/diffusers/pull/8528.

        SD3 paper reference: https://arxiv.org/abs/2403.03206v1.
        """
        if weighting_scheme == "logit_normal":
            # See 3.1 in the SD3 paper ($rf/lognorm(0.00,1.00)$).
            u = torch.normal(mean=logit_mean, std=logit_std, size=(batch_size,), device="cpu")
            u = torch.nn.functional.sigmoid(u)
        elif weighting_scheme == "mode":
            u = torch.rand(size=(batch_size,), device="cpu")
            u = 1 - u - mode_scale * (torch.cos(math.pi * u / 2) ** 2 - 1 + u)
        else:
            u = torch.rand(size=(batch_size,), device="cpu")
        return u

    def compute_loss_weighting_for_sd3(weighting_scheme: str, sigmas=None):
        """Computes loss weighting scheme for SD3 training.

        Courtesy: This was contributed by Rafie Walker in https://github.com/huggingface/diffusers/pull/8528.

        SD3 paper reference: https://arxiv.org/abs/2403.03206v1.
        """
        if weighting_scheme == "sigma_sqrt":
            weighting = (sigmas**-2.0).float()
        elif weighting_scheme == "cosmap":
            bot = 1 - 2 * sigmas + 2 * sigmas**2
            weighting = 2 / (math.pi * bot)
        else:
            weighting = torch.ones_like(sigmas)
        return weighting

    loss_recorder = train_util.LossRecorder()
    for epoch in range(num_train_epochs):
        accelerator.print(f"\nepoch {epoch+1}/{num_train_epochs}")
        current_epoch.value = epoch + 1

        for m in training_models:
            m.train()

        for step, batch in enumerate(train_dataloader):
            current_step.value = global_step

            if args.fused_optimizer_groups:
                optimizer_hooked_count = {i: 0 for i in range(len(optimizers))}  # reset counter for each step

            with accelerator.accumulate(*training_models):
                if "latents" in batch and batch["latents"] is not None:
                    latents = batch["latents"].to(accelerator.device).to(dtype=weight_dtype)
                else:
                    with torch.no_grad():
                        # encode images to latents. images are [-1, 1]
                        latents = vae.encode(batch["images"].to(vae_dtype)).to(weight_dtype)

                        # NaNが含まれていれば警告を表示し0に置き換える
                        if torch.any(torch.isnan(latents)):
                            accelerator.print("NaN found in latents, replacing with zeros")
                            latents = torch.nan_to_num(latents, 0, out=latents)
                # latents = latents * sdxl_model_util.VAE_SCALE_FACTOR
                latents = sd3_models.SDVAE.process_in(latents)

                if "text_encoder_outputs1_list" not in batch or batch["text_encoder_outputs1_list"] is None:
                    # not cached, get text encoder outputs
                    # XXX This does not work yet
                    input_ids_clip_l, input_ids_clip_g, input_ids_t5xxl = batch["input_ids"]
                    with torch.set_grad_enabled(args.train_text_encoder):
                        # TODO support weighted captions
                        # TODO support length > 75
                        input_ids_clip_l = input_ids_clip_l.to(accelerator.device)
                        input_ids_clip_g = input_ids_clip_g.to(accelerator.device)
                        input_ids_t5xxl = input_ids_t5xxl.to(accelerator.device)

                        # get text encoder outputs: outputs are concatenated
                        context, pool = sd3_utils.get_cond_from_tokens(
                            input_ids_clip_l, input_ids_clip_g, input_ids_t5xxl, clip_l, clip_g, t5xxl
                        )
                else:
                    # encoder_hidden_states1 = batch["text_encoder_outputs1_list"].to(accelerator.device).to(weight_dtype)
                    # encoder_hidden_states2 = batch["text_encoder_outputs2_list"].to(accelerator.device).to(weight_dtype)
                    # pool2 = batch["text_encoder_pool2_list"].to(accelerator.device).to(weight_dtype)
                    # TODO this reuses SDXL keys, it should be fixed
                    lg_out = batch["text_encoder_outputs1_list"]
                    t5_out = batch["text_encoder_outputs2_list"]
                    pool = batch["text_encoder_pool2_list"]
                    context = torch.cat([lg_out, t5_out], dim=-2)

                # TODO support some features for noise implemented in get_noise_noisy_latents_and_timesteps

                # Sample noise that we'll add to the latents
                noise = torch.randn_like(latents)
                bsz = latents.shape[0]

                # Sample a random timestep for each image
                # for weighting schemes where we sample timesteps non-uniformly
                u = compute_density_for_timestep_sampling(
                    weighting_scheme=args.weighting_scheme,
                    batch_size=bsz,
                    logit_mean=args.logit_mean,
                    logit_std=args.logit_std,
                    mode_scale=args.mode_scale,
                )
                indices = (u * noise_scheduler_copy.config.num_train_timesteps).long()
                timesteps = noise_scheduler_copy.timesteps[indices].to(device=accelerator.device)

                # Add noise according to flow matching.
                sigmas = get_sigmas(timesteps, n_dim=latents.ndim, dtype=weight_dtype)
                noisy_model_input = sigmas * noise + (1.0 - sigmas) * latents

                # call model
                with accelerator.autocast():
                    model_pred = mmdit(noisy_model_input, timesteps, context=context, y=pool)

                # Follow: Section 5 of https://arxiv.org/abs/2206.00364.
                # Preconditioning of the model outputs.
                model_pred = model_pred * (-sigmas) + noisy_model_input

                # these weighting schemes use a uniform timestep sampling
                # and instead post-weight the loss
                weighting = compute_loss_weighting_for_sd3(weighting_scheme=args.weighting_scheme, sigmas=sigmas)

                # flow matching loss
                target = latents

                # Compute regular loss. TODO simplify this
                loss = torch.mean(
                    (weighting.float() * (model_pred.float() - target.float()) ** 2).reshape(target.shape[0], -1),
                    1,
                )
                loss = loss.mean()

                accelerator.backward(loss)

                if not (args.fused_backward_pass or args.fused_optimizer_groups):
                    if accelerator.sync_gradients and args.max_grad_norm != 0.0:
                        params_to_clip = []
                        for m in training_models:
                            params_to_clip.extend(m.parameters())
                        accelerator.clip_grad_norm_(params_to_clip, args.max_grad_norm)

                    optimizer.step()
                    lr_scheduler.step()
                    optimizer.zero_grad(set_to_none=True)
                else:
                    # optimizer.step() and optimizer.zero_grad() are called in the optimizer hook
                    lr_scheduler.step()
                    if args.fused_optimizer_groups:
                        for i in range(1, len(optimizers)):
                            lr_schedulers[i].step()

            # Checks if the accelerator has performed an optimization step behind the scenes
            if accelerator.sync_gradients:
                progress_bar.update(1)
                global_step += 1

                # sdxl_train_util.sample_images(
                #     accelerator,
                #     args,
                #     None,
                #     global_step,
                #     accelerator.device,
                #     vae,
                #     [tokenizer1, tokenizer2],
                #     [text_encoder1, text_encoder2],
                #     mmdit,
                # )

                # 指定ステップごとにモデルを保存
                if args.save_every_n_steps is not None and global_step % args.save_every_n_steps == 0:
                    accelerator.wait_for_everyone()
                    if accelerator.is_main_process:
                        sd3_train_utils.save_sd3_model_on_epoch_end_or_stepwise(
                            args,
                            False,
                            accelerator,
                            save_dtype,
                            epoch,
                            num_train_epochs,
                            global_step,
                            clip_l if args.save_clip else None,
                            clip_g if args.save_clip else None,
                            t5xxl if args.save_t5xxl else None,
                            mmdit,
                            vae,
                        )

            current_loss = loss.detach().item()  # 平均なのでbatch sizeは関係ないはず
            if args.logging_dir is not None:
                logs = {"loss": current_loss}
                train_util.append_lr_to_logs(logs, lr_scheduler, args.optimizer_type, including_unet=train_mmdit)

                accelerator.log(logs, step=global_step)

            loss_recorder.add(epoch=epoch, step=step, loss=current_loss)
            avr_loss: float = loss_recorder.moving_average
            logs = {"avr_loss": avr_loss}  # , "lr": lr_scheduler.get_last_lr()[0]}
            progress_bar.set_postfix(**logs)

            if global_step >= args.max_train_steps:
                break

        if args.logging_dir is not None:
            logs = {"loss/epoch": loss_recorder.moving_average}
            accelerator.log(logs, step=epoch + 1)

        accelerator.wait_for_everyone()

        if args.save_every_n_epochs is not None:
            if accelerator.is_main_process:
                sd3_train_utils.save_sd3_model_on_epoch_end_or_stepwise(
                    args,
                    True,
                    accelerator,
                    save_dtype,
                    epoch,
                    num_train_epochs,
                    global_step,
                    clip_l if args.save_clip else None,
                    clip_g if args.save_clip else None,
                    t5xxl if args.save_t5xxl else None,
                    mmdit,
                    vae,
                )

        # sdxl_train_util.sample_images(
        #     accelerator,
        #     args,
        #     epoch + 1,
        #     global_step,
        #     accelerator.device,
        #     vae,
        #     [tokenizer1, tokenizer2],
        #     [text_encoder1, text_encoder2],
        #     mmdit,
        # )

    is_main_process = accelerator.is_main_process
    # if is_main_process:
    mmdit = accelerator.unwrap_model(mmdit)
    clip_l = accelerator.unwrap_model(clip_l)
    clip_g = accelerator.unwrap_model(clip_g)
    if t5xxl is not None:
        t5xxl = accelerator.unwrap_model(t5xxl)

    accelerator.end_training()

    if args.save_state or args.save_state_on_train_end:
        train_util.save_state_on_train_end(args, accelerator)

    del accelerator  # この後メモリを使うのでこれは消す

    if is_main_process:
        sd3_train_utils.save_sd3_model_on_train_end(
            args,
            save_dtype,
            epoch,
            global_step,
            clip_l if args.save_clip else None,
            clip_g if args.save_clip else None,
            t5xxl if args.save_t5xxl else None,
            mmdit,
            vae,
        )
        logger.info("model saved.")


def setup_parser() -> argparse.ArgumentParser:
    parser = argparse.ArgumentParser()

    add_logging_arguments(parser)
    train_util.add_sd_models_arguments(parser)
    train_util.add_dataset_arguments(parser, True, True, True)
    train_util.add_training_arguments(parser, False)
    train_util.add_masked_loss_arguments(parser)
    deepspeed_utils.add_deepspeed_arguments(parser)
    train_util.add_sd_saving_arguments(parser)
    train_util.add_optimizer_arguments(parser)
    config_util.add_config_arguments(parser)
    custom_train_functions.add_custom_train_arguments(parser)
    sd3_train_utils.add_sd3_training_arguments(parser)

    # TE training is disabled temporarily

    # parser.add_argument(
    #     "--learning_rate_te1",
    #     type=float,
    #     default=None,
    #     help="learning rate for text encoder 1 (ViT-L) / text encoder 1 (ViT-L)の学習率",
    # )
    # parser.add_argument(
    #     "--learning_rate_te2",
    #     type=float,
    #     default=None,
    #     help="learning rate for text encoder 2 (BiG-G) / text encoder 2 (BiG-G)の学習率",
    # )

    # parser.add_argument(
    #     "--diffusers_xformers", action="store_true", help="use xformers by diffusers / Diffusersでxformersを使用する"
    # )
    # parser.add_argument("--train_text_encoder", action="store_true", help="train text encoder / text encoderも学習する")
    # parser.add_argument(
    #     "--no_half_vae",
    #     action="store_true",
    #     help="do not use fp16/bf16 VAE in mixed precision (use float VAE) / mixed precisionでも fp16/bf16 VAEを使わずfloat VAEを使う",
    # )
    # parser.add_argument(
    #     "--block_lr",
    #     type=str,
    #     default=None,
    #     help=f"learning rates for each block of U-Net, comma-separated, {UNET_NUM_BLOCKS_FOR_BLOCK_LR} values / "
    #     + f"U-Netの各ブロックの学習率、カンマ区切り、{UNET_NUM_BLOCKS_FOR_BLOCK_LR}個の値",
    # )
    parser.add_argument(
        "--fused_optimizer_groups",
        type=int,
        default=None,
        help="number of optimizers for fused backward pass and optimizer step / fused backward passとoptimizer stepのためのoptimizer数",
    )
    return parser


if __name__ == "__main__":
    parser = setup_parser()

    args = parser.parse_args()
    train_util.verify_command_line_training_args(args)
    args = train_util.read_config_from_file(args, parser)

    train(args)<|MERGE_RESOLUTION|>--- conflicted
+++ resolved
@@ -65,11 +65,7 @@
     #     not args.train_text_encoder or not args.cache_text_encoder_outputs
     # ), "cache_text_encoder_outputs is not supported when training text encoder / text encoderを学習するときはcache_text_encoder_outputsはサポートされていません"
 
-<<<<<<< HEAD
-    # training text encoder is not supported
-=======
     # # training text encoder is not supported
->>>>>>> a90f910f
     # assert (
     #     not args.train_text_encoder
     # ), "training text encoder is not supported currently / text encoderの学習は現在サポートされていません"
