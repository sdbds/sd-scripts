--- conflicted
+++ resolved
@@ -1073,7 +1073,6 @@
         help="[Deprecated] use 'skip_cache_check' instead / 代わりに 'skip_cache_check' を使用してください",
     )
     parser.add_argument(
-<<<<<<< HEAD
         "--blocks_to_swap",
         type=int,
         default=None,
@@ -1082,12 +1081,12 @@
         "Increasing this number lowers the overall VRAM used during training at the expense of training speed (s/it)."
         " / 順伝播および逆伝播中にスワップするブロック（約640MB）の数を設定します。"
         "この数を増やすと、トレーニング中のVRAM使用量が減りますが、トレーニング速度（s/it）も低下します。",
-=======
+    )
+    parser.add_argument(
         "--num_last_block_to_freeze",
         type=int,
         default=None,
         help="freeze last n blocks of MM-DIT / MM-DITの最後のnブロックを凍結する",
->>>>>>> 0047bb1f
     )
     return parser
 
