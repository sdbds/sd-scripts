--- conflicted
+++ resolved
@@ -374,9 +374,7 @@
         mmdit.to(accelerator.device, dtype=weight_dtype)  # because of unet is not prepared
 
     if args.num_last_block_to_freeze:
-<<<<<<< HEAD
-        train_util.freeze_blocks(mmdit,num_last_block_to_freeze=args.num_last_block_to_freeze)
-=======
+
         # freeze last n blocks of MM-DIT
         block_name = "x_block"
         filtered_blocks = [(name, param) for name, param in mmdit.named_parameters() if block_name in name]
@@ -391,7 +389,6 @@
         for i in range(start_freezing_from, len(filtered_blocks)):
             _, param = filtered_blocks[i]
             param.requires_grad = False
->>>>>>> 6abacf04
 
     training_models = []
     params_to_optimize = []
