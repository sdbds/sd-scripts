--- conflicted
+++ resolved
@@ -644,7 +644,6 @@
 
                 accelerator.backward(loss)
 
-<<<<<<< HEAD
                 if not args.fused_backward_pass:
                     if accelerator.sync_gradients and args.max_grad_norm != 0.0:
                         params_to_clip = []
@@ -654,12 +653,8 @@
 
                     optimizer.step()
 
-                lr_scheduler.step()
-=======
-                optimizer.step()
                 if not args.optimizer_type.lower().endswith("schedulefree"):
                     lr_scheduler.step()
->>>>>>> 00e832e6
                 optimizer.zero_grad(set_to_none=True)
 
             if (args.optimizer_type.lower().endswith("schedulefree")):
