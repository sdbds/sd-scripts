--- conflicted
+++ resolved
@@ -466,14 +466,9 @@
             text_encoder2=text_encoder2 if train_text_encoder2 else None,
         )
         # most of ZeRO stage uses optimizer partitioning, so we have to prepare optimizer and ds_model at the same time. # pull/1139#issuecomment-1986790007
-        if args.optimizer_type.lower().endswith("schedulefree"):
-            ds_model, optimizer, train_dataloader = accelerator.prepare(
-                ds_model, optimizer, train_dataloader
-            )
-        else:
-            ds_model, optimizer, train_dataloader, lr_scheduler = accelerator.prepare(
-                ds_model, optimizer, train_dataloader, lr_scheduler
-            )
+        ds_model, optimizer, train_dataloader, lr_scheduler = accelerator.prepare(
+            ds_model, optimizer, train_dataloader, lr_scheduler
+        )
         training_models = [ds_model]
 
     else:
@@ -484,24 +479,7 @@
             text_encoder1 = accelerator.prepare(text_encoder1)
         if train_text_encoder2:
             text_encoder2 = accelerator.prepare(text_encoder2)
-        if args.optimizer_type.lower().endswith("schedulefree"):
-            optimizer, train_dataloader = accelerator.prepare(optimizer, train_dataloader)
-        else:
-            optimizer, train_dataloader, lr_scheduler = accelerator.prepare(optimizer, train_dataloader, lr_scheduler)
-
-    if args.fused_backward_pass:
-        import library.optimizer_fused
-        library.optimizer_fused.patch_optimizer_fused(optimizer, args.optimizer_type)
-        for param_group in optimizer.param_groups:
-            for parameter in param_group["params"]:
-                if parameter.requires_grad:
-                    def __grad_hook(tensor: torch.Tensor, param_group=param_group):
-                        if accelerator.sync_gradients and args.max_grad_norm != 0.0:
-                            accelerator.clip_grad_norm_(tensor, args.max_grad_norm)
-                        optimizer.step_param(tensor, param_group)
-                        tensor.grad = None
-
-                    parameter.register_post_accumulate_grad_hook(__grad_hook)
+        optimizer, train_dataloader, lr_scheduler = accelerator.prepare(optimizer, train_dataloader, lr_scheduler)
 
     if args.fused_backward_pass:
         # use fused optimizer for backward pass: other optimizers will be supported in the future
@@ -627,8 +605,6 @@
             m.train()
 
         for step, batch in enumerate(train_dataloader):
-            if (args.optimizer_type.lower().endswith("schedulefree")):
-                optimizer.train()
             current_step.value = global_step
 
             if args.fused_optimizer_groups:
@@ -756,11 +732,7 @@
 
                 accelerator.backward(loss)
 
-<<<<<<< HEAD
-                if not args.fused_backward_pass:
-=======
                 if not (args.fused_backward_pass or args.fused_optimizer_groups):
->>>>>>> 0d96e10b
                     if accelerator.sync_gradients and args.max_grad_norm != 0.0:
                         params_to_clip = []
                         for m in training_models:
@@ -768,12 +740,6 @@
                         accelerator.clip_grad_norm_(params_to_clip, args.max_grad_norm)
 
                     optimizer.step()
-<<<<<<< HEAD
-
-                if not args.optimizer_type.lower().endswith("schedulefree"):
-                    lr_scheduler.step()
-                optimizer.zero_grad(set_to_none=True)
-=======
                     lr_scheduler.step()
                     optimizer.zero_grad(set_to_none=True)
                 else:
@@ -782,10 +748,6 @@
                     if args.fused_optimizer_groups:
                         for i in range(1, len(optimizers)):
                             lr_schedulers[i].step()
->>>>>>> 0d96e10b
-
-            if (args.optimizer_type.lower().endswith("schedulefree")):
-                optimizer.eval()
 
             # Checks if the accelerator has performed an optimization step behind the scenes
             if accelerator.sync_gradients:
