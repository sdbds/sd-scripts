--- conflicted
+++ resolved
@@ -486,6 +486,7 @@
             text_encoder2=text_encoder2 if train_text_encoder2 else None,
         )
         # most of ZeRO stage uses optimizer partitioning, so we have to prepare optimizer and ds_model at the same time. # pull/1139#issuecomment-1986790007
+
         if args.optimizer_type.lower().endswith("schedulefree") or args.optimizer_schedulefree_wrapper:
             ds_model, optimizer, train_dataloader = accelerator.prepare(
                 ds_model, optimizer, train_dataloader
@@ -824,7 +825,7 @@
                     optimizer.zero_grad(set_to_none=True)
                 else:
                     # optimizer.step() and optimizer.zero_grad() are called in the optimizer hook
-<<<<<<< HEAD
+
                     if args.optimizer_accumulation_steps > 0:
                         if (not optimizer.optimizer.optimizer_accumulation):
                             lr_scheduler.step()
@@ -832,18 +833,12 @@
                                 for i in range(1, len(optimizers)):
                                     lr_schedulers[i].step()
                     else:
-                        lr_scheduler.step()
+                        if not args.optimizer_schedulefree_wrapper:
+                            lr_scheduler.step()
                         if args.fused_optimizer_groups:
                             for i in range(1, len(optimizers)):
                                 lr_schedulers[i].step()
-=======
-                    if not args.optimizer_schedulefree_wrapper:
-                        lr_scheduler.step()
-                    if args.fused_optimizer_groups:
-                        for i in range(1, len(optimizers)):
-                            lr_schedulers[i].step()
->>>>>>> 7e8e4d6e
-
+    
             if args.optimizer_type.lower().endswith("schedulefree") or args.optimizer_schedulefree_wrapper:
                 optimizer.eval()
 
