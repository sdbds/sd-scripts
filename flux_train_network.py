import argparse
import copy
import math
import random
from typing import Any

import torch
from accelerate import Accelerator
from library.device_utils import init_ipex, clean_memory_on_device

init_ipex()

from library import flux_models, flux_train_utils, flux_utils, sd3_train_utils, strategy_base, strategy_flux, train_util
import train_network
from library.utils import setup_logging

setup_logging()
import logging

logger = logging.getLogger(__name__)


class FluxNetworkTrainer(train_network.NetworkTrainer):
    def __init__(self):
        super().__init__()
        self.sample_prompts_te_outputs = None

    def assert_extra_args(self, args, train_dataset_group):
        super().assert_extra_args(args, train_dataset_group)
        # sdxl_train_util.verify_sdxl_training_args(args)

        if args.fp8_base_unet:
            args.fp8_base = True  # if fp8_base_unet is enabled, fp8_base is also enabled for FLUX.1

        if args.cache_text_encoder_outputs_to_disk and not args.cache_text_encoder_outputs:
            logger.warning(
                "cache_text_encoder_outputs_to_disk is enabled, so cache_text_encoder_outputs is also enabled / cache_text_encoder_outputs_to_diskが有効になっているため、cache_text_encoder_outputsも有効になります"
            )
            args.cache_text_encoder_outputs = True

        if args.cache_text_encoder_outputs:
            assert (
                train_dataset_group.is_text_encoder_output_cacheable()
            ), "when caching Text Encoder output, either caption_dropout_rate, shuffle_caption, token_warmup_step or caption_tag_dropout_rate cannot be used / Text Encoderの出力をキャッシュするときはcaption_dropout_rate, shuffle_caption, token_warmup_step, caption_tag_dropout_rateは使えません"

        # assert (
        #     args.network_train_unet_only or not args.cache_text_encoder_outputs
        # ), "network for Text Encoder cannot be trained with caching Text Encoder outputs / Text Encoderの出力をキャッシュしながらText Encoderのネットワークを学習することはできません"
        if not args.network_train_unet_only:
            logger.info(
                "network for CLIP-L only will be trained. T5XXL will not be trained / CLIP-Lのネットワークのみが学習されます。T5XXLは学習されません"
            )

        if args.max_token_length is not None:
            logger.warning("max_token_length is not used in Flux training / max_token_lengthはFluxのトレーニングでは使用されません")

        train_dataset_group.verify_bucket_reso_steps(32)  # TODO check this

    def get_flux_model_name(self, args):
        return "schnell" if "schnell" in args.pretrained_model_name_or_path else "dev"

    def load_target_model(self, args, weight_dtype, accelerator):
        # currently offload to cpu for some models
        name = self.get_flux_model_name(args)

        # if we load to cpu, flux.to(fp8) takes a long time
        if args.fp8_base:
            loading_dtype = None  # as is
        else:
            loading_dtype = weight_dtype

        model = flux_utils.load_flow_model(
            name, args.pretrained_model_name_or_path, loading_dtype, "cpu", disable_mmap=args.disable_mmap_load_safetensors
        )
        if args.fp8_base:
            # check dtype of model
            if model.dtype == torch.float8_e4m3fnuz or model.dtype == torch.float8_e5m2 or model.dtype == torch.float8_e5m2fnuz:
                raise ValueError(f"Unsupported fp8 model dtype: {model.dtype}")
            elif model.dtype == torch.float8_e4m3fn:
                logger.info("Loaded fp8 FLUX model")

        if args.split_mode:
            model = self.prepare_split_model(model, weight_dtype, accelerator)

        clip_l = flux_utils.load_clip_l(args.clip_l, weight_dtype, "cpu", disable_mmap=args.disable_mmap_load_safetensors)
        clip_l.eval()

        # loading t5xxl to cpu takes a long time, so we should load to gpu in future
        t5xxl = flux_utils.load_t5xxl(args.t5xxl, weight_dtype, "cpu", disable_mmap=args.disable_mmap_load_safetensors)
        t5xxl.eval()

        ae = flux_utils.load_ae(name, args.ae, weight_dtype, "cpu", disable_mmap=args.disable_mmap_load_safetensors)

        return flux_utils.MODEL_VERSION_FLUX_V1, [clip_l, t5xxl], ae, model

    def prepare_split_model(self, model, weight_dtype, accelerator):
        from accelerate import init_empty_weights

        logger.info("prepare split model")
        with init_empty_weights():
            flux_upper = flux_models.FluxUpper(model.params)
            flux_lower = flux_models.FluxLower(model.params)
        sd = model.state_dict()

        # lower (trainable)
        logger.info("load state dict for lower")
        flux_lower.load_state_dict(sd, strict=False, assign=True)
        flux_lower.to(dtype=weight_dtype)

        # upper (frozen)
        logger.info("load state dict for upper")
        flux_upper.load_state_dict(sd, strict=False, assign=True)

        logger.info("prepare upper model")
        target_dtype = torch.float8_e4m3fn if args.fp8_base else weight_dtype
        flux_upper.to(accelerator.device, dtype=target_dtype)
        flux_upper.eval()

        if args.fp8_base:
            # this is required to run on fp8
            flux_upper = accelerator.prepare(flux_upper)

        flux_upper.to("cpu")

        self.flux_upper = flux_upper
        del model  # we don't need model anymore
        clean_memory_on_device(accelerator.device)

        logger.info("split model prepared")

        return flux_lower

    def get_tokenize_strategy(self, args):
        name = self.get_flux_model_name(args)

        if args.t5xxl_max_token_length is None:
            if name == "schnell":
                t5xxl_max_token_length = 256
            else:
                t5xxl_max_token_length = 512
        else:
            t5xxl_max_token_length = args.t5xxl_max_token_length

        logger.info(f"t5xxl_max_token_length: {t5xxl_max_token_length}")
        return strategy_flux.FluxTokenizeStrategy(t5xxl_max_token_length, args.tokenizer_cache_dir)

    def get_tokenizers(self, tokenize_strategy: strategy_flux.FluxTokenizeStrategy):
        return [tokenize_strategy.clip_l, tokenize_strategy.t5xxl]

    def get_latents_caching_strategy(self, args):
        latents_caching_strategy = strategy_flux.FluxLatentsCachingStrategy(args.cache_latents_to_disk, args.vae_batch_size, False)
        return latents_caching_strategy

    def get_text_encoding_strategy(self, args):
        return strategy_flux.FluxTextEncodingStrategy(apply_t5_attn_mask=args.apply_t5_attn_mask)

    def get_models_for_text_encoding(self, args, accelerator, text_encoders):
        if args.cache_text_encoder_outputs:
            if self.is_train_text_encoder(args):
                return text_encoders[0:1]  # only CLIP-L is needed for encoding because T5XXL is cached
            else:
                return text_encoders  # ignored
        else:
            return text_encoders  # both CLIP-L and T5XXL are needed for encoding

    def get_text_encoders_train_flags(self, args, text_encoders):
        return [True, False] if self.is_train_text_encoder(args) else [False, False]

    def get_text_encoder_outputs_caching_strategy(self, args):
        if args.cache_text_encoder_outputs:
            return strategy_flux.FluxTextEncoderOutputsCachingStrategy(
                args.cache_text_encoder_outputs_to_disk,
                None,
                False,
                is_partial=self.is_train_text_encoder(args),
                apply_t5_attn_mask=args.apply_t5_attn_mask,
            )
        else:
            return None

    def cache_text_encoder_outputs_if_needed(
        self, args, accelerator: Accelerator, unet, vae, text_encoders, dataset: train_util.DatasetGroup, weight_dtype
    ):
        if args.cache_text_encoder_outputs:
            if not args.lowram:
                # メモリ消費を減らす
                logger.info("move vae and unet to cpu to save memory")
                org_vae_device = vae.device
                org_unet_device = unet.device
                vae.to("cpu")
                unet.to("cpu")
                clean_memory_on_device(accelerator.device)

            # When TE is not be trained, it will not be prepared so we need to use explicit autocast
            logger.info("move text encoders to gpu")
            text_encoders[0].to(accelerator.device, dtype=weight_dtype)
            text_encoders[1].to(accelerator.device, dtype=weight_dtype)
            with accelerator.autocast():
                dataset.new_cache_text_encoder_outputs(text_encoders, accelerator.is_main_process)

            # cache sample prompts
            if args.sample_prompts is not None:
                logger.info(f"cache Text Encoder outputs for sample prompt: {args.sample_prompts}")

                tokenize_strategy: strategy_flux.FluxTokenizeStrategy = strategy_base.TokenizeStrategy.get_strategy()
                text_encoding_strategy: strategy_flux.FluxTextEncodingStrategy = strategy_base.TextEncodingStrategy.get_strategy()

                prompts = sd3_train_utils.load_prompts(args.sample_prompts)
                sample_prompts_te_outputs = {}  # key: prompt, value: text encoder outputs
                with accelerator.autocast(), torch.no_grad():
                    for prompt_dict in prompts:
                        for p in [prompt_dict.get("prompt", ""), prompt_dict.get("negative_prompt", "")]:
                            if p not in sample_prompts_te_outputs:
                                logger.info(f"cache Text Encoder outputs for prompt: {p}")
                                tokens_and_masks = tokenize_strategy.tokenize(p)
                                sample_prompts_te_outputs[p] = text_encoding_strategy.encode_tokens(
                                    tokenize_strategy, text_encoders, tokens_and_masks, args.apply_t5_attn_mask
                                )
                self.sample_prompts_te_outputs = sample_prompts_te_outputs

            accelerator.wait_for_everyone()

            # move back to cpu
            if not self.is_train_text_encoder(args):
                logger.info("move CLIP-L back to cpu")
                text_encoders[0].to("cpu")
            logger.info("move t5XXL back to cpu")
            text_encoders[1].to("cpu")
            clean_memory_on_device(accelerator.device)

            if not args.lowram:
                logger.info("move vae and unet back to original device")
                vae.to(org_vae_device)
                unet.to(org_unet_device)
        else:
            # Text Encoderから毎回出力を取得するので、GPUに乗せておく
            text_encoders[0].to(accelerator.device, dtype=weight_dtype)
            text_encoders[1].to(accelerator.device, dtype=weight_dtype)

    # def call_unet(self, args, accelerator, unet, noisy_latents, timesteps, text_conds, batch, weight_dtype):
    #     noisy_latents = noisy_latents.to(weight_dtype)  # TODO check why noisy_latents is not weight_dtype

    #     # get size embeddings
    #     orig_size = batch["original_sizes_hw"]
    #     crop_size = batch["crop_top_lefts"]
    #     target_size = batch["target_sizes_hw"]
    #     embs = sdxl_train_util.get_size_embeddings(orig_size, crop_size, target_size, accelerator.device).to(weight_dtype)

    #     # concat embeddings
    #     encoder_hidden_states1, encoder_hidden_states2, pool2 = text_conds
    #     vector_embedding = torch.cat([pool2, embs], dim=1).to(weight_dtype)
    #     text_embedding = torch.cat([encoder_hidden_states1, encoder_hidden_states2], dim=2).to(weight_dtype)

    #     noise_pred = unet(noisy_latents, timesteps, text_embedding, vector_embedding)
    #     return noise_pred

    def sample_images(self, accelerator, args, epoch, global_step, device, ae, tokenizer, text_encoder, flux):
        if not args.split_mode:
            flux_train_utils.sample_images(
                accelerator, args, epoch, global_step, flux, ae, text_encoder, self.sample_prompts_te_outputs
            )
            return

        class FluxUpperLowerWrapper(torch.nn.Module):
            def __init__(self, flux_upper: flux_models.FluxUpper, flux_lower: flux_models.FluxLower, device: torch.device):
                super().__init__()
                self.flux_upper = flux_upper
                self.flux_lower = flux_lower
                self.target_device = device

            def forward(self, img, img_ids, txt, txt_ids, timesteps, y, guidance=None, txt_attention_mask=None):
                self.flux_lower.to("cpu")
                clean_memory_on_device(self.target_device)
                self.flux_upper.to(self.target_device)
                img, txt, vec, pe = self.flux_upper(img, img_ids, txt, txt_ids, timesteps, y, guidance, txt_attention_mask)
                self.flux_upper.to("cpu")
                clean_memory_on_device(self.target_device)
                self.flux_lower.to(self.target_device)
                return self.flux_lower(img, txt, vec, pe, txt_attention_mask)

        wrapper = FluxUpperLowerWrapper(self.flux_upper, flux, accelerator.device)
        clean_memory_on_device(accelerator.device)
        flux_train_utils.sample_images(
            accelerator, args, epoch, global_step, wrapper, ae, text_encoder, self.sample_prompts_te_outputs
        )
        clean_memory_on_device(accelerator.device)

    def get_noise_scheduler(self, args: argparse.Namespace, device: torch.device) -> Any:
        noise_scheduler = sd3_train_utils.FlowMatchEulerDiscreteScheduler(num_train_timesteps=1000, shift=args.discrete_flow_shift)
        self.noise_scheduler_copy = copy.deepcopy(noise_scheduler)
        return noise_scheduler

    def encode_images_to_latents(self, args, accelerator, vae, images):
        return vae.encode(images)

    def shift_scale_latents(self, args, latents):
        return latents

    def get_noise_pred_and_target(
        self,
        args,
        accelerator,
        noise_scheduler,
        latents,
        batch,
        text_encoder_conds,
        unet: flux_models.Flux,
        network,
        weight_dtype,
        train_unet,
    ):
        # Sample noise that we'll add to the latents
        noise = torch.randn_like(latents)
        bsz = latents.shape[0]

        # get noisy model input and timesteps
        noisy_model_input, timesteps, sigmas = flux_train_utils.get_noisy_model_input_and_timesteps(
            args, noise_scheduler, latents, noise, accelerator.device, weight_dtype
        )

        # pack latents and get img_ids
        packed_noisy_model_input = flux_utils.pack_latents(noisy_model_input)  # b, c, h*2, w*2 -> b, h*w, c*4
        packed_latent_height, packed_latent_width = noisy_model_input.shape[2] // 2, noisy_model_input.shape[3] // 2
        img_ids = flux_utils.prepare_img_ids(bsz, packed_latent_height, packed_latent_width).to(device=accelerator.device)

        # get guidance
<<<<<<< HEAD
        if args.guidance_rescale:
            decay_factor = 1 - timesteps / 1000
            # make sure least guidance scale is 1.0
            guidance_scale = args.guidance_scale *  decay_factor + 1.0
        else:
            guidance_scale = args.guidance_scale
        guidance_vec = guidance_scale * torch.ones((bsz,), device=accelerator.device)
=======
        # ensure guidance_scale in args is float
        guidance_vec = torch.full((bsz,), float(args.guidance_scale), device=accelerator.device)
>>>>>>> cd4f7ee6

        # ensure the hidden state will require grad
        if args.gradient_checkpointing:
            noisy_model_input.requires_grad_(True)
            for t in text_encoder_conds:
                if t.dtype.is_floating_point:
                    t.requires_grad_(True)
            img_ids.requires_grad_(True)
            guidance_vec.requires_grad_(True)

        # Predict the noise residual
        l_pooled, t5_out, txt_ids, t5_attn_mask = text_encoder_conds
        if not args.apply_t5_attn_mask:
            t5_attn_mask = None

        if not args.split_mode:
            # normal forward
            with accelerator.autocast():
                # YiYi notes: divide it by 1000 for now because we scale it by 1000 in the transformer model (we should not keep it but I want to keep the inputs same for the model for testing)
                model_pred = unet(
                    img=packed_noisy_model_input,
                    img_ids=img_ids,
                    txt=t5_out,
                    txt_ids=txt_ids,
                    y=l_pooled,
                    timesteps=timesteps / 1000,
                    guidance=guidance_vec,
                    txt_attention_mask=t5_attn_mask,
                )
        else:
            # split forward to reduce memory usage
            assert network.train_blocks == "single", "train_blocks must be single for split mode"
            with accelerator.autocast():
                # move flux lower to cpu, and then move flux upper to gpu
                unet.to("cpu")
                clean_memory_on_device(accelerator.device)
                self.flux_upper.to(accelerator.device)

                # upper model does not require grad
                with torch.no_grad():
                    intermediate_img, intermediate_txt, vec, pe = self.flux_upper(
                        img=packed_noisy_model_input,
                        img_ids=img_ids,
                        txt=t5_out,
                        txt_ids=txt_ids,
                        y=l_pooled,
                        timesteps=timesteps / 1000,
                        guidance=guidance_vec,
                        txt_attention_mask=t5_attn_mask,
                    )

                # move flux upper back to cpu, and then move flux lower to gpu
                self.flux_upper.to("cpu")
                clean_memory_on_device(accelerator.device)
                unet.to(accelerator.device)

                # lower model requires grad
                intermediate_img.requires_grad_(True)
                intermediate_txt.requires_grad_(True)
                vec.requires_grad_(True)
                pe.requires_grad_(True)
                model_pred = unet(img=intermediate_img, txt=intermediate_txt, vec=vec, pe=pe, txt_attention_mask=t5_attn_mask)

        # unpack latents
        model_pred = flux_utils.unpack_latents(model_pred, packed_latent_height, packed_latent_width)

        # apply model prediction type
        model_pred, weighting = flux_train_utils.apply_model_prediction_type(args, model_pred, noisy_model_input, sigmas)

        # flow matching loss: this is different from SD3
        target = noise - latents

        return model_pred, target, timesteps, None, weighting

    def post_process_loss(self, loss, args, timesteps, noise_scheduler):
        return loss

    def get_sai_model_spec(self, args):
        return train_util.get_sai_model_spec(None, args, False, True, False, flux="dev")

    def update_metadata(self, metadata, args):
        metadata["ss_apply_t5_attn_mask"] = args.apply_t5_attn_mask
        metadata["ss_weighting_scheme"] = args.weighting_scheme
        metadata["ss_logit_mean"] = args.logit_mean
        metadata["ss_logit_std"] = args.logit_std
        metadata["ss_mode_scale"] = args.mode_scale
        metadata["ss_guidance_scale"] = args.guidance_scale
        metadata["ss_timestep_sampling"] = args.timestep_sampling
        metadata["ss_sigmoid_scale"] = args.sigmoid_scale
        metadata["ss_model_prediction_type"] = args.model_prediction_type
        metadata["ss_discrete_flow_shift"] = args.discrete_flow_shift

    def is_text_encoder_not_needed_for_training(self, args):
        return args.cache_text_encoder_outputs and not self.is_train_text_encoder(args)


def setup_parser() -> argparse.ArgumentParser:
    parser = train_network.setup_parser()
    flux_train_utils.add_flux_train_arguments(parser)

    parser.add_argument(
        "--split_mode",
        action="store_true",
        help="[EXPERIMENTAL] use split mode for Flux model, network arg `train_blocks=single` is required"
        + "/[実験的] Fluxモデルの分割モードを使用する。ネットワーク引数`train_blocks=single`が必要",
    )
    return parser


if __name__ == "__main__":
    parser = setup_parser()

    args = parser.parse_args()
    train_util.verify_command_line_training_args(args)
    args = train_util.read_config_from_file(args, parser)

    trainer = FluxNetworkTrainer()
    trainer.train(args)<|MERGE_RESOLUTION|>--- conflicted
+++ resolved
@@ -324,18 +324,8 @@
         img_ids = flux_utils.prepare_img_ids(bsz, packed_latent_height, packed_latent_width).to(device=accelerator.device)
 
         # get guidance
-<<<<<<< HEAD
-        if args.guidance_rescale:
-            decay_factor = 1 - timesteps / 1000
-            # make sure least guidance scale is 1.0
-            guidance_scale = args.guidance_scale *  decay_factor + 1.0
-        else:
-            guidance_scale = args.guidance_scale
-        guidance_vec = guidance_scale * torch.ones((bsz,), device=accelerator.device)
-=======
         # ensure guidance_scale in args is float
         guidance_vec = torch.full((bsz,), float(args.guidance_scale), device=accelerator.device)
->>>>>>> cd4f7ee6
 
         # ensure the hidden state will require grad
         if args.gradient_checkpointing:
