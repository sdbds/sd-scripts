# LoRA network module
# reference:
# https://github.com/microsoft/LoRA/blob/main/loralib/layers.py
# https://github.com/cloneofsimo/lora/blob/master/lora_diffusion/lora.py

import math
import os
from typing import Dict, List, Optional, Tuple, Type, Union
from diffusers import AutoencoderKL
from transformers import CLIPTextModel
import numpy as np
import torch
import re
from library.utils import setup_logging
from library.sdxl_original_unet import SdxlUNet2DConditionModel

setup_logging()
import logging

logger = logging.getLogger(__name__)

RE_UPDOWN = re.compile(r"(up|down)_blocks_(\d+)_(resnets|upsamplers|downsamplers|attentions)_(\d+)_")


class LoRAModule(torch.nn.Module):
    """
    replaces forward method of the original Linear, instead of replacing the original Linear module.
    """

    def __init__(
        self,
        lora_name,
        org_module: torch.nn.Module,
        multiplier=1.0,
        lora_dim=4,
        alpha=1,
        dropout=None,
        rank_dropout=None,
        module_dropout=None,
    ):
        """if alpha == 0 or None, alpha is rank (no scaling)."""
        super().__init__()
        self.lora_name = lora_name

        if org_module.__class__.__name__ == "Conv2d":
            in_dim = org_module.in_channels
            out_dim = org_module.out_channels
        else:
            in_dim = org_module.in_features
            out_dim = org_module.out_features

        # if limit_rank:
        #   self.lora_dim = min(lora_dim, in_dim, out_dim)
        #   if self.lora_dim != lora_dim:
        #     logger.info(f"{lora_name} dim (rank) is changed to: {self.lora_dim}")
        # else:
        self.lora_dim = lora_dim

        if org_module.__class__.__name__ == "Conv2d":
            kernel_size = org_module.kernel_size
            stride = org_module.stride
            padding = org_module.padding
            self.lora_down = torch.nn.Conv2d(in_dim, self.lora_dim, kernel_size, stride, padding, bias=False)
            self.lora_up = torch.nn.Conv2d(self.lora_dim, out_dim, (1, 1), (1, 1), bias=False)
        else:
            self.lora_down = torch.nn.Linear(in_dim, self.lora_dim, bias=False)
            self.lora_up = torch.nn.Linear(self.lora_dim, out_dim, bias=False)

        if type(alpha) == torch.Tensor:
            alpha = alpha.detach().float().numpy()  # without casting, bf16 causes error
        alpha = self.lora_dim if alpha is None or alpha == 0 else alpha
        self.scale = alpha / self.lora_dim
        self.register_buffer("alpha", torch.tensor(alpha))  # 定数として扱える

        # same as microsoft's
        torch.nn.init.kaiming_uniform_(self.lora_down.weight, a=math.sqrt(5))
        torch.nn.init.zeros_(self.lora_up.weight)

        self.multiplier = multiplier
        self.org_module = org_module  # remove in applying
        self.dropout = dropout
        self.rank_dropout = rank_dropout
        self.module_dropout = module_dropout

    def apply_to(self):
        self.org_forward = self.org_module.forward
        self.org_module.forward = self.forward
        del self.org_module

    def forward(self, x):
        org_forwarded = self.org_forward(x)

        # module dropout
        if self.module_dropout is not None and self.training:
            if torch.rand(1) < self.module_dropout:
                return org_forwarded

        lx = self.lora_down(x)

        # normal dropout
        if self.dropout is not None and self.training:
            lx = torch.nn.functional.dropout(lx, p=self.dropout)

        # rank dropout
        if self.rank_dropout is not None and self.training:
            mask = torch.rand((lx.size(0), self.lora_dim), device=lx.device) > self.rank_dropout
            if len(lx.size()) == 3:
                mask = mask.unsqueeze(1)  # for Text Encoder
            elif len(lx.size()) == 4:
                mask = mask.unsqueeze(-1).unsqueeze(-1)  # for Conv2d
            lx = lx * mask

            # scaling for rank dropout: treat as if the rank is changed
            # maskから計算することも考えられるが、augmentation的な効果を期待してrank_dropoutを用いる
            scale = self.scale * (1.0 / (1.0 - self.rank_dropout))  # redundant for readability
        else:
            scale = self.scale

        lx = self.lora_up(lx)

        return org_forwarded + lx * self.multiplier * scale


class LoRAInfModule(LoRAModule):
    def __init__(
        self,
        lora_name,
        org_module: torch.nn.Module,
        multiplier=1.0,
        lora_dim=4,
        alpha=1,
        **kwargs,
    ):
        # no dropout for inference
        super().__init__(lora_name, org_module, multiplier, lora_dim, alpha)

        self.org_module_ref = [org_module]  # 後から参照できるように
        self.enabled = True

        # check regional or not by lora_name
        self.text_encoder = False
        if lora_name.startswith("lora_te_"):
            self.regional = False
            self.use_sub_prompt = True
            self.text_encoder = True
        elif "attn2_to_k" in lora_name or "attn2_to_v" in lora_name:
            self.regional = False
            self.use_sub_prompt = True
        elif "time_emb" in lora_name:
            self.regional = False
            self.use_sub_prompt = False
        else:
            self.regional = True
            self.use_sub_prompt = False

        self.network: LoRANetwork = None

    def set_network(self, network):
        self.network = network

    # freezeしてマージする
    def merge_to(self, sd, dtype, device):
        # get up/down weight
        up_weight = sd["lora_up.weight"].to(torch.float).to(device)
        down_weight = sd["lora_down.weight"].to(torch.float).to(device)

        # extract weight from org_module
        org_sd = self.org_module.state_dict()
        weight = org_sd["weight"].to(torch.float)

        # merge weight
        if len(weight.size()) == 2:
            # linear
            weight = weight + self.multiplier * (up_weight @ down_weight) * self.scale
        elif down_weight.size()[2:4] == (1, 1):
            # conv2d 1x1
            weight = (
                weight
                + self.multiplier
                * (up_weight.squeeze(3).squeeze(2) @ down_weight.squeeze(3).squeeze(2)).unsqueeze(2).unsqueeze(3)
                * self.scale
            )
        else:
            # conv2d 3x3
            conved = torch.nn.functional.conv2d(down_weight.permute(1, 0, 2, 3), up_weight).permute(1, 0, 2, 3)
            # logger.info(conved.size(), weight.size(), module.stride, module.padding)
            weight = weight + self.multiplier * conved * self.scale

        # set weight to org_module
        org_sd["weight"] = weight.to(dtype)
        self.org_module.load_state_dict(org_sd)

    # 復元できるマージのため、このモジュールのweightを返す
    def get_weight(self, multiplier=None):
        if multiplier is None:
            multiplier = self.multiplier

        # get up/down weight from module
        up_weight = self.lora_up.weight.to(torch.float)
        down_weight = self.lora_down.weight.to(torch.float)

        # pre-calculated weight
        if len(down_weight.size()) == 2:
            # linear
            weight = self.multiplier * (up_weight @ down_weight) * self.scale
        elif down_weight.size()[2:4] == (1, 1):
            # conv2d 1x1
            weight = (
                self.multiplier
                * (up_weight.squeeze(3).squeeze(2) @ down_weight.squeeze(3).squeeze(2)).unsqueeze(2).unsqueeze(3)
                * self.scale
            )
        else:
            # conv2d 3x3
            conved = torch.nn.functional.conv2d(down_weight.permute(1, 0, 2, 3), up_weight).permute(1, 0, 2, 3)
            weight = self.multiplier * conved * self.scale

        return weight

    def set_region(self, region):
        self.region = region
        self.region_mask = None

    def default_forward(self, x):
        # logger.info(f"default_forward {self.lora_name} {x.size()}")
        return self.org_forward(x) + self.lora_up(self.lora_down(x)) * self.multiplier * self.scale

    def forward(self, x):
        if not self.enabled:
            return self.org_forward(x)

        if self.network is None or self.network.sub_prompt_index is None:
            return self.default_forward(x)
        if not self.regional and not self.use_sub_prompt:
            return self.default_forward(x)

        if self.regional:
            return self.regional_forward(x)
        else:
            return self.sub_prompt_forward(x)

    def get_mask_for_x(self, x):
        # calculate size from shape of x
        if len(x.size()) == 4:
            h, w = x.size()[2:4]
            area = h * w
        else:
            area = x.size()[1]

        mask = self.network.mask_dic.get(area, None)
        if mask is None or len(x.size()) == 2:
            # emb_layers in SDXL doesn't have mask
            # if "emb" not in self.lora_name:
            #     print(f"mask is None for resolution {self.lora_name}, {area}, {x.size()}")
            mask_size = (1, x.size()[1]) if len(x.size()) == 2 else (1, *x.size()[1:-1], 1)
            return torch.ones(mask_size, dtype=x.dtype, device=x.device) / self.network.num_sub_prompts
        if len(x.size()) == 3:
            mask = torch.reshape(mask, (1, -1, 1))
        return mask

    def regional_forward(self, x):
        if "attn2_to_out" in self.lora_name:
            return self.to_out_forward(x)

        if self.network.mask_dic is None:  # sub_prompt_index >= 3
            return self.default_forward(x)

        # apply mask for LoRA result
        lx = self.lora_up(self.lora_down(x)) * self.multiplier * self.scale
        mask = self.get_mask_for_x(lx)
        # print("regional", self.lora_name, self.network.sub_prompt_index, lx.size(), mask.size())
        # if mask.ndim > lx.ndim:  # in some resolution, lx is 2d and mask is 3d (the reason is not checked)
        #     mask = mask.squeeze(-1)
        lx = lx * mask

        x = self.org_forward(x)
        x = x + lx

        if "attn2_to_q" in self.lora_name and self.network.is_last_network:
            x = self.postp_to_q(x)

        return x

    def postp_to_q(self, x):
        # repeat x to num_sub_prompts
        has_real_uncond = x.size()[0] // self.network.batch_size == 3
        qc = self.network.batch_size  # uncond
        qc += self.network.batch_size * self.network.num_sub_prompts  # cond
        if has_real_uncond:
            qc += self.network.batch_size  # real_uncond

        query = torch.zeros((qc, x.size()[1], x.size()[2]), device=x.device, dtype=x.dtype)
        query[: self.network.batch_size] = x[: self.network.batch_size]

        for i in range(self.network.batch_size):
            qi = self.network.batch_size + i * self.network.num_sub_prompts
            query[qi : qi + self.network.num_sub_prompts] = x[self.network.batch_size + i]

        if has_real_uncond:
            query[-self.network.batch_size :] = x[-self.network.batch_size :]

        # logger.info(f"postp_to_q {self.lora_name} {x.size()} {query.size()} {self.network.num_sub_prompts}")
        return query

    def sub_prompt_forward(self, x):
        if x.size()[0] == self.network.batch_size:  # if uncond in text_encoder, do not apply LoRA
            return self.org_forward(x)

        emb_idx = self.network.sub_prompt_index
        if not self.text_encoder:
            emb_idx += self.network.batch_size

        # apply sub prompt of X
        lx = x[emb_idx :: self.network.num_sub_prompts]
        lx = self.lora_up(self.lora_down(lx)) * self.multiplier * self.scale

        # logger.info(f"sub_prompt_forward {self.lora_name} {x.size()} {lx.size()} {emb_idx}")

        x = self.org_forward(x)
        x[emb_idx :: self.network.num_sub_prompts] += lx

        return x

    def to_out_forward(self, x):
        # logger.info(f"to_out_forward {self.lora_name} {x.size()} {self.network.is_last_network}")

        if self.network.is_last_network:
            masks = [None] * self.network.num_sub_prompts
            self.network.shared[self.lora_name] = (None, masks)
        else:
            lx, masks = self.network.shared[self.lora_name]

        # call own LoRA
        x1 = x[self.network.batch_size + self.network.sub_prompt_index :: self.network.num_sub_prompts]
        lx1 = self.lora_up(self.lora_down(x1)) * self.multiplier * self.scale

        if self.network.is_last_network:
            lx = torch.zeros(
                (self.network.num_sub_prompts * self.network.batch_size, *lx1.size()[1:]), device=lx1.device, dtype=lx1.dtype
            )
            self.network.shared[self.lora_name] = (lx, masks)

        # logger.info(f"to_out_forward {lx.size()} {lx1.size()} {self.network.sub_prompt_index} {self.network.num_sub_prompts}")
        lx[self.network.sub_prompt_index :: self.network.num_sub_prompts] += lx1
        masks[self.network.sub_prompt_index] = self.get_mask_for_x(lx1)

        # if not last network, return x and masks
        x = self.org_forward(x)
        if not self.network.is_last_network:
            return x

        lx, masks = self.network.shared.pop(self.lora_name)

        # if last network, combine separated x with mask weighted sum
        has_real_uncond = x.size()[0] // self.network.batch_size == self.network.num_sub_prompts + 2

        out = torch.zeros((self.network.batch_size * (3 if has_real_uncond else 2), *x.size()[1:]), device=x.device, dtype=x.dtype)
        out[: self.network.batch_size] = x[: self.network.batch_size]  # uncond
        if has_real_uncond:
            out[-self.network.batch_size :] = x[-self.network.batch_size :]  # real_uncond

        # logger.info(f"to_out_forward {self.lora_name} {self.network.sub_prompt_index} {self.network.num_sub_prompts}")
        # if num_sub_prompts > num of LoRAs, fill with zero
        for i in range(len(masks)):
            if masks[i] is None:
                masks[i] = torch.zeros_like(masks[0])

        mask = torch.cat(masks)
        mask_sum = torch.sum(mask, dim=0) + 1e-4
        for i in range(self.network.batch_size):
            # 1枚の画像ごとに処理する
            lx1 = lx[i * self.network.num_sub_prompts : (i + 1) * self.network.num_sub_prompts]
            lx1 = lx1 * mask
            lx1 = torch.sum(lx1, dim=0)

            xi = self.network.batch_size + i * self.network.num_sub_prompts
            x1 = x[xi : xi + self.network.num_sub_prompts]
            x1 = x1 * mask
            x1 = torch.sum(x1, dim=0)
            x1 = x1 / mask_sum

            x1 = x1 + lx1
            out[self.network.batch_size + i] = x1

        # logger.info(f"to_out_forward {x.size()} {out.size()} {has_real_uncond}")
        return out


def parse_block_lr_kwargs(is_sdxl: bool, nw_kwargs: Dict) -> Optional[List[float]]:
    down_lr_weight = nw_kwargs.get("down_lr_weight", None)
    mid_lr_weight = nw_kwargs.get("mid_lr_weight", None)
    up_lr_weight = nw_kwargs.get("up_lr_weight", None)

    # 以上のいずれにも設定がない場合は無効としてNoneを返す
    if down_lr_weight is None and mid_lr_weight is None and up_lr_weight is None:
        return None

    # extract learning rate weight for each block
    if down_lr_weight is not None:
        # if some parameters are not set, use zero
        if "," in down_lr_weight:
            down_lr_weight = [(float(s) if s else 0.0) for s in down_lr_weight.split(",")]

    if mid_lr_weight is not None:
        mid_lr_weight = [(float(s) if s else 0.0) for s in mid_lr_weight.split(",")]

    if up_lr_weight is not None:
        if "," in up_lr_weight:
            up_lr_weight = [(float(s) if s else 0.0) for s in up_lr_weight.split(",")]

    return get_block_lr_weight(
        is_sdxl, down_lr_weight, mid_lr_weight, up_lr_weight, float(nw_kwargs.get("block_lr_zero_threshold", 0.0))
    )


def create_network(
    multiplier: float,
    network_dim: Optional[int],
    network_alpha: Optional[float],
    vae: AutoencoderKL,
    text_encoder: Union[CLIPTextModel, List[CLIPTextModel]],
    unet,
    neuron_dropout: Optional[float] = None,
    **kwargs,
):
    # if unet is an instance of SdxlUNet2DConditionModel or subclass, set is_sdxl to True
    is_sdxl = unet is not None and issubclass(unet.__class__, SdxlUNet2DConditionModel)

    if network_dim is None:
        network_dim = 4  # default
    if network_alpha is None:
        network_alpha = 1.0

    # extract dim/alpha for conv2d, and block dim
    conv_dim = kwargs.get("conv_dim", None)
    conv_alpha = kwargs.get("conv_alpha", None)
    if conv_dim is not None:
        conv_dim = int(conv_dim)
        if conv_alpha is None:
            conv_alpha = 1.0
        else:
            conv_alpha = float(conv_alpha)

    # block dim/alpha/lr
    block_dims = kwargs.get("block_dims", None)
    block_lr_weight = parse_block_lr_kwargs(is_sdxl, kwargs)

    # 以上のいずれかに指定があればblockごとのdim(rank)を有効にする
    if block_dims is not None or block_lr_weight is not None:
        block_alphas = kwargs.get("block_alphas", None)
        conv_block_dims = kwargs.get("conv_block_dims", None)
        conv_block_alphas = kwargs.get("conv_block_alphas", None)

        block_dims, block_alphas, conv_block_dims, conv_block_alphas = get_block_dims_and_alphas(
            is_sdxl, block_dims, block_alphas, network_dim, network_alpha, conv_block_dims, conv_block_alphas, conv_dim, conv_alpha
        )

        # remove block dim/alpha without learning rate
        block_dims, block_alphas, conv_block_dims, conv_block_alphas = remove_block_dims_and_alphas(
            is_sdxl, block_dims, block_alphas, conv_block_dims, conv_block_alphas, block_lr_weight
        )

    else:
        block_alphas = None
        conv_block_dims = None
        conv_block_alphas = None

    # rank/module dropout
    rank_dropout = kwargs.get("rank_dropout", None)
    if rank_dropout is not None:
        rank_dropout = float(rank_dropout)
    module_dropout = kwargs.get("module_dropout", None)
    if module_dropout is not None:
        module_dropout = float(module_dropout)

    # すごく引数が多いな ( ^ω^)･･･
    network = LoRANetwork(
        text_encoder,
        unet,
        multiplier=multiplier,
        lora_dim=network_dim,
        alpha=network_alpha,
        dropout=neuron_dropout,
        rank_dropout=rank_dropout,
        module_dropout=module_dropout,
        conv_lora_dim=conv_dim,
        conv_alpha=conv_alpha,
        block_dims=block_dims,
        block_alphas=block_alphas,
        conv_block_dims=conv_block_dims,
        conv_block_alphas=conv_block_alphas,
        varbose=True,
        is_sdxl=is_sdxl,
    )

    loraplus_lr_ratio = kwargs.get("loraplus_lr_ratio", None)
    loraplus_unet_lr_ratio = kwargs.get("loraplus_unet_lr_ratio", None)
    loraplus_text_encoder_lr_ratio = kwargs.get("loraplus_text_encoder_lr_ratio", None)
    loraplus_lr_ratio = float(loraplus_lr_ratio) if loraplus_lr_ratio is not None else None
    loraplus_unet_lr_ratio = float(loraplus_unet_lr_ratio) if loraplus_unet_lr_ratio is not None else None
    loraplus_text_encoder_lr_ratio = float(loraplus_text_encoder_lr_ratio) if loraplus_text_encoder_lr_ratio is not None else None
    if loraplus_lr_ratio is not None or loraplus_unet_lr_ratio is not None or loraplus_text_encoder_lr_ratio is not None:
        network.set_loraplus_lr_ratio(loraplus_lr_ratio, loraplus_unet_lr_ratio, loraplus_text_encoder_lr_ratio)

    if block_lr_weight is not None:
        network.set_block_lr_weight(block_lr_weight)

    return network


# このメソッドは外部から呼び出される可能性を考慮しておく
# network_dim, network_alpha にはデフォルト値が入っている。
# block_dims, block_alphas は両方ともNoneまたは両方とも値が入っている
# conv_dim, conv_alpha は両方ともNoneまたは両方とも値が入っている
def get_block_dims_and_alphas(
    is_sdxl, block_dims, block_alphas, network_dim, network_alpha, conv_block_dims, conv_block_alphas, conv_dim, conv_alpha
):
    if not is_sdxl:
        num_total_blocks = LoRANetwork.NUM_OF_BLOCKS * 2 + LoRANetwork.NUM_OF_MID_BLOCKS
    else:
        # 1+9+3+9+1=23, no LoRA for emb_layers (0)
        num_total_blocks = 1 + LoRANetwork.SDXL_NUM_OF_BLOCKS * 2 + LoRANetwork.SDXL_NUM_OF_MID_BLOCKS + 1

    def parse_ints(s):
        return [int(i) for i in s.split(",")]

    def parse_floats(s):
        return [float(i) for i in s.split(",")]

    # block_dimsとblock_alphasをパースする。必ず値が入る
    if block_dims is not None:
        block_dims = parse_ints(block_dims)
        assert len(block_dims) == num_total_blocks, (
            f"block_dims must have {num_total_blocks} elements but {len(block_dims)} elements are given"
            + f" / block_dimsは{num_total_blocks}個指定してください（指定された個数: {len(block_dims)}）"
        )
    else:
        logger.warning(
            f"block_dims is not specified. all dims are set to {network_dim} / block_dimsが指定されていません。すべてのdimは{network_dim}になります"
        )
        block_dims = [network_dim] * num_total_blocks

    if block_alphas is not None:
        block_alphas = parse_floats(block_alphas)
        assert (
            len(block_alphas) == num_total_blocks
        ), f"block_alphas must have {num_total_blocks} elements / block_alphasは{num_total_blocks}個指定してください"
    else:
        logger.warning(
            f"block_alphas is not specified. all alphas are set to {network_alpha} / block_alphasが指定されていません。すべてのalphaは{network_alpha}になります"
        )
        block_alphas = [network_alpha] * num_total_blocks

    # conv_block_dimsとconv_block_alphasを、指定がある場合のみパースする。指定がなければconv_dimとconv_alphaを使う
    if conv_block_dims is not None:
        conv_block_dims = parse_ints(conv_block_dims)
        assert (
            len(conv_block_dims) == num_total_blocks
        ), f"conv_block_dims must have {num_total_blocks} elements / conv_block_dimsは{num_total_blocks}個指定してください"

        if conv_block_alphas is not None:
            conv_block_alphas = parse_floats(conv_block_alphas)
            assert (
                len(conv_block_alphas) == num_total_blocks
            ), f"conv_block_alphas must have {num_total_blocks} elements / conv_block_alphasは{num_total_blocks}個指定してください"
        else:
            if conv_alpha is None:
                conv_alpha = 1.0
            logger.warning(
                f"conv_block_alphas is not specified. all alphas are set to {conv_alpha} / conv_block_alphasが指定されていません。すべてのalphaは{conv_alpha}になります"
            )
            conv_block_alphas = [conv_alpha] * num_total_blocks
    else:
        if conv_dim is not None:
            logger.warning(
                f"conv_dim/alpha for all blocks are set to {conv_dim} and {conv_alpha} / すべてのブロックのconv_dimとalphaは{conv_dim}および{conv_alpha}になります"
            )
            conv_block_dims = [conv_dim] * num_total_blocks
            conv_block_alphas = [conv_alpha] * num_total_blocks
        else:
            conv_block_dims = None
            conv_block_alphas = None

    return block_dims, block_alphas, conv_block_dims, conv_block_alphas


# 層別学習率用に層ごとの学習率に対する倍率を定義する、外部から呼び出せるようにclass外に出しておく
# 戻り値は block ごとの倍率のリスト
def get_block_lr_weight(
    is_sdxl,
    down_lr_weight: Union[str, List[float]],
    mid_lr_weight: List[float],
    up_lr_weight: Union[str, List[float]],
    zero_threshold: float,
) -> Optional[List[float]]:
    # パラメータ未指定時は何もせず、今までと同じ動作とする
    if up_lr_weight is None and mid_lr_weight is None and down_lr_weight is None:
        return None

    if not is_sdxl:
        max_len_for_down_or_up = LoRANetwork.NUM_OF_BLOCKS
        max_len_for_mid = LoRANetwork.NUM_OF_MID_BLOCKS
    else:
        max_len_for_down_or_up = LoRANetwork.SDXL_NUM_OF_BLOCKS
        max_len_for_mid = LoRANetwork.SDXL_NUM_OF_MID_BLOCKS

    def get_list(name_with_suffix) -> List[float]:
        import math

        tokens = name_with_suffix.split("+")
        name = tokens[0]
        base_lr = float(tokens[1]) if len(tokens) > 1 else 0.0

        if name == "cosine":
            return [
                math.sin(math.pi * (i / (max_len_for_down_or_up - 1)) / 2) + base_lr
                for i in reversed(range(max_len_for_down_or_up))
            ]
        elif name == "sine":
            return [math.sin(math.pi * (i / (max_len_for_down_or_up - 1)) / 2) + base_lr for i in range(max_len_for_down_or_up)]
        elif name == "linear":
            return [i / (max_len_for_down_or_up - 1) + base_lr for i in range(max_len_for_down_or_up)]
        elif name == "reverse_linear":
            return [i / (max_len_for_down_or_up - 1) + base_lr for i in reversed(range(max_len_for_down_or_up))]
        elif name == "zeros":
            return [0.0 + base_lr] * max_len_for_down_or_up
        else:
            logger.error(
                "Unknown lr_weight argument %s is used. Valid arguments:  / 不明なlr_weightの引数 %s が使われました。有効な引数:\n\tcosine, sine, linear, reverse_linear, zeros"
                % (name)
            )
            return None

    if type(down_lr_weight) == str:
        down_lr_weight = get_list(down_lr_weight)
    if type(up_lr_weight) == str:
        up_lr_weight = get_list(up_lr_weight)

    if (up_lr_weight != None and len(up_lr_weight) > max_len_for_down_or_up) or (
        down_lr_weight != None and len(down_lr_weight) > max_len_for_down_or_up
    ):
        logger.warning("down_weight or up_weight is too long. Parameters after %d-th are ignored." % max_len_for_down_or_up)
        logger.warning("down_weightもしくはup_weightが長すぎます。%d個目以降のパラメータは無視されます。" % max_len_for_down_or_up)
        up_lr_weight = up_lr_weight[:max_len_for_down_or_up]
        down_lr_weight = down_lr_weight[:max_len_for_down_or_up]

    if mid_lr_weight != None and len(mid_lr_weight) > max_len_for_mid:
        logger.warning("mid_weight is too long. Parameters after %d-th are ignored." % max_len_for_mid)
        logger.warning("mid_weightが長すぎます。%d個目以降のパラメータは無視されます。" % max_len_for_mid)
        mid_lr_weight = mid_lr_weight[:max_len_for_mid]

    if (up_lr_weight != None and len(up_lr_weight) < max_len_for_down_or_up) or (
        down_lr_weight != None and len(down_lr_weight) < max_len_for_down_or_up
    ):
        logger.warning("down_weight or up_weight is too short. Parameters after %d-th are filled with 1." % max_len_for_down_or_up)
        logger.warning(
            "down_weightもしくはup_weightが短すぎます。%d個目までの不足したパラメータは1で補われます。" % max_len_for_down_or_up
        )

        if down_lr_weight != None and len(down_lr_weight) < max_len_for_down_or_up:
            down_lr_weight = down_lr_weight + [1.0] * (max_len_for_down_or_up - len(down_lr_weight))
        if up_lr_weight != None and len(up_lr_weight) < max_len_for_down_or_up:
            up_lr_weight = up_lr_weight + [1.0] * (max_len_for_down_or_up - len(up_lr_weight))

    if mid_lr_weight != None and len(mid_lr_weight) < max_len_for_mid:
        logger.warning("mid_weight is too short. Parameters after %d-th are filled with 1." % max_len_for_mid)
        logger.warning("mid_weightが短すぎます。%d個目までの不足したパラメータは1で補われます。" % max_len_for_mid)
        mid_lr_weight = mid_lr_weight + [1.0] * (max_len_for_mid - len(mid_lr_weight))

    if (up_lr_weight != None) or (mid_lr_weight != None) or (down_lr_weight != None):
        logger.info("apply block learning rate / 階層別学習率を適用します。")
        if down_lr_weight != None:
            down_lr_weight = [w if w > zero_threshold else 0 for w in down_lr_weight]
            logger.info(f"down_lr_weight (shallower -> deeper, 浅い層->深い層): {down_lr_weight}")
        else:
            down_lr_weight = [1.0] * max_len_for_down_or_up
            logger.info("down_lr_weight: all 1.0, すべて1.0")

        if mid_lr_weight != None:
            mid_lr_weight = [w if w > zero_threshold else 0 for w in mid_lr_weight]
            logger.info(f"mid_lr_weight: {mid_lr_weight}")
        else:
            mid_lr_weight = [1.0] * max_len_for_mid
            logger.info("mid_lr_weight: all 1.0, すべて1.0")

        if up_lr_weight != None:
            up_lr_weight = [w if w > zero_threshold else 0 for w in up_lr_weight]
            logger.info(f"up_lr_weight (deeper -> shallower, 深い層->浅い層): {up_lr_weight}")
        else:
            up_lr_weight = [1.0] * max_len_for_down_or_up
            logger.info("up_lr_weight: all 1.0, すべて1.0")

    lr_weight = down_lr_weight + mid_lr_weight + up_lr_weight

    if is_sdxl:
        lr_weight = [1.0] + lr_weight + [1.0]  # add 1.0 for emb_layers and out

    assert (not is_sdxl and len(lr_weight) == LoRANetwork.NUM_OF_BLOCKS * 2 + LoRANetwork.NUM_OF_MID_BLOCKS) or (
        is_sdxl and len(lr_weight) == 1 + LoRANetwork.SDXL_NUM_OF_BLOCKS * 2 + LoRANetwork.SDXL_NUM_OF_MID_BLOCKS + 1
    ), f"lr_weight length is invalid: {len(lr_weight)}"

    return lr_weight


# lr_weightが0のblockをblock_dimsから除外する、外部から呼び出す可能性を考慮しておく
def remove_block_dims_and_alphas(
    is_sdxl, block_dims, block_alphas, conv_block_dims, conv_block_alphas, block_lr_weight: Optional[List[float]]
):
    if block_lr_weight is not None:
        for i, lr in enumerate(block_lr_weight):
            if lr == 0:
                block_dims[i] = 0
                if conv_block_dims is not None:
                    conv_block_dims[i] = 0
    return block_dims, block_alphas, conv_block_dims, conv_block_alphas


# 外部から呼び出す可能性を考慮しておく
def get_block_index(lora_name: str, is_sdxl: bool = False) -> int:
    block_idx = -1  # invalid lora name
    if not is_sdxl:
        m = RE_UPDOWN.search(lora_name)
        if m:
            g = m.groups()
            i = int(g[1])
            j = int(g[3])
            if g[2] == "resnets":
                idx = 3 * i + j
            elif g[2] == "attentions":
                idx = 3 * i + j
            elif g[2] == "upsamplers" or g[2] == "downsamplers":
                idx = 3 * i + 2

            if g[0] == "down":
                block_idx = 1 + idx  # 0に該当するLoRAは存在しない
            elif g[0] == "up":
                block_idx = LoRANetwork.NUM_OF_BLOCKS + 1 + idx
        elif "mid_block_" in lora_name:
            block_idx = LoRANetwork.NUM_OF_BLOCKS  # idx=12
    else:
        # copy from sdxl_train
        if lora_name.startswith("lora_unet_"):
            name = lora_name[len("lora_unet_") :]
            if name.startswith("time_embed_") or name.startswith("label_emb_"):  # No LoRA
                block_idx = 0  # 0
            elif name.startswith("input_blocks_"):  # 1-9
                block_idx = 1 + int(name.split("_")[2])
            elif name.startswith("middle_block_"):  # 10-12
                block_idx = 10 + int(name.split("_")[2])
            elif name.startswith("output_blocks_"):  # 13-21
                block_idx = 13 + int(name.split("_")[2])
            elif name.startswith("out_"):  # 22, out, no LoRA
                block_idx = 22

    return block_idx


def convert_diffusers_to_sai_if_needed(weights_sd):
    # only supports U-Net LoRA modules

    found_up_down_blocks = False
    for k in list(weights_sd.keys()):
        if "down_blocks" in k:
            found_up_down_blocks = True
            break
        if "up_blocks" in k:
            found_up_down_blocks = True
            break
    if not found_up_down_blocks:
        return

    from library.sdxl_model_util import make_unet_conversion_map

    unet_conversion_map = make_unet_conversion_map()
    unet_conversion_map = {hf.replace(".", "_")[:-1]: sd.replace(".", "_")[:-1] for sd, hf in unet_conversion_map}

    # # add extra conversion
    # unet_conversion_map["up_blocks_1_upsamplers_0"] = "lora_unet_output_blocks_2_2_conv"

    logger.info(f"Converting LoRA keys from Diffusers to SAI")
    lora_unet_prefix = "lora_unet_"
    for k in list(weights_sd.keys()):
        if not k.startswith(lora_unet_prefix):
            continue

        unet_module_name = k[len(lora_unet_prefix) :].split(".")[0]

        # search for conversion: this is slow because the algorithm is O(n^2), but the number of keys is small
        for hf_module_name, sd_module_name in unet_conversion_map.items():
            if hf_module_name in unet_module_name:
                new_key = (
                    lora_unet_prefix
                    + unet_module_name.replace(hf_module_name, sd_module_name)
                    + k[len(lora_unet_prefix) + len(unet_module_name) :]
                )
                weights_sd[new_key] = weights_sd.pop(k)
                found = True
                break

        if not found:
            logger.warning(f"Key {k} is not found in unet_conversion_map")


# Create network from weights for inference, weights are not loaded here (because can be merged)
def create_network_from_weights(multiplier, file, vae, text_encoder, unet, weights_sd=None, for_inference=False, **kwargs):
    # if unet is an instance of SdxlUNet2DConditionModel or subclass, set is_sdxl to True
    is_sdxl = unet is not None and issubclass(unet.__class__, SdxlUNet2DConditionModel)

    if weights_sd is None:
        if os.path.splitext(file)[1] == ".safetensors":
            from safetensors.torch import load_file, safe_open

            weights_sd = load_file(file)
        else:
            weights_sd = torch.load(file, map_location="cpu")

    # if keys are Diffusers based, convert to SAI based
    if is_sdxl:
        convert_diffusers_to_sai_if_needed(weights_sd)

    # get dim/alpha mapping
    modules_dim = {}
    modules_alpha = {}
    for key, value in weights_sd.items():
        if "." not in key:
            continue

        lora_name = key.split(".")[0]
        if "alpha" in key:
            modules_alpha[lora_name] = value
        elif "lora_down" in key:
            dim = value.size()[0]
            modules_dim[lora_name] = dim
            # logger.info(lora_name, value.size(), dim)

    # support old LoRA without alpha
    for key in modules_dim.keys():
        if key not in modules_alpha:
            modules_alpha[key] = modules_dim[key]

    module_class = LoRAInfModule if for_inference else LoRAModule

    network = LoRANetwork(
        text_encoder,
        unet,
        multiplier=multiplier,
        modules_dim=modules_dim,
        modules_alpha=modules_alpha,
        module_class=module_class,
        is_sdxl=is_sdxl,
    )

    # block lr
    block_lr_weight = parse_block_lr_kwargs(is_sdxl, kwargs)
    if block_lr_weight is not None:
        network.set_block_lr_weight(block_lr_weight)

    return network, weights_sd


class LoRANetwork(torch.nn.Module):
    NUM_OF_BLOCKS = 12  # フルモデル相当でのup,downの層の数
    NUM_OF_MID_BLOCKS = 1
    SDXL_NUM_OF_BLOCKS = 9  # SDXLのモデルでのinput/outputの層の数 total=1(base) 9(input) + 3(mid) + 9(output) + 1(out) = 23
    SDXL_NUM_OF_MID_BLOCKS = 3

    UNET_TARGET_REPLACE_MODULE = ["Transformer2DModel", "HunYuanDiTBlock"]
    UNET_TARGET_REPLACE_MODULE_CONV2D_3X3 = ["ResnetBlock2D", "Downsample2D", "Upsample2D"]
<<<<<<< HEAD
    TEXT_ENCODER_TARGET_REPLACE_MODULE = ["CLIPAttention", "CLIPMLP", "BertLayer"]
=======
    TEXT_ENCODER_TARGET_REPLACE_MODULE = ["CLIPAttention", "CLIPSdpaAttention", "CLIPMLP"]
>>>>>>> ee0f754b
    LORA_PREFIX_UNET = "lora_unet"
    LORA_PREFIX_TEXT_ENCODER = "lora_te"

    # SDXL: must starts with LORA_PREFIX_TEXT_ENCODER
    LORA_PREFIX_TEXT_ENCODER1 = "lora_te1"
    LORA_PREFIX_TEXT_ENCODER2 = "lora_te2"

    def __init__(
        self,
        text_encoder: Union[List[CLIPTextModel], CLIPTextModel],
        unet,
        multiplier: float = 1.0,
        lora_dim: int = 4,
        alpha: float = 1,
        dropout: Optional[float] = None,
        rank_dropout: Optional[float] = None,
        module_dropout: Optional[float] = None,
        conv_lora_dim: Optional[int] = None,
        conv_alpha: Optional[float] = None,
        block_dims: Optional[List[int]] = None,
        block_alphas: Optional[List[float]] = None,
        conv_block_dims: Optional[List[int]] = None,
        conv_block_alphas: Optional[List[float]] = None,
        modules_dim: Optional[Dict[str, int]] = None,
        modules_alpha: Optional[Dict[str, int]] = None,
        module_class: Type[object] = LoRAModule,
        varbose: Optional[bool] = False,
        is_sdxl: Optional[bool] = False,
    ) -> None:
        """
        LoRA network: すごく引数が多いが、パターンは以下の通り
        1. lora_dimとalphaを指定
        2. lora_dim、alpha、conv_lora_dim、conv_alphaを指定
        3. block_dimsとblock_alphasを指定 :  Conv2d3x3には適用しない
        4. block_dims、block_alphas、conv_block_dims、conv_block_alphasを指定 : Conv2d3x3にも適用する
        5. modules_dimとmodules_alphaを指定 (推論用)
        """
        super().__init__()
        self.multiplier = multiplier

        self.lora_dim = lora_dim
        self.alpha = alpha
        self.conv_lora_dim = conv_lora_dim
        self.conv_alpha = conv_alpha
        self.dropout = dropout
        self.rank_dropout = rank_dropout
        self.module_dropout = module_dropout

        self.loraplus_lr_ratio = None
        self.loraplus_unet_lr_ratio = None
        self.loraplus_text_encoder_lr_ratio = None

        if modules_dim is not None:
            logger.info(f"create LoRA network from weights")
        elif block_dims is not None:
            logger.info(f"create LoRA network from block_dims")
            logger.info(
                f"neuron dropout: p={self.dropout}, rank dropout: p={self.rank_dropout}, module dropout: p={self.module_dropout}"
            )
            logger.info(f"block_dims: {block_dims}")
            logger.info(f"block_alphas: {block_alphas}")
            if conv_block_dims is not None:
                logger.info(f"conv_block_dims: {conv_block_dims}")
                logger.info(f"conv_block_alphas: {conv_block_alphas}")
        else:
            logger.info(f"create LoRA network. base dim (rank): {lora_dim}, alpha: {alpha}")
            logger.info(
                f"neuron dropout: p={self.dropout}, rank dropout: p={self.rank_dropout}, module dropout: p={self.module_dropout}"
            )
            if self.conv_lora_dim is not None:
                logger.info(
                    f"apply LoRA to Conv2d with kernel size (3,3). dim (rank): {self.conv_lora_dim}, alpha: {self.conv_alpha}"
                )

        # create module instances
        def create_modules(
            is_unet: bool,
            text_encoder_idx: Optional[int],  # None, 1, 2
            root_module: torch.nn.Module,
            target_replace_modules: List[torch.nn.Module],
        ) -> List[LoRAModule]:
            prefix = (
                self.LORA_PREFIX_UNET
                if is_unet
                else (
                    self.LORA_PREFIX_TEXT_ENCODER
                    if text_encoder_idx is None
                    else (self.LORA_PREFIX_TEXT_ENCODER1 if text_encoder_idx == 1 else self.LORA_PREFIX_TEXT_ENCODER2)
                )
            )
            loras = []
            skipped = []
            for name, module in root_module.named_modules():
                if module.__class__.__name__ in target_replace_modules:
                    for child_name, child_module in module.named_modules():
                        is_linear = child_module.__class__.__name__ == "Linear"
                        is_conv2d = child_module.__class__.__name__ == "Conv2d"
                        is_conv2d_1x1 = is_conv2d and child_module.kernel_size == (1, 1)
                        is_group_conv2d = is_conv2d and child_module.groups > 1

                        # if is_group_conv2d:
                        #     logger.info(f"skip group conv2d: {name}.{child_name}")
                        #     continue

                        if is_linear or (is_conv2d and not is_group_conv2d):
                            lora_name = prefix + "." + name + ("." + child_name if child_name else "")
                            lora_name = lora_name.replace(".", "_")

                            dim = None
                            alpha = None

                            if modules_dim is not None:
                                # モジュール指定あり
                                if lora_name in modules_dim:
                                    dim = modules_dim[lora_name]
                                    alpha = modules_alpha[lora_name]
                            elif is_unet and block_dims is not None:
                                # U-Netでblock_dims指定あり
                                block_idx = get_block_index(lora_name, is_sdxl)
                                if is_linear or is_conv2d_1x1:
                                    dim = block_dims[block_idx]
                                    alpha = block_alphas[block_idx]
                                elif conv_block_dims is not None:
                                    dim = conv_block_dims[block_idx]
                                    alpha = conv_block_alphas[block_idx]
                            else:
                                # 通常、すべて対象とする
                                if is_linear or is_conv2d_1x1:
                                    dim = self.lora_dim
                                    alpha = self.alpha
                                elif self.conv_lora_dim is not None:
                                    dim = self.conv_lora_dim
                                    alpha = self.conv_alpha

                            if dim is None or dim == 0:
                                # skipした情報を出力
                                if is_linear or is_conv2d_1x1 or (self.conv_lora_dim is not None or conv_block_dims is not None):
                                    skipped.append(lora_name)
                                continue

                            lora = module_class(
                                lora_name,
                                child_module,
                                self.multiplier,
                                dim,
                                alpha,
                                dropout=dropout,
                                rank_dropout=rank_dropout,
                                module_dropout=module_dropout,
                            )
                            loras.append(lora)
            return loras, skipped

        text_encoders = text_encoder if type(text_encoder) == list else [text_encoder]

        # create LoRA for text encoder
        # 毎回すべてのモジュールを作るのは無駄なので要検討
        self.text_encoder_loras = []
        skipped_te = []
        for i, text_encoder in enumerate(text_encoders):
            if len(text_encoders) > 1:
                index = i + 1
                logger.info(f"create LoRA for Text Encoder {index}:")
            else:
                index = None
                logger.info(f"create LoRA for Text Encoder:")

            text_encoder_loras, skipped = create_modules(False, index, text_encoder, LoRANetwork.TEXT_ENCODER_TARGET_REPLACE_MODULE)
            self.text_encoder_loras.extend(text_encoder_loras)
            skipped_te += skipped
        logger.info(f"create LoRA for Text Encoder: {len(self.text_encoder_loras)} modules.")

        # extend U-Net target modules if conv2d 3x3 is enabled, or load from weights
        target_modules = LoRANetwork.UNET_TARGET_REPLACE_MODULE
        if modules_dim is not None or self.conv_lora_dim is not None or conv_block_dims is not None:
            target_modules += LoRANetwork.UNET_TARGET_REPLACE_MODULE_CONV2D_3X3

        # XXX temporary solution for Stable Cascade Stage C: replace all modules
        if "StageC" in unet.__class__.__name__:
            logger.info("replace all modules for Stable Cascade Stage C")
            target_modules = ["Linear", "Conv2d"]

        self.unet_loras, skipped_un = create_modules(True, None, unet, target_modules)
        logger.info(f"create LoRA for U-Net: {len(self.unet_loras)} modules.")

        skipped = skipped_te + skipped_un
        if varbose and len(skipped) > 0:
            logger.warning(
                f"because block_lr_weight is 0 or dim (rank) is 0, {len(skipped)} LoRA modules are skipped / block_lr_weightまたはdim (rank)が0の為、次の{len(skipped)}個のLoRAモジュールはスキップされます:"
            )
            for name in skipped:
                logger.info(f"\t{name}")

        self.block_lr_weight = None
        self.block_lr = False

        # assertion
        names = set()
        for lora in self.text_encoder_loras + self.unet_loras:
            assert lora.lora_name not in names, f"duplicated lora name: {lora.lora_name}"
            names.add(lora.lora_name)

    def set_multiplier(self, multiplier):
        self.multiplier = multiplier
        for lora in self.text_encoder_loras + self.unet_loras:
            lora.multiplier = self.multiplier

    def set_enabled(self, is_enabled):
        for lora in self.text_encoder_loras + self.unet_loras:
            lora.enabled = is_enabled

    def load_weights(self, file):
        if os.path.splitext(file)[1] == ".safetensors":
            from safetensors.torch import load_file

            weights_sd = load_file(file)
        else:
            weights_sd = torch.load(file, map_location="cpu")

        info = self.load_state_dict(weights_sd, False)
        return info

    def apply_to(self, text_encoder, unet, apply_text_encoder=True, apply_unet=True):
        if apply_text_encoder:
            logger.info(f"enable LoRA for text encoder: {len(self.text_encoder_loras)} modules")
        else:
            self.text_encoder_loras = []

        if apply_unet:
            logger.info(f"enable LoRA for U-Net: {len(self.unet_loras)} modules")
        else:
            self.unet_loras = []

        for lora in self.text_encoder_loras + self.unet_loras:
            lora.apply_to()
            self.add_module(lora.lora_name, lora)

    # マージできるかどうかを返す
    def is_mergeable(self):
        return True

    # TODO refactor to common function with apply_to
    def merge_to(self, text_encoder, unet, weights_sd, dtype, device):
        apply_text_encoder = apply_unet = False
        for key in weights_sd.keys():
            if key.startswith(LoRANetwork.LORA_PREFIX_TEXT_ENCODER):
                apply_text_encoder = True
            elif key.startswith(LoRANetwork.LORA_PREFIX_UNET):
                apply_unet = True

        if apply_text_encoder:
            logger.info("enable LoRA for text encoder")
        else:
            self.text_encoder_loras = []

        if apply_unet:
            logger.info("enable LoRA for U-Net")
        else:
            self.unet_loras = []

        for lora in self.text_encoder_loras + self.unet_loras:
            sd_for_lora = {}
            for key in weights_sd.keys():
                if key.startswith(lora.lora_name):
                    sd_for_lora[key[len(lora.lora_name) + 1 :]] = weights_sd[key]
            lora.merge_to(sd_for_lora, dtype, device)

        logger.info(f"weights are merged")

    # 層別学習率用に層ごとの学習率に対する倍率を定義する　引数の順番が逆だがとりあえず気にしない
    def set_block_lr_weight(self, block_lr_weight: Optional[List[float]]):
        self.block_lr = True
        self.block_lr_weight = block_lr_weight

    def get_lr_weight(self, block_idx: int) -> float:
        if not self.block_lr or self.block_lr_weight is None:
            return 1.0
        return self.block_lr_weight[block_idx]

    def set_loraplus_lr_ratio(self, loraplus_lr_ratio, loraplus_unet_lr_ratio, loraplus_text_encoder_lr_ratio):
        self.loraplus_lr_ratio = loraplus_lr_ratio
        self.loraplus_unet_lr_ratio = loraplus_unet_lr_ratio
        self.loraplus_text_encoder_lr_ratio = loraplus_text_encoder_lr_ratio

        logger.info(f"LoRA+ UNet LR Ratio: {self.loraplus_unet_lr_ratio or self.loraplus_lr_ratio}")
        logger.info(f"LoRA+ Text Encoder LR Ratio: {self.loraplus_text_encoder_lr_ratio or self.loraplus_lr_ratio}")

    # 二つのText Encoderに別々の学習率を設定できるようにするといいかも
    def prepare_optimizer_params(self, text_encoder_lr, unet_lr, default_lr):
        # TODO warn if optimizer is not compatible with LoRA+ (but it will cause error so we don't need to check it here?)
        # if (
        #     self.loraplus_lr_ratio is not None
        #     or self.loraplus_text_encoder_lr_ratio is not None
        #     or self.loraplus_unet_lr_ratio is not None
        # ):
        #     assert (
        #         optimizer_type.lower() != "prodigy" and "dadapt" not in optimizer_type.lower()
        #     ), "LoRA+ and Prodigy/DAdaptation is not supported / LoRA+とProdigy/DAdaptationの組み合わせはサポートされていません"

        self.requires_grad_(True)

        all_params = []
        lr_descriptions = []

        def assemble_params(loras, lr, ratio):
            param_groups = {"lora": {}, "plus": {}}
            for lora in loras:
                for name, param in lora.named_parameters():
                    if ratio is not None and "lora_up" in name:
                        param_groups["plus"][f"{lora.lora_name}.{name}"] = param
                    else:
                        param_groups["lora"][f"{lora.lora_name}.{name}"] = param

            params = []
            descriptions = []
            for key in param_groups.keys():
                param_data = {"params": param_groups[key].values()}

                if len(param_data["params"]) == 0:
                    continue

                if lr is not None:
                    if key == "plus":
                        param_data["lr"] = lr * ratio
                    else:
                        param_data["lr"] = lr

                if param_data.get("lr", None) == 0 or param_data.get("lr", None) is None:
                    logger.info("NO LR skipping!")
                    continue

                params.append(param_data)
                descriptions.append("plus" if key == "plus" else "")

            return params, descriptions

        if self.text_encoder_loras:
            params, descriptions = assemble_params(
                self.text_encoder_loras,
                text_encoder_lr if text_encoder_lr is not None else default_lr,
                self.loraplus_text_encoder_lr_ratio or self.loraplus_lr_ratio,
            )
            all_params.extend(params)
            lr_descriptions.extend(["textencoder" + (" " + d if d else "") for d in descriptions])

        if self.unet_loras:
            if self.block_lr:
                is_sdxl = False
                for lora in self.unet_loras:
                    if "input_blocks" in lora.lora_name or "output_blocks" in lora.lora_name:
                        is_sdxl = True
                        break

                # 学習率のグラフをblockごとにしたいので、blockごとにloraを分類
                block_idx_to_lora = {}
                for lora in self.unet_loras:
                    idx = get_block_index(lora.lora_name, is_sdxl)
                    if idx not in block_idx_to_lora:
                        block_idx_to_lora[idx] = []
                    block_idx_to_lora[idx].append(lora)

                # blockごとにパラメータを設定する
                for idx, block_loras in block_idx_to_lora.items():
                    params, descriptions = assemble_params(
                        block_loras,
                        (unet_lr if unet_lr is not None else default_lr) * self.get_lr_weight(idx),
                        self.loraplus_unet_lr_ratio or self.loraplus_lr_ratio,
                    )
                    all_params.extend(params)
                    lr_descriptions.extend([f"unet_block{idx}" + (" " + d if d else "") for d in descriptions])

            else:
                params, descriptions = assemble_params(
                    self.unet_loras,
                    unet_lr if unet_lr is not None else default_lr,
                    self.loraplus_unet_lr_ratio or self.loraplus_lr_ratio,
                )
                all_params.extend(params)
                lr_descriptions.extend(["unet" + (" " + d if d else "") for d in descriptions])

        return all_params, lr_descriptions

    def enable_gradient_checkpointing(self):
        # not supported
        pass

    def prepare_grad_etc(self, text_encoder, unet):
        self.requires_grad_(True)

    def on_epoch_start(self, text_encoder, unet):
        self.train()

    def get_trainable_params(self):
        return self.parameters()

    def save_weights(self, file, dtype, metadata):
        if metadata is not None and len(metadata) == 0:
            metadata = None

        state_dict = self.state_dict()

        if dtype is not None:
            for key in list(state_dict.keys()):
                v = state_dict[key]
                v = v.detach().clone().to("cpu").to(dtype)
                state_dict[key] = v

        if os.path.splitext(file)[1] == ".safetensors":
            from safetensors.torch import save_file
            from library import train_util

            # Precalculate model hashes to save time on indexing
            if metadata is None:
                metadata = {}
            model_hash, legacy_hash = train_util.precalculate_safetensors_hashes(state_dict, metadata)
            metadata["sshs_model_hash"] = model_hash
            metadata["sshs_legacy_hash"] = legacy_hash

            save_file(state_dict, file, metadata)
        else:
            torch.save(state_dict, file)

    # mask is a tensor with values from 0 to 1
    def set_region(self, sub_prompt_index, is_last_network, mask):
        if mask.max() == 0:
            mask = torch.ones_like(mask)

        self.mask = mask
        self.sub_prompt_index = sub_prompt_index
        self.is_last_network = is_last_network

        for lora in self.text_encoder_loras + self.unet_loras:
            lora.set_network(self)

    def set_current_generation(self, batch_size, num_sub_prompts, width, height, shared, ds_ratio=None):
        self.batch_size = batch_size
        self.num_sub_prompts = num_sub_prompts
        self.current_size = (height, width)
        self.shared = shared

        # create masks
        mask = self.mask
        mask_dic = {}
        mask = mask.unsqueeze(0).unsqueeze(1)  # b(1),c(1),h,w
        ref_weight = self.text_encoder_loras[0].lora_down.weight if self.text_encoder_loras else self.unet_loras[0].lora_down.weight
        dtype = ref_weight.dtype
        device = ref_weight.device

        def resize_add(mh, mw):
            # logger.info(mh, mw, mh * mw)
            m = torch.nn.functional.interpolate(mask, (mh, mw), mode="bilinear")  # doesn't work in bf16
            m = m.to(device, dtype=dtype)
            mask_dic[mh * mw] = m

        h = height // 8
        w = width // 8
        for _ in range(4):
            resize_add(h, w)
            if h % 2 == 1 or w % 2 == 1:  # add extra shape if h/w is not divisible by 2
                resize_add(h + h % 2, w + w % 2)

            # deep shrink
            if ds_ratio is not None:
                hd = int(h * ds_ratio)
                wd = int(w * ds_ratio)
                resize_add(hd, wd)

            h = (h + 1) // 2
            w = (w + 1) // 2

        self.mask_dic = mask_dic

    def backup_weights(self):
        # 重みのバックアップを行う
        loras: List[LoRAInfModule] = self.text_encoder_loras + self.unet_loras
        for lora in loras:
            org_module = lora.org_module_ref[0]
            if not hasattr(org_module, "_lora_org_weight"):
                sd = org_module.state_dict()
                org_module._lora_org_weight = sd["weight"].detach().clone()
                org_module._lora_restored = True

    def restore_weights(self):
        # 重みのリストアを行う
        loras: List[LoRAInfModule] = self.text_encoder_loras + self.unet_loras
        for lora in loras:
            org_module = lora.org_module_ref[0]
            if not org_module._lora_restored:
                sd = org_module.state_dict()
                sd["weight"] = org_module._lora_org_weight
                org_module.load_state_dict(sd)
                org_module._lora_restored = True

    def pre_calculation(self):
        # 事前計算を行う
        loras: List[LoRAInfModule] = self.text_encoder_loras + self.unet_loras
        for lora in loras:
            org_module = lora.org_module_ref[0]
            sd = org_module.state_dict()

            org_weight = sd["weight"]
            lora_weight = lora.get_weight().to(org_weight.device, dtype=org_weight.dtype)
            sd["weight"] = org_weight + lora_weight
            assert sd["weight"].shape == org_weight.shape
            org_module.load_state_dict(sd)

            org_module._lora_restored = False
            lora.enabled = False

    def apply_max_norm_regularization(self, max_norm_value, device):
        downkeys = []
        upkeys = []
        alphakeys = []
        norms = []
        keys_scaled = 0

        state_dict = self.state_dict()
        for key in state_dict.keys():
            if "lora_down" in key and "weight" in key:
                downkeys.append(key)
                upkeys.append(key.replace("lora_down", "lora_up"))
                alphakeys.append(key.replace("lora_down.weight", "alpha"))

        for i in range(len(downkeys)):
            down = state_dict[downkeys[i]].to(device)
            up = state_dict[upkeys[i]].to(device)
            alpha = state_dict[alphakeys[i]].to(device)
            dim = down.shape[0]
            scale = alpha / dim

            if up.shape[2:] == (1, 1) and down.shape[2:] == (1, 1):
                updown = (up.squeeze(2).squeeze(2) @ down.squeeze(2).squeeze(2)).unsqueeze(2).unsqueeze(3)
            elif up.shape[2:] == (3, 3) or down.shape[2:] == (3, 3):
                updown = torch.nn.functional.conv2d(down.permute(1, 0, 2, 3), up).permute(1, 0, 2, 3)
            else:
                updown = up @ down

            updown *= scale

            norm = updown.norm().clamp(min=max_norm_value / 2)
            desired = torch.clamp(norm, max=max_norm_value)
            ratio = desired.cpu() / norm.cpu()
            sqrt_ratio = ratio**0.5
            if ratio != 1:
                keys_scaled += 1
                state_dict[upkeys[i]] *= sqrt_ratio
                state_dict[downkeys[i]] *= sqrt_ratio
            scalednorm = updown.norm() * ratio
            norms.append(scalednorm.item())

        return keys_scaled, sum(norms) / len(norms), max(norms)<|MERGE_RESOLUTION|>--- conflicted
+++ resolved
@@ -866,11 +866,7 @@
 
     UNET_TARGET_REPLACE_MODULE = ["Transformer2DModel", "HunYuanDiTBlock"]
     UNET_TARGET_REPLACE_MODULE_CONV2D_3X3 = ["ResnetBlock2D", "Downsample2D", "Upsample2D"]
-<<<<<<< HEAD
-    TEXT_ENCODER_TARGET_REPLACE_MODULE = ["CLIPAttention", "CLIPMLP", "BertLayer"]
-=======
     TEXT_ENCODER_TARGET_REPLACE_MODULE = ["CLIPAttention", "CLIPSdpaAttention", "CLIPMLP"]
->>>>>>> ee0f754b
     LORA_PREFIX_UNET = "lora_unet"
     LORA_PREFIX_TEXT_ENCODER = "lora_te"
 
