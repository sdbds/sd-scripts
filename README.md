--- conflicted
+++ resolved
@@ -1,179 +1,3 @@
-<<<<<<< HEAD
-# Training Stable Cascade Stage C 
-
-This is an experimental feature. There may be bugs.
-
-__Feb 25, 2024 Update:__  Fixed a bug that the LoRA weights trained can be loaded in ComfyUI. If you still have a problem, please let me know.
-
-__Feb 25, 2024 Update:__ Fixed a bug that Stage C training with mixed precision behaves the same as `--full_bf16` (fp16) regardless of `--full_bf16` (fp16) specified. 
-
-This is because the Stage C weights were loaded in bf16/fp16. With this fix, the memory usage without `--full_bf16` (fp16) specified will increase, so you may need to specify `--full_bf16` (fp16) as needed.
-
-__Feb 22, 2024 Update:__ Fixed a bug that LoRA is not applied to some modules (to_q/k/v and to_out) in Attention. Also, the model structure of Stage C has been changed, and you can choose xformers and SDPA (SDPA was used before). Please specify `--sdpa` or `--xformers` option.
-
-__Feb 20, 2024 Update:__ There was a problem with the preprocessing of the EfficientNetEncoder, and the latents became invalid (the saturation of the training results decreases). If you have cached `_sc_latents.npz` files with `--cache_latents_to_disk`, please delete them before training.
-
-## Usage
-
-Training is run with `stable_cascade_train_stage_c.py`.
-
-The main options are the same as `sdxl_train.py`. The following options have been added.
-
-- `--effnet_checkpoint_path`: Specifies the path to the EfficientNetEncoder weights.
-- `--stage_c_checkpoint_path`: Specifies the path to the Stage C weights.
-- `--text_model_checkpoint_path`: Specifies the path to the Text Encoder weights. If omitted, the model from Hugging Face will be used.
-- `--save_text_model`: Saves the model downloaded from Hugging Face to `--text_model_checkpoint_path`.
-- `--previewer_checkpoint_path`: Specifies the path to the Previewer weights. Used to generate sample images during training.
-- `--adaptive_loss_weight`: Uses [Adaptive Loss Weight](https://github.com/Stability-AI/StableCascade/blob/master/gdf/loss_weights.py) . If omitted, P2LossWeight is used. The official settings use Adaptive Loss Weight.
-
-The learning rate is set to 1e-4 in the official settings.
-
-The first time, specify `--text_model_checkpoint_path` and `--save_text_model` to save the Text Encoder weights. From the next time, specify `--text_model_checkpoint_path` to load the saved weights.
-
-Sample image generation during training is done with Perviewer. Perviewer is a simple decoder that converts EfficientNetEncoder latents to images.
-
-Some of the options for SDXL are simply ignored or cause an error (especially noise-related options such as `--noise_offset`). `--vae_batch_size` and `--no_half_vae` are applied directly to the EfficientNetEncoder (when `bf16` is specified for mixed precision, `--no_half_vae` is not necessary).
-
-Options for latents and Text Encoder output caches can be used as is, but since the EfficientNetEncoder is much lighter than the VAE, you may not need to use the cache unless memory is particularly tight.
-
-`--gradient_checkpointing`, `--full_bf16`, and `--full_fp16` (untested) to reduce memory consumption can be used as is.
-
-A scale of about 4 is suitable for sample image generation.
-
-Since the official settings use `bf16` for training, training with `fp16` may be unstable.
-
-The code for training the Text Encoder is also written, but it is untested.
-
-### Command line sample
-
-```batch
-accelerate launch  --mixed_precision bf16 --num_cpu_threads_per_process 1 stable_cascade_train_stage_c.py --mixed_precision bf16 --save_precision bf16 --max_data_loader_n_workers 2 --persistent_data_loader_workers --gradient_checkpointing --learning_rate 1e-4 --optimizer_type adafactor --optimizer_args "scale_parameter=False" "relative_step=False" "warmup_init=False" --max_train_epochs 10 --save_every_n_epochs 1 --save_precision bf16 --output_dir ../output --output_name sc_test - --stage_c_checkpoint_path ../models/stage_c_bf16.safetensors --effnet_checkpoint_path ../models/effnet_encoder.safetensors --previewer_checkpoint_path ../models/previewer.safetensors --dataset_config ../dataset/config_bs1.toml --sample_every_n_epochs 1 --sample_prompts ../dataset/prompts.txt --adaptive_loss_weight
-```
-
-### About the dataset for fine tuning
-
-If the latents cache files for SD/SDXL exist (extension `*.npz`), it will be read and an error will occur during training. Please move them to another location in advance.
-
-After that, run `finetune/prepare_buckets_latents.py` with the `--stable_cascade` option to create latents cache files for Stable Cascade (suffix `_sc_latents.npz` is added).
-
-## LoRA training
-
-`stable_cascade_train_c_network.py` is used for LoRA training. The main options are the same as `train_network.py`, and the same options as `stable_cascade_train_stage_c.py` have been added.
-
-__This is an experimental feature, so the format of the saved weights may change in the future and become incompatible.__
-
-There is no compatibility with the official LoRA, and the implementation of Text Encoder embedding training (Pivotal Tuning) in the official implementation is not implemented here.
-
-Text Encoder LoRA training is implemented, but untested.
-
-## Image generation
-
-Basic image generation functionality is available in `stable_cascade_gen_img.py`. See `--help` for usage.
-
-When using LoRA, specify `--network_module networks.lora --network_mul 1 --network_weights lora_weights.safetensors`.
-
-The following prompt options are available.
-
-  * `--n` Negative prompt up to the next option.
-  * `--w` Specifies the width of the generated image.
-  * `--h` Specifies the height of the generated image.
-  * `--d` Specifies the seed of the generated image.
-  * `--l` Specifies the CFG scale of the generated image.
-  * `--s` Specifies the number of steps in the generation.
-  * `--t` Specifies the t_start of the generation.
-  * `--f` Specifies the shift of the generation.
-
-# Stable Cascade Stage C の学習
-
-実験的機能です。不具合があるかもしれません。
-
-__2024/2/25 追記:__ 学習される LoRA の重みが ComfyUI で読み込めるよう修正しました。依然として不具合がある場合にはご連絡ください。
-
-__2024/2/25 追記:__ Mixed precision 時のStage C の学習が、 `--full_bf16` (fp16) の指定に関わらず `--full_bf16` (fp16) 指定時と同じ動作となる（と思われる）不具合を修正しました。
-
-Stage C の重みを bf16/fp16 で読み込んでいたためです。この修正により `--full_bf16` (fp16) 未指定時のメモリ使用量が増えますので、必要に応じて `--full_bf16` (fp16) を指定してください。
-
-__2024/2/22 追記:__ LoRA が一部のモジュール（Attention の to_q/k/v および to_out）に適用されない不具合を修正しました。また Stage C のモデル構造を変更し xformers と SDPA を選べるようになりました（今までは SDPA が使用されていました）。`--sdpa` または `--xformers` オプションを指定してください。
-
-__2024/2/20 追記:__ EfficientNetEncoder の前処理に不具合があり、latents が不正になっていました（学習結果の彩度が低下する現象が起きます）。`--cache_latents_to_disk` でキャッシュした `_sc_latents.npz` がある場合、いったん削除してから学習してください。
-
-## 使い方
-
-学習は `stable_cascade_train_stage_c.py` で行います。
-
-主なオプションは `sdxl_train.py` と同様です。以下のオプションが追加されています。
-
-- `--effnet_checkpoint_path` : EfficientNetEncoder の重みのパスを指定します。
-- `--stage_c_checkpoint_path` : Stage C の重みのパスを指定します。
-- `--text_model_checkpoint_path` : Text Encoder の重みのパスを指定します。省略時は Hugging Face のモデルを使用します。
-- `--save_text_model` : `--text_model_checkpoint_path` にHugging Face からダウンロードしたモデルを保存します。
-- `--previewer_checkpoint_path` : Previewer の重みのパスを指定します。学習中のサンプル画像生成に使用します。
-- `--adaptive_loss_weight` :  [Adaptive Loss Weight](https://github.com/Stability-AI/StableCascade/blob/master/gdf/loss_weights.py) を用います。省略時は P2LossWeight が使用されます。公式では Adaptive Loss Weight が使用されているようです。
-
-学習率は、公式の設定では 1e-4 のようです。
-
-初回は `--text_model_checkpoint_path` と `--save_text_model` を指定して、Text Encoder の重みを保存すると良いでしょう。次からは `--text_model_checkpoint_path` を指定して、保存した重みを読み込むことができます。
-
-学習中のサンプル画像生成は Perviewer で行われます。Previewer は EfficientNetEncoder の latents を画像に変換する簡易的な decoder です。
-
-SDXL の向けの一部のオプションは単に無視されるか、エラーになります（特に `--noise_offset` などのノイズ関係）。`--vae_batch_size` および `--no_half_vae` はそのまま EfficientNetEncoder に適用されます（mixed precision に `bf16` 指定時は `--no_half_vae` は不要のようです）。
-
-latents および Text Encoder 出力キャッシュのためのオプションはそのまま使用できますが、EfficientNetEncoder は VAE よりもかなり軽量のため、メモリが特に厳しい場合以外はキャッシュを使用する必要はないかもしれません。
-
-メモリ消費を抑えるための `--gradient_checkpointing` 、`--full_bf16`、`--full_fp16`（未テスト）はそのまま使用できます。
-
-サンプル画像生成時の Scale には 4 程度が適しているようです。
-
-公式の設定では学習に `bf16` を用いているため、`fp16` での学習は不安定かもしれません。
-
-Text Encoder 学習のコードも書いてありますが、未テストです。
-
-### コマンドラインのサンプル
-
-[Command-line-sample](#command-line-sample)を参照してください。
-
-
-###  fine tuning方式のデータセットについて
-
-SD/SDXL 向けの latents キャッシュファイル（拡張子 `*.npz`）が存在するとそれを読み込んでしまい学習時にエラーになります。あらかじめ他の場所に退避しておいてください。
-
-その後、`finetune/prepare_buckets_latents.py` をオプション `--stable_cascade` を指定して実行すると、Stable Cascade 向けの latents キャッシュファイル（接尾辞 `_sc_latents.npz` が付きます）が作成されます。
-
-
-## LoRA 等の学習
-
-LoRA の学習は `stable_cascade_train_c_network.py` で行います。主なオプションは `train_network.py` と同様で、`stable_cascade_train_stage_c.py` と同様のオプションが追加されています。
-
-__実験的機能のため、保存される重みのフォーマットは将来的に変更され、互換性がなくなる可能性があります。__
-
-公式の LoRA と重みの互換性はありません。また公式で実装されている Text Encoder の embedding 学習（Pivotal Tuning）も実装されていません。
-
-Text Encoder の LoRA 学習は実装してありますが、未テストです。
-
-## 画像生成
-
-最低限の画像生成機能が `stable_cascade_gen_img.py` にあります。使用法は `--help` を参照してください。
-
-LoRA 使用時は `--network_module networks.lora --network_mul 1 --network_weights lora_weights.safetensors` のように指定します。
-
-プロンプトオプションとして以下が使用できます。
-
-  * `--n` Negative prompt up to the next option.
-  * `--w` Specifies the width of the generated image.
-  * `--h` Specifies the height of the generated image.
-  * `--d` Specifies the seed of the generated image.
-  * `--l` Specifies the CFG scale of the generated image.
-  * `--s` Specifies the number of steps in the generation.
-  * `--t` Specifies the t_start of the generation.
-  * `--f` Specifies the shift of the generation.
-
-
----  
-
-__SDXL is now supported. The sdxl branch has been merged into the main branch. If you update the repository, please follow the upgrade instructions. Also, the version of accelerate has been updated, so please run accelerate config again.__ The documentation for SDXL training is [here](./README.md#sdxl-training).
-
-=======
->>>>>>> 434dc408
 This repository contains training, generation and utility scripts for Stable Diffusion.
 
 [__Change History__](#change-history) is moved to the bottom of the page. 
