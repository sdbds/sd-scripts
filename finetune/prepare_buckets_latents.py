--- conflicted
+++ resolved
@@ -17,7 +17,6 @@
 from torchvision import transforms
 
 import library.model_util as model_util
-import library.stable_cascade_utils as sc_utils
 import library.train_util as train_util
 from library.utils import setup_logging
 
@@ -46,7 +45,7 @@
     return batch
 
 
-def get_npz_filename(data_dir, image_key, is_full_path, recursive, stable_cascade):
+def get_npz_filename(data_dir, image_key, is_full_path, recursive):
     if is_full_path:
         base_name = os.path.splitext(os.path.basename(image_key))[0]
         relative_path = os.path.relpath(os.path.dirname(image_key), data_dir)
@@ -54,11 +53,10 @@
         base_name = image_key
         relative_path = ""
 
-    ext = ".npz" if not stable_cascade else train_util.STABLE_CASCADE_LATENTS_CACHE_SUFFIX
     if recursive and relative_path:
-        return os.path.join(data_dir, relative_path, base_name) + ext
-    else:
-        return os.path.join(data_dir, base_name) + ext
+        return os.path.join(data_dir, relative_path, base_name) + ".npz"
+    else:
+        return os.path.join(data_dir, base_name) + ".npz"
 
 
 def main(args):
@@ -88,12 +86,7 @@
     elif args.mixed_precision == "bf16":
         weight_dtype = torch.bfloat16
 
-    if not args.stable_cascade:
-        vae = model_util.load_vae(args.model_name_or_path, weight_dtype)
-        divisor = 8
-    else:
-        vae = sc_utils.load_effnet(args.model_name_or_path, DEVICE)
-        divisor = 32
+    vae = model_util.load_vae(args.model_name_or_path, weight_dtype)
     vae.eval()
     vae.to(DEVICE, dtype=weight_dtype)
 
@@ -166,10 +159,6 @@
         # メタデータに記録する解像度はlatent単位とするので、8単位で切り捨て
         metadata[image_key]["train_resolution"] = (reso[0] - reso[0] % 8, reso[1] - reso[1] % 8)
 
-        # 追加情報を記録
-        metadata[image_key]["original_size"] = (image.width, image.height)
-        metadata[image_key]["train_resized_size"] = resized_size
-
         if not args.bucket_no_upscale:
             # upscaleを行わないときには、resize後のサイズは、bucketのサイズと、縦横どちらかが同じであることを確認する
             assert (
@@ -184,9 +173,9 @@
         ), f"internal error resized size is small: {resized_size}, {reso}"
 
         # 既に存在するファイルがあればshape等を確認して同じならskipする
-        npz_file_name = get_npz_filename(args.train_data_dir, image_key, args.full_path, args.recursive, args.stable_cascade)
+        npz_file_name = get_npz_filename(args.train_data_dir, image_key, args.full_path, args.recursive)
         if args.skip_existing:
-            if train_util.is_disk_cached_latents_is_expected(reso, npz_file_name, args.flip_aug, divisor):
+            if train_util.is_disk_cached_latents_is_expected(reso, npz_file_name, args.flip_aug):
                 continue
 
         # バッチへ追加
@@ -225,14 +214,6 @@
     parser.add_argument("out_json", type=str, help="metadata file to output / メタデータファイル書き出し先")
     parser.add_argument("model_name_or_path", type=str, help="model name or path to encode latents / latentを取得するためのモデル")
     parser.add_argument(
-<<<<<<< HEAD
-        "--stable_cascade",
-        action="store_true",
-        help="prepare EffNet latents for stable cascade / stable cascade用のEffNetのlatentsを準備する",
-    )
-    parser.add_argument(
-=======
->>>>>>> 0d96e10b
         "--v2", action="store_true", help="not used (for backward compatibility) / 使用されません（互換性のため残してあります）"
     )
     parser.add_argument("--batch_size", type=int, default=1, help="batch size in inference / 推論時のバッチサイズ")
@@ -277,15 +258,12 @@
         "--flip_aug",
         action="store_true",
         help="flip augmentation, save latents for flipped images / 左右反転した画像もlatentを取得、保存する",
-<<<<<<< HEAD
-=======
     )
     parser.add_argument(
         "--alpha_mask",
         type=str,
         default="",
         help="save alpha mask for images for loss calculation / 損失計算用に画像のアルファマスクを保存する",
->>>>>>> 0d96e10b
     )
     parser.add_argument(
         "--skip_existing",
