--- conflicted
+++ resolved
@@ -28,207 +28,6 @@
 
 
 def train(args):
-<<<<<<< HEAD
-  train_util.verify_training_args(args)
-  train_util.prepare_dataset_args(args, False)
-
-  cache_latents = args.cache_latents
-
-  if args.seed is not None:
-    set_seed(args.seed)                           # 乱数系列を初期化する
-
-  tokenizer = train_util.load_tokenizer(args)
-
-  blueprint_generator = BlueprintGenerator(ConfigSanitizer(True, False, True))
-  if args.dataset_config is not None:
-    print(f"Load dataset config from {args.dataset_config}")
-    user_config = config_util.load_user_config(args.dataset_config)
-    ignored = ["train_data_dir", "reg_data_dir"]
-    if any(getattr(args, attr) is not None for attr in ignored):
-      print("ignore following options because config file is found: {0} / 設定ファイルが利用されるため以下のオプションは無視されます: {0}".format(', '.join(ignored)))
-  else:
-    user_config = {
-      "datasets": [{
-        "subsets": config_util.generate_dreambooth_subsets_config_by_subdirs(args.train_data_dir, args.reg_data_dir)
-      }]
-    }
-
-  blueprint = blueprint_generator.generate(user_config, args, tokenizer=tokenizer)
-  train_dataset_group = config_util.generate_dataset_group_by_blueprint(blueprint.dataset_group)
-
-  if args.no_token_padding:
-    train_dataset_group.disable_token_padding()
-
-  if args.debug_dataset:
-    train_util.debug_dataset(train_dataset_group)
-    return
-
-  if cache_latents:
-    assert train_dataset_group.is_latent_cacheable(), "when caching latents, either color_aug or random_crop cannot be used / latentをキャッシュするときはcolor_augとrandom_cropは使えません"
-
-  # acceleratorを準備する
-  print("prepare accelerator")
-
-  if args.gradient_accumulation_steps > 1:
-    print(f"gradient_accumulation_steps is {args.gradient_accumulation_steps}. accelerate does not support gradient_accumulation_steps when training multiple models (U-Net and Text Encoder), so something might be wrong")
-    print(
-        f"gradient_accumulation_stepsが{args.gradient_accumulation_steps}に設定されています。accelerateは複数モデル（U-NetおよびText Encoder）の学習時にgradient_accumulation_stepsをサポートしていないため結果は未知数です")
-
-  accelerator, unwrap_model = train_util.prepare_accelerator(args)
-
-  # mixed precisionに対応した型を用意しておき適宜castする
-  weight_dtype, save_dtype = train_util.prepare_dtype(args)
-
-  # モデルを読み込む
-  text_encoder, vae, unet, load_stable_diffusion_format = train_util.load_target_model(args, weight_dtype)
-
-  # verify load/save model formats
-  if load_stable_diffusion_format:
-    src_stable_diffusion_ckpt = args.pretrained_model_name_or_path
-    src_diffusers_model_path = None
-  else:
-    src_stable_diffusion_ckpt = None
-    src_diffusers_model_path = args.pretrained_model_name_or_path
-
-  if args.save_model_as is None:
-    save_stable_diffusion_format = load_stable_diffusion_format
-    use_safetensors = args.use_safetensors
-  else:
-    save_stable_diffusion_format = args.save_model_as.lower() == 'ckpt' or args.save_model_as.lower() == 'safetensors'
-    use_safetensors = args.use_safetensors or ("safetensors" in args.save_model_as.lower())
-
-  # モデルに xformers とか memory efficient attention を組み込む
-  train_util.replace_unet_modules(unet, args.mem_eff_attn, args.xformers)
-
-  # 学習を準備する
-  if cache_latents:
-    vae.to(accelerator.device, dtype=weight_dtype)
-    vae.requires_grad_(False)
-    vae.eval()
-    with torch.no_grad():
-      train_dataset_group.cache_latents(vae)
-    vae.to("cpu")
-    if torch.cuda.is_available():
-      torch.cuda.empty_cache()
-    gc.collect()
-
-  # 学習を準備する：モデルを適切な状態にする
-  train_text_encoder = args.stop_text_encoder_training is None or args.stop_text_encoder_training >= 0
-  unet.requires_grad_(True)                   # 念のため追加
-  text_encoder.requires_grad_(train_text_encoder)
-  if not train_text_encoder:
-    print("Text Encoder is not trained.")
-
-  if args.gradient_checkpointing:
-    unet.enable_gradient_checkpointing()
-    text_encoder.gradient_checkpointing_enable()
-
-  if not cache_latents:
-    vae.requires_grad_(False)
-    vae.eval()
-    vae.to(accelerator.device, dtype=weight_dtype)
-
-  # 学習に必要なクラスを準備する
-  print("prepare optimizer, data loader etc.")
-  if train_text_encoder:
-    trainable_params = (itertools.chain(unet.parameters(), text_encoder.parameters()))
-  else:
-    trainable_params = unet.parameters()
-
-  _, _, optimizer = train_util.get_optimizer(args, trainable_params)
-
-  # dataloaderを準備する
-  # DataLoaderのプロセス数：0はメインプロセスになる
-  n_workers = min(args.max_data_loader_n_workers, os.cpu_count() - 1)      # cpu_count-1 ただし最大で指定された数まで
-  train_dataloader = torch.utils.data.DataLoader(
-      train_dataset_group, batch_size=1, shuffle=True, collate_fn=collate_fn, num_workers=n_workers, persistent_workers=args.persistent_data_loader_workers)
-
-  # 学習ステップ数を計算する
-  if args.max_train_epochs is not None:
-    args.max_train_steps = args.max_train_epochs * len(train_dataloader)
-    print(f"override steps. steps for {args.max_train_epochs} epochs is / 指定エポックまでのステップ数: {args.max_train_steps}")
-
-  if args.stop_text_encoder_training is None:
-    args.stop_text_encoder_training = args.max_train_steps + 1                # do not stop until end
-
-  # lr schedulerを用意する TODO gradient_accumulation_stepsの扱いが何かおかしいかもしれない。後で確認する
-  lr_scheduler = train_util.get_scheduler_fix(args, optimizer)
-
-  # 実験的機能：勾配も含めたfp16学習を行う　モデル全体をfp16にする
-  if args.full_fp16:
-    assert args.mixed_precision == "fp16", "full_fp16 requires mixed precision='fp16' / full_fp16を使う場合はmixed_precision='fp16'を指定してください。"
-    print("enable full fp16 training.")
-    unet.to(weight_dtype)
-    text_encoder.to(weight_dtype)
-
-  # acceleratorがなんかよろしくやってくれるらしい
-  if train_text_encoder:
-    unet, text_encoder, optimizer, train_dataloader, lr_scheduler = accelerator.prepare(
-        unet, text_encoder, optimizer, train_dataloader, lr_scheduler)
-  else:
-    unet, optimizer, train_dataloader, lr_scheduler = accelerator.prepare(unet, optimizer, train_dataloader, lr_scheduler)
-
-  if not train_text_encoder:
-    text_encoder.to(accelerator.device, dtype=weight_dtype)             # to avoid 'cpu' vs 'cuda' error
-
-  # 実験的機能：勾配も含めたfp16学習を行う　PyTorchにパッチを当ててfp16でのgrad scaleを有効にする
-  if args.full_fp16:
-    train_util.patch_accelerator_for_fp16_training(accelerator)
-
-  # resumeする
-  if args.resume is not None:
-    print(f"resume training from state: {args.resume}")
-    accelerator.load_state(args.resume)
-
-  # epoch数を計算する
-  num_update_steps_per_epoch = math.ceil(len(train_dataloader) / args.gradient_accumulation_steps)
-  num_train_epochs = math.ceil(args.max_train_steps / num_update_steps_per_epoch)
-  if (args.save_n_epoch_ratio is not None) and (args.save_n_epoch_ratio > 0):
-    args.save_every_n_epochs = math.floor(num_train_epochs / args.save_n_epoch_ratio) or 1
-
-  # 学習する
-  total_batch_size = args.train_batch_size * accelerator.num_processes * args.gradient_accumulation_steps
-  print("running training / 学習開始")
-  print(f"  num train images * repeats / 学習画像の数×繰り返し回数: {train_dataset_group.num_train_images}")
-  print(f"  num reg images / 正則化画像の数: {train_dataset_group.num_reg_images}")
-  print(f"  num batches per epoch / 1epochのバッチ数: {len(train_dataloader)}")
-  print(f"  num epochs / epoch数: {num_train_epochs}")
-  print(f"  batch size per device / バッチサイズ: {args.train_batch_size}")
-  print(f"  total train batch size (with parallel & distributed & accumulation) / 総バッチサイズ（並列学習、勾配合計含む）: {total_batch_size}")
-  print(f"  gradient ccumulation steps / 勾配を合計するステップ数 = {args.gradient_accumulation_steps}")
-  print(f"  total optimization steps / 学習ステップ数: {args.max_train_steps}")
-
-  progress_bar = tqdm(range(args.max_train_steps), smoothing=0, disable=not accelerator.is_local_main_process, desc="steps")
-  global_step = 0
-
-  noise_scheduler = DDPMScheduler(beta_start=0.00085, beta_end=0.012, beta_schedule="scaled_linear",
-                                  num_train_timesteps=1000, clip_sample=False)
-
-  if accelerator.is_main_process:
-    accelerator.init_trackers("dreambooth")
-
-  loss_list = []
-  loss_total = 0.0
-  for epoch in range(num_train_epochs):
-    print(f"epoch {epoch+1}/{num_train_epochs}")
-    train_dataset_group.set_current_epoch(epoch + 1)
-
-    # 指定したステップ数までText Encoderを学習する：epoch最初の状態
-    unet.train()
-    # train==True is required to enable gradient_checkpointing
-    if args.gradient_checkpointing or global_step < args.stop_text_encoder_training:
-      text_encoder.train()
-
-    for step, batch in enumerate(train_dataloader):
-      # 指定したステップ数でText Encoderの学習を止める
-      if global_step == args.stop_text_encoder_training:
-        print(f"stop text encoder training at step {global_step}")
-        if not args.gradient_checkpointing:
-          text_encoder.train(False)
-        text_encoder.requires_grad_(False)
-
-      with accelerator.accumulate(unet):
-=======
     train_util.verify_training_args(args)
     train_util.prepare_dataset_args(args, False)
 
@@ -314,7 +113,6 @@
         vae.to(accelerator.device, dtype=weight_dtype)
         vae.requires_grad_(False)
         vae.eval()
->>>>>>> 83e102c6
         with torch.no_grad():
             train_dataset_group.cache_latents(vae)
         vae.to("cpu")
@@ -368,14 +166,7 @@
         args.stop_text_encoder_training = args.max_train_steps + 1  # do not stop until end
 
     # lr schedulerを用意する TODO gradient_accumulation_stepsの扱いが何かおかしいかもしれない。後で確認する
-    lr_scheduler = train_util.get_scheduler_fix(
-        args.lr_scheduler,
-        optimizer,
-        num_warmup_steps=args.lr_warmup_steps,
-        num_training_steps=args.max_train_steps,
-        num_cycles=args.lr_scheduler_num_cycles,
-        power=args.lr_scheduler_power,
-    )
+    lr_scheduler = train_util.get_scheduler_fix(args, optimizer)
 
     # 実験的機能：勾配も含めたfp16学習を行う　モデル全体をfp16にする
     if args.full_fp16:
