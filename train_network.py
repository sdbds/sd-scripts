--- conflicted
+++ resolved
@@ -609,11 +609,7 @@
                 text_encoder2=(text_encoders[1] if flags[1] else None) if len(text_encoders) > 1 else None,
                 network=network,
             )
-<<<<<<< HEAD
             if args.optimizer_type.lower().endswith("schedulefree") or args.optimizer_schedulefree_wrapper:
-=======
-            if args.optimizer_type.lower().endswith("schedulefree"):
->>>>>>> 36d912bb
                 ds_model, optimizer, train_dataloader = accelerator.prepare(
                     ds_model, optimizer, train_dataloader
                 )    
@@ -639,11 +635,7 @@
             else:
                 pass  # if text_encoder is not trained, no need to prepare. and device and dtype are already set
             
-<<<<<<< HEAD
             if args.optimizer_type.lower().endswith("schedulefree") or args.optimizer_schedulefree_wrapper:
-=======
-            if args.optimizer_type.lower().endswith("schedulefree"):
->>>>>>> 36d912bb
                 network, optimizer, train_dataloader = accelerator.prepare(
                     network, optimizer, train_dataloader
                 )  
@@ -655,19 +647,11 @@
 
         if args.gradient_checkpointing:
             # according to TI example in Diffusers, train is required
-<<<<<<< HEAD
             if args.optimizer_type.lower().endswith("schedulefree") or args.optimizer_schedulefree_wrapper:
                 optimizer.train()
             unet.train()
 
             for i, (t_enc, frag) in enumerate(zip(text_encoders, self.get_text_encoders_train_flags(args, text_encoders))):
-=======
-            if (args.optimizer_type.lower().endswith("schedulefree")):
-                optimizer.train()
-            unet.train()
-
-            for t_enc in text_encoders:
->>>>>>> 36d912bb
                 t_enc.train()
 
                 # set top parameter requires_grad = True for gradient checkpointing works
@@ -681,11 +665,7 @@
                     t_enc.get_token_embedding().requires_grad_(True)
 
         else:
-<<<<<<< HEAD
             if args.optimizer_type.lower().endswith("schedulefree") or args.optimizer_schedulefree_wrapper:
-=======
-            if (args.optimizer_type.lower().endswith("schedulefree")):
->>>>>>> 36d912bb
                 optimizer.eval()
             unet.eval()
             for t_enc in text_encoders:
@@ -1140,11 +1120,7 @@
                 initial_step = 1
 
             for step, batch in enumerate(skipped_dataloader or train_dataloader):
-<<<<<<< HEAD
                 if args.optimizer_type.lower().endswith("schedulefree") or args.optimizer_schedulefree_wrapper:
-=======
-                if (args.optimizer_type.lower().endswith("schedulefree")):
->>>>>>> 36d912bb
                     optimizer.train()
                 current_step.value = global_step
                 if initial_step > 0:
@@ -1272,11 +1248,7 @@
                         )
 
                     optimizer.step()
-<<<<<<< HEAD
                     if not (args.optimizer_type.lower().endswith("schedulefree") or args.optimizer_schedulefree_wrapper):
-=======
-                    if not args.optimizer_type.lower().endswith("schedulefree"):
->>>>>>> 36d912bb
                         lr_scheduler.step()
                     optimizer.zero_grad(set_to_none=True)
 
@@ -1288,11 +1260,7 @@
                 else:
                     keys_scaled, mean_norm, maximum_norm = None, None, None
 
-<<<<<<< HEAD
                 if args.optimizer_type.lower().endswith("schedulefree") or args.optimizer_schedulefree_wrapper:
-=======
-                if (args.optimizer_type.lower().endswith("schedulefree")):
->>>>>>> 36d912bb
                     optimizer.eval()
 
                 # Checks if the accelerator has performed an optimization step behind the scenes
