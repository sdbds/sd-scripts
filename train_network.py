--- conflicted
+++ resolved
@@ -628,12 +628,8 @@
             if (args.optimizer_type.lower().endswith("schedulefree")):
                 optimizer.train()
             unet.train()
-<<<<<<< HEAD
-
-            for t_enc in text_encoders:
-=======
+
             for i, (t_enc, frag) in enumerate(zip(text_encoders, self.get_text_encoders_train_flags(args, text_encoders))):
->>>>>>> cefe5262
                 t_enc.train()
 
                 # set top parameter requires_grad = True for gradient checkpointing works
@@ -1087,18 +1083,14 @@
 
             accelerator.unwrap_model(network).on_epoch_start(text_encoder, unet)
 
-<<<<<<< HEAD
-            for step, batch in enumerate(train_dataloader):
-                if (args.optimizer_type.lower().endswith("schedulefree")):
-                    optimizer.train()
-=======
             skipped_dataloader = None
             if initial_step > 0:
                 skipped_dataloader = accelerator.skip_first_batches(train_dataloader, initial_step - 1)
                 initial_step = 1
 
             for step, batch in enumerate(skipped_dataloader or train_dataloader):
->>>>>>> cefe5262
+                if args.optimizer_type.lower().endswith("schedulefree") or args.optimizer_schedulefree_wrapper:
+                    optimizer.train()
                 current_step.value = global_step
                 if initial_step > 0:
                     initial_step -= 1
