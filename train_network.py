import importlib
import argparse
import math
import os
import sys
import random
import time
import json
from multiprocessing import Value
from typing import Any, List
import toml

from tqdm import tqdm

import torch
from library.device_utils import init_ipex, clean_memory_on_device

init_ipex()

from accelerate.utils import set_seed
from diffusers import DDPMScheduler
from library import deepspeed_utils, model_util, strategy_base, strategy_sd

import library.train_util as train_util
from library.train_util import DreamBoothDataset
import library.config_util as config_util
from library.config_util import (
    ConfigSanitizer,
    BlueprintGenerator,
)
import library.huggingface_util as huggingface_util
import library.custom_train_functions as custom_train_functions
from library.custom_train_functions import (
    apply_snr_weight,
    get_weighted_text_embeddings,
    prepare_scheduler_for_custom_training,
    scale_v_prediction_loss_like_noise_prediction,
    add_v_prediction_like_loss,
    apply_debiased_estimation,
    apply_masked_loss,
    gradfilter_ema,
    gradfilter_ma,
)
from library.utils import setup_logging, add_logging_arguments

setup_logging()
import logging

logger = logging.getLogger(__name__)


class NetworkTrainer:
    def __init__(self):
        self.vae_scale_factor = 0.18215
        self.is_sdxl = False

    # TODO 他のスクリプトと共通化する
    def generate_step_logs(
        self,
        args: argparse.Namespace,
        current_loss,
        avr_loss,
        lr_scheduler,
        lr_descriptions,
        keys_scaled=None,
        mean_norm=None,
        maximum_norm=None,
    ):
        logs = {"loss/current": current_loss, "loss/average": avr_loss}

        if keys_scaled is not None:
            logs["max_norm/keys_scaled"] = keys_scaled
            logs["max_norm/average_key_norm"] = mean_norm
            logs["max_norm/max_key_norm"] = maximum_norm

        lrs = lr_scheduler.get_last_lr()
        for i, lr in enumerate(lrs):
            if lr_descriptions is not None:
                lr_desc = lr_descriptions[i]
            else:
                idx = i - (0 if args.network_train_unet_only else -1)
                if idx == -1:
                    lr_desc = "textencoder"
                else:
                    if len(lrs) > 2:
                        lr_desc = f"group{idx}"
                    else:
                        lr_desc = "unet"

            logs[f"lr/{lr_desc}"] = lr

            if args.optimizer_type.lower().startswith("DAdapt".lower()) or args.optimizer_type.lower() == "Prodigy".lower():
                # tracking d*lr value
                logs[f"lr/d*lr/{lr_desc}"] = (
                    lr_scheduler.optimizers[-1].param_groups[i]["d"] * lr_scheduler.optimizers[-1].param_groups[i]["lr"]
                )

        return logs

    def assert_extra_args(self, args, train_dataset_group):
        pass

    def load_target_model(self, args, weight_dtype, accelerator):
        text_encoder, vae, unet, _ = train_util.load_target_model(args, weight_dtype, accelerator)

        # モデルに xformers とか memory efficient attention を組み込む
        train_util.replace_unet_modules(unet, args.mem_eff_attn, args.xformers, args.sdpa)
        if torch.__version__ >= "2.0.0":  # PyTorch 2.0.0 以上対応のxformersなら以下が使える
            vae.set_use_memory_efficient_attention_xformers(args.xformers)

        return model_util.get_model_version_str_for_sd1_sd2(args.v2, args.v_parameterization), text_encoder, vae, unet

    def get_tokenize_strategy(self, args):
        return strategy_sd.SdTokenizeStrategy(args.v2, args.max_token_length, args.tokenizer_cache_dir)

    def get_tokenizers(self, tokenize_strategy: strategy_sd.SdTokenizeStrategy) -> List[Any]:
        return [tokenize_strategy.tokenizer]

    def get_latents_caching_strategy(self, args):
        latents_caching_strategy = strategy_sd.SdSdxlLatentsCachingStrategy(
            True, args.cache_latents_to_disk, args.vae_batch_size, False
        )
        return latents_caching_strategy

<<<<<<< HEAD
    def load_noise_scheduler(self, args):
        noise_scheduler = DDPMScheduler(
            beta_start=0.00085, beta_end=0.012, beta_schedule="scaled_linear", num_train_timesteps=1000, clip_sample=False
        )
        return noise_scheduler

    def is_text_encoder_outputs_cached(self, args):
        return False
=======
    def get_text_encoding_strategy(self, args):
        return strategy_sd.SdTextEncodingStrategy(args.clip_skip)

    def get_text_encoder_outputs_caching_strategy(self, args):
        return None

    def get_models_for_text_encoding(self, args, accelerator, text_encoders):
        return text_encoders
>>>>>>> 332fde05

    def is_train_text_encoder(self, args):
        return not args.network_train_unet_only

    def cache_text_encoder_outputs_if_needed(self, args, accelerator, unet, vae, text_encoders, dataset, weight_dtype):
        for t_enc in text_encoders:
            t_enc.to(accelerator.device, dtype=weight_dtype)

    def get_text_cond(self, args, accelerator, batch, tokenizers, text_encoders, weight_dtype):
        input_ids = batch["input_ids"].to(accelerator.device)
        encoder_hidden_states = train_util.get_hidden_states(args, input_ids, tokenizers[0], text_encoders[0], weight_dtype)
        return encoder_hidden_states

    def call_unet(self, args, accelerator, unet, noisy_latents, timesteps, text_conds, batch, weight_dtype):
        noise_pred = unet(noisy_latents, timesteps, text_conds[0]).sample
        return noise_pred

    def all_reduce_network(self, accelerator, network):
        for param in network.parameters():
            if param.grad is not None:
                param.grad = accelerator.reduce(param.grad, reduction="mean")

    def sample_images(self, accelerator, args, epoch, global_step, device, vae, tokenizers, text_encoder, unet):
        train_util.sample_images(accelerator, args, epoch, global_step, device, vae, tokenizers[0], text_encoder, unet)

    # region SD/SDXL

    def get_noise_scheduler(self, args: argparse.Namespace, device: torch.device) -> Any:
        noise_scheduler = DDPMScheduler(
            beta_start=0.00085, beta_end=0.012, beta_schedule="scaled_linear", num_train_timesteps=1000, clip_sample=False
        )
        prepare_scheduler_for_custom_training(noise_scheduler, device)
        if args.zero_terminal_snr:
            custom_train_functions.fix_noise_scheduler_betas_for_zero_terminal_snr(noise_scheduler)
        return noise_scheduler

    def encode_images_to_latents(self, args, accelerator, vae, images):
        return vae.encode(images).latent_dist.sample()

    def shift_scale_latents(self, args, latents):
        return latents * self.vae_scale_factor

    def get_noise_pred_and_target(
        self,
        args,
        accelerator,
        noise_scheduler,
        latents,
        batch,
        text_encoder_conds,
        unet,
        network,
        weight_dtype,
        train_unet,
    ):
        # Sample noise, sample a random timestep for each image, and add noise to the latents,
        # with noise offset and/or multires noise if specified
        noise, noisy_latents, timesteps, huber_c = train_util.get_noise_noisy_latents_and_timesteps(args, noise_scheduler, latents)

        # ensure the hidden state will require grad
        if args.gradient_checkpointing:
            for x in noisy_latents:
                x.requires_grad_(True)
            for t in text_encoder_conds:
                t.requires_grad_(True)

        # Predict the noise residual
        with accelerator.autocast():
            noise_pred = self.call_unet(
                args,
                accelerator,
                unet,
                noisy_latents.requires_grad_(train_unet),
                timesteps,
                text_encoder_conds,
                batch,
                weight_dtype,
            )

        if args.v_parameterization:
            # v-parameterization training
            target = noise_scheduler.get_velocity(latents, noise, timesteps)
        else:
            target = noise

        return noise_pred, target, timesteps, huber_c, None

    def post_process_loss(self, loss, args, timesteps, noise_scheduler):
        if args.min_snr_gamma:
            loss = apply_snr_weight(loss, timesteps, noise_scheduler, args.min_snr_gamma, args.v_parameterization)
        if args.scale_v_pred_loss_like_noise_pred:
            loss = scale_v_prediction_loss_like_noise_prediction(loss, timesteps, noise_scheduler)
        if args.v_pred_like_loss:
            loss = add_v_prediction_like_loss(loss, timesteps, noise_scheduler, args.v_pred_like_loss)
        if args.debiased_estimation_loss:
            loss = apply_debiased_estimation(loss, timesteps, noise_scheduler)
        return loss

    def get_sai_model_spec(self, args):
        return train_util.get_sai_model_spec(None, args, self.is_sdxl, True, False)

    def update_metadata(self, metadata, args):
        pass

    # endregion

    def train(self, args):
        session_id = random.randint(0, 2**32)
        training_started_at = time.time()
        train_util.verify_training_args(args)
        train_util.prepare_dataset_args(args, True)
        deepspeed_utils.prepare_deepspeed_args(args)
        setup_logging(args, reset=True)

        cache_latents = args.cache_latents
        use_dreambooth_method = args.in_json is None
        use_user_config = args.dataset_config is not None

        if args.seed is None:
            args.seed = random.randint(0, 2**32)
        set_seed(args.seed)

        tokenize_strategy = self.get_tokenize_strategy(args)
        strategy_base.TokenizeStrategy.set_strategy(tokenize_strategy)
        tokenizers = self.get_tokenizers(tokenize_strategy)  # will be removed after sample_image is refactored

        # prepare caching strategy: this must be set before preparing dataset. because dataset may use this strategy for initialization.
        latents_caching_strategy = self.get_latents_caching_strategy(args)
        strategy_base.LatentsCachingStrategy.set_strategy(latents_caching_strategy)

        # データセットを準備する
        if args.dataset_class is None:
            blueprint_generator = BlueprintGenerator(ConfigSanitizer(True, True, args.masked_loss, True))
            if use_user_config:
                logger.info(f"Loading dataset config from {args.dataset_config}")
                user_config = config_util.load_user_config(args.dataset_config)
                ignored = ["train_data_dir", "reg_data_dir", "in_json"]
                if any(getattr(args, attr) is not None for attr in ignored):
                    logger.warning(
                        "ignoring the following options because config file is found: {0} / 設定ファイルが利用されるため以下のオプションは無視されます: {0}".format(
                            ", ".join(ignored)
                        )
                    )
            else:
                if use_dreambooth_method:
                    logger.info("Using DreamBooth method.")
                    user_config = {
                        "datasets": [
                            {
                                "subsets": config_util.generate_dreambooth_subsets_config_by_subdirs(
                                    args.train_data_dir, args.reg_data_dir
                                )
                            }
                        ]
                    }
                else:
                    logger.info("Training with captions.")
                    user_config = {
                        "datasets": [
                            {
                                "subsets": [
                                    {
                                        "image_dir": args.train_data_dir,
                                        "metadata_file": args.in_json,
                                    }
                                ]
                            }
                        ]
                    }

            blueprint = blueprint_generator.generate(user_config, args)
            train_dataset_group = config_util.generate_dataset_group_by_blueprint(blueprint.dataset_group)
        else:
            # use arbitrary dataset class
            train_dataset_group = train_util.load_arbitrary_dataset(args)

        current_epoch = Value("i", 0)
        current_step = Value("i", 0)
        ds_for_collator = train_dataset_group if args.max_data_loader_n_workers == 0 else None
        collator = train_util.collator_class(current_epoch, current_step, ds_for_collator)

        if args.debug_dataset:
            train_util.debug_dataset(train_dataset_group)
            return
        if len(train_dataset_group) == 0:
            logger.error(
                "No data found. Please verify arguments (train_data_dir must be the parent of folders with images) / 画像がありません。引数指定を確認してください（train_data_dirには画像があるフォルダではなく、画像があるフォルダの親フォルダを指定する必要があります）"
            )
            return

        if cache_latents:
            assert (
                train_dataset_group.is_latent_cacheable()
            ), "when caching latents, either color_aug or random_crop cannot be used / latentをキャッシュするときはcolor_augとrandom_cropは使えません"

        self.assert_extra_args(args, train_dataset_group)

        # acceleratorを準備する
        logger.info("preparing accelerator")
        accelerator = train_util.prepare_accelerator(args)
        is_main_process = accelerator.is_main_process

        # mixed precisionに対応した型を用意しておき適宜castする
        weight_dtype, save_dtype = train_util.prepare_dtype(args)
        vae_dtype = torch.float32 if args.no_half_vae else weight_dtype

        # モデルを読み込む
        model_version, text_encoder, vae, unet = self.load_target_model(args, weight_dtype, accelerator)

        # text_encoder is List[CLIPTextModel] or CLIPTextModel
        text_encoders = text_encoder if isinstance(text_encoder, list) else [text_encoder]

        # 差分追加学習のためにモデルを読み込む
        sys.path.append(os.path.dirname(__file__))
        accelerator.print("import network module:", args.network_module)
        network_module = importlib.import_module(args.network_module)

        if args.base_weights is not None:
            # base_weights が指定されている場合は、指定された重みを読み込みマージする
            for i, weight_path in enumerate(args.base_weights):
                if args.base_weights_multiplier is None or len(args.base_weights_multiplier) <= i:
                    multiplier = 1.0
                else:
                    multiplier = args.base_weights_multiplier[i]

                accelerator.print(f"merging module: {weight_path} with multiplier {multiplier}")

                module, weights_sd = network_module.create_network_from_weights(
                    multiplier, weight_path, vae, text_encoder, unet, for_inference=True
                )
                module.merge_to(text_encoder, unet, weights_sd, weight_dtype, accelerator.device if args.lowram else "cpu")

            accelerator.print(f"all weights merged: {', '.join(args.base_weights)}")

        # 学習を準備する
        if cache_latents:
            vae.to(accelerator.device, dtype=vae_dtype)
            vae.requires_grad_(False)
            vae.eval()

            train_dataset_group.new_cache_latents(vae, accelerator.is_main_process)

            vae.to("cpu")
            clean_memory_on_device(accelerator.device)

            accelerator.wait_for_everyone()

        # 必要ならテキストエンコーダーの出力をキャッシュする: Text Encoderはcpuまたはgpuへ移される
        # cache text encoder outputs if needed: Text Encoder is moved to cpu or gpu
        text_encoding_strategy = self.get_text_encoding_strategy(args)
        strategy_base.TextEncodingStrategy.set_strategy(text_encoding_strategy)

        text_encoder_outputs_caching_strategy = self.get_text_encoder_outputs_caching_strategy(args)
        if text_encoder_outputs_caching_strategy is not None:
            strategy_base.TextEncoderOutputsCachingStrategy.set_strategy(text_encoder_outputs_caching_strategy)
        self.cache_text_encoder_outputs_if_needed(args, accelerator, unet, vae, text_encoders, train_dataset_group, weight_dtype)

        # prepare network
        net_kwargs = {}
        if args.network_args is not None:
            for net_arg in args.network_args:
                key, value = net_arg.split("=")
                net_kwargs[key] = value

        # if a new network is added in future, add if ~ then blocks for each network (;'∀')
        if args.dim_from_weights:
            network, _ = network_module.create_network_from_weights(1, args.network_weights, vae, text_encoder, unet, **net_kwargs)
        else:
            if "dropout" not in net_kwargs:
                # workaround for LyCORIS (;^ω^)
                net_kwargs["dropout"] = args.network_dropout

            network = network_module.create_network(
                1.0,
                args.network_dim,
                args.network_alpha,
                vae,
                text_encoder,
                unet,
                neuron_dropout=args.network_dropout,
                **net_kwargs,
            )
        if network is None:
            return
        network_has_multiplier = hasattr(network, "set_multiplier")

        if hasattr(network, "prepare_network"):
            network.prepare_network(args)
        if args.scale_weight_norms and not hasattr(network, "apply_max_norm_regularization"):
            logger.warning(
                "warning: scale_weight_norms is specified but the network does not support it / scale_weight_normsが指定されていますが、ネットワークが対応していません"
            )
            args.scale_weight_norms = False

        train_unet = not args.network_train_text_encoder_only
        train_text_encoder = self.is_train_text_encoder(args)
        network.apply_to(text_encoder, unet, train_text_encoder, train_unet)

        if args.network_weights is not None:
            # FIXME consider alpha of weights
            info = network.load_weights(args.network_weights)
            accelerator.print(f"load network weights from {args.network_weights}: {info}")

        if args.gradient_checkpointing:
            unet.enable_gradient_checkpointing()
            for t_enc in text_encoders:
                t_enc.gradient_checkpointing_enable()
            del t_enc
            network.enable_gradient_checkpointing()  # may have no effect

        # 学習に必要なクラスを準備する
        accelerator.print("prepare optimizer, data loader etc.")

        # 後方互換性を確保するよ
        try:
            results = network.prepare_optimizer_params(args.text_encoder_lr, args.unet_lr, args.learning_rate)
            if type(results) is tuple:
                trainable_params = results[0]
                lr_descriptions = results[1]
            else:
                trainable_params = results
                lr_descriptions = None
        except TypeError as e:
            # logger.warning(f"{e}")
            # accelerator.print(
            #     "Deprecated: use prepare_optimizer_params(text_encoder_lr, unet_lr, learning_rate) instead of prepare_optimizer_params(text_encoder_lr, unet_lr)"
            # )
            trainable_params = network.prepare_optimizer_params(args.text_encoder_lr, args.unet_lr)
            lr_descriptions = None

        # if len(trainable_params) == 0:
        #     accelerator.print("no trainable parameters found / 学習可能なパラメータが見つかりませんでした")
        # for params in trainable_params:
        #     for k, v in params.items():
        #         if type(v) == float:
        #             pass
        #         else:
        #             v = len(v)
        #         accelerator.print(f"trainable_params: {k} = {v}")

        optimizer_name, optimizer_args, optimizer = train_util.get_optimizer(args, trainable_params)

        # prepare dataloader
        # strategies are set here because they cannot be referenced in another process. Copy them with the dataset
        # some strategies can be None
        train_dataset_group.set_current_strategies()

        # DataLoaderのプロセス数：0 は persistent_workers が使えないので注意
        n_workers = min(args.max_data_loader_n_workers, os.cpu_count())  # cpu_count or max_data_loader_n_workers

        train_dataloader = torch.utils.data.DataLoader(
            train_dataset_group,
            batch_size=1,
            shuffle=True,
            collate_fn=collator,
            num_workers=n_workers,
            persistent_workers=args.persistent_data_loader_workers,
        )

        # 学習ステップ数を計算する
        if args.max_train_epochs is not None:
            args.max_train_steps = args.max_train_epochs * math.ceil(
                len(train_dataloader) / accelerator.num_processes / args.gradient_accumulation_steps
            )
            accelerator.print(
                f"override steps. steps for {args.max_train_epochs} epochs is / 指定エポックまでのステップ数: {args.max_train_steps}"
            )

        # データセット側にも学習ステップを送信
        train_dataset_group.set_max_train_steps(args.max_train_steps)

        # lr schedulerを用意する
        lr_scheduler = train_util.get_scheduler_fix(args, optimizer, accelerator.num_processes)

        # 実験的機能：勾配も含めたfp16/bf16学習を行う　モデル全体をfp16/bf16にする
        if args.full_fp16:
            assert (
                args.mixed_precision == "fp16"
            ), "full_fp16 requires mixed precision='fp16' / full_fp16を使う場合はmixed_precision='fp16'を指定してください。"
            accelerator.print("enable full fp16 training.")
            network.to(weight_dtype)
        elif args.full_bf16:
            assert (
                args.mixed_precision == "bf16"
            ), "full_bf16 requires mixed precision='bf16' / full_bf16を使う場合はmixed_precision='bf16'を指定してください。"
            accelerator.print("enable full bf16 training.")
            network.to(weight_dtype)

        unet_weight_dtype = te_weight_dtype = weight_dtype
        # Experimental Feature: Put base model into fp8 to save vram
        if args.fp8_base:
            assert torch.__version__ >= "2.1.0", "fp8_base requires torch>=2.1.0 / fp8を使う場合はtorch>=2.1.0が必要です。"
            assert (
                args.mixed_precision != "no"
            ), "fp8_base requires mixed precision='fp16' or 'bf16' / fp8を使う場合はmixed_precision='fp16'または'bf16'が必要です。"
            accelerator.print("enable fp8 training.")
            unet_weight_dtype = torch.float8_e4m3fn
            te_weight_dtype = torch.float8_e4m3fn

            # unet.to(accelerator.device)  # this makes faster `to(dtype)` below, but consumes 23 GB VRAM
            # unet.to(dtype=unet_weight_dtype)  # without moving to gpu, this takes a lot of time and main memory
            
            unet.to(accelerator.device, dtype=unet_weight_dtype)  # this seems to be safer than above

        unet.requires_grad_(False)
        unet.to(dtype=unet_weight_dtype)
        for t_enc in text_encoders:
            t_enc.requires_grad_(False)

            # in case of cpu, dtype is already set to fp32 because cpu does not support fp8/fp16/bf16
            if t_enc.device.type != "cpu":
                t_enc.to(dtype=te_weight_dtype)
<<<<<<< HEAD
                    # nn.Embedding not support FP8
                if hasattr(t_enc, "text_model"):
                    t_enc.text_model.embeddings.to(dtype=(weight_dtype if te_weight_dtype != weight_dtype else te_weight_dtype))
                elif hasattr(t_enc, "embeddings"):
                    # HunYuan Bert(CLIP)
                    t_enc.embeddings.to(dtype=(weight_dtype if te_weight_dtype != weight_dtype else te_weight_dtype))
                elif hasattr(t_enc, "get_token_embedding"):
                    # Others (mT5 or other encoder, will have custom method to get the correct embedding)
                    t_enc.get_token_embedding().to(dtype=(weight_dtype if te_weight_dtype != weight_dtype else te_weight_dtype))
=======
                if hasattr(t_enc.text_model, "embeddings"):
                    # nn.Embedding not support FP8
                    t_enc.text_model.embeddings.to(dtype=(weight_dtype if te_weight_dtype != weight_dtype else te_weight_dtype))
>>>>>>> 332fde05

        # acceleratorがなんかよろしくやってくれるらしい / accelerator will do something good
        if args.deepspeed:
            ds_model = deepspeed_utils.prepare_deepspeed_model(
                args,
                unet=unet if train_unet else None,
                text_encoder1=text_encoders[0] if train_text_encoder else None,
                text_encoder2=text_encoders[1] if train_text_encoder and len(text_encoders) > 1 else None,
                network=network,
            )
            if args.optimizer_type.lower().endswith("schedulefree"):
                ds_model, optimizer, train_dataloader = accelerator.prepare(
                    ds_model, optimizer, train_dataloader
                )    
            else:
                ds_model, optimizer, train_dataloader, lr_scheduler = accelerator.prepare(
                    ds_model, optimizer, train_dataloader, lr_scheduler
                )
            training_model = ds_model
        else:
            if train_unet:
                unet = accelerator.prepare(unet)
            else:
                unet.to(accelerator.device, dtype=unet_weight_dtype)  # move to device because unet is not prepared by accelerator
            if train_text_encoder:
                if len(text_encoders) > 1:
                    text_encoder = text_encoders = [accelerator.prepare(t_enc) for t_enc in text_encoders]
                else:
                    text_encoder = accelerator.prepare(text_encoder)
                    text_encoders = [text_encoder]
            else:
                pass  # if text_encoder is not trained, no need to prepare. and device and dtype are already set
            
            if args.optimizer_type.lower().endswith("schedulefree"):
                network, optimizer, train_dataloader = accelerator.prepare(
                    network, optimizer, train_dataloader
                )  
            else:
                network, optimizer, train_dataloader, lr_scheduler = accelerator.prepare(
                    network, optimizer, train_dataloader, lr_scheduler
                )
            training_model = network

        if args.gradient_checkpointing:
            # according to TI example in Diffusers, train is required
            if (args.optimizer_type.lower().endswith("schedulefree")):
                optimizer.train()
            unet.train()

            for t_enc in text_encoders:
                t_enc.train()

                # set top parameter requires_grad = True for gradient checkpointing works
                if train_text_encoder:
                    if hasattr(t_enc, "text_model"):
                        t_enc.text_model.embeddings.requires_grad_(True)
                    elif hasattr(t_enc, "embeddings"):
                        # HunYuan Bert(CLIP)
                        t_enc.embeddings.requires_grad_(True)
                    elif hasattr(t_enc, "get_token_embedding"):
                        # Others (mT5 or other encoder, will have custom method to get the correct embedding)
                        t_enc.get_token_embedding().requires_grad_(True)

        else:
            if (args.optimizer_type.lower().endswith("schedulefree")):
                optimizer.eval()
            unet.eval()
            for t_enc in text_encoders:
                t_enc.eval()

        del t_enc

        accelerator.unwrap_model(network).prepare_grad_etc(text_encoder, unet)

        if not cache_latents:  # キャッシュしない場合はVAEを使うのでVAEを準備する
            vae.requires_grad_(False)
            vae.eval()
            vae.to(accelerator.device, dtype=vae_dtype)

        # 実験的機能：勾配も含めたfp16学習を行う　PyTorchにパッチを当ててfp16でのgrad scaleを有効にする
        if args.full_fp16:
            train_util.patch_accelerator_for_fp16_training(accelerator)

        # before resuming make hook for saving/loading to save/load the network weights only
        def save_model_hook(models, weights, output_dir):
            # pop weights of other models than network to save only network weights
            # only main process or deepspeed https://github.com/huggingface/diffusers/issues/2606
            if accelerator.is_main_process or args.deepspeed:
                remove_indices = []
                for i, model in enumerate(models):
                    if not isinstance(model, type(accelerator.unwrap_model(network))):
                        remove_indices.append(i)
                for i in reversed(remove_indices):
                    if len(weights) > i:
                        weights.pop(i)
                # print(f"save model hook: {len(weights)} weights will be saved")

            # save current ecpoch and step
            train_state_file = os.path.join(output_dir, "train_state.json")
            # +1 is needed because the state is saved before current_step is set from global_step
            logger.info(f"save train state to {train_state_file} at epoch {current_epoch.value} step {current_step.value+1}")
            with open(train_state_file, "w", encoding="utf-8") as f:
                json.dump({"current_epoch": current_epoch.value, "current_step": current_step.value + 1}, f)

        steps_from_state = None

        def load_model_hook(models, input_dir):
            # remove models except network
            remove_indices = []
            for i, model in enumerate(models):
                if not isinstance(model, type(accelerator.unwrap_model(network))):
                    remove_indices.append(i)
            for i in reversed(remove_indices):
                models.pop(i)
            # print(f"load model hook: {len(models)} models will be loaded")

            # load current epoch and step to
            nonlocal steps_from_state
            train_state_file = os.path.join(input_dir, "train_state.json")
            if os.path.exists(train_state_file):
                with open(train_state_file, "r", encoding="utf-8") as f:
                    data = json.load(f)
                steps_from_state = data["current_step"]
                logger.info(f"load train state from {train_state_file}: {data}")

        accelerator.register_save_state_pre_hook(save_model_hook)
        accelerator.register_load_state_pre_hook(load_model_hook)

        # resumeする
        train_util.resume_from_local_or_hf_if_specified(accelerator, args)

        # epoch数を計算する
        num_update_steps_per_epoch = math.ceil(len(train_dataloader) / args.gradient_accumulation_steps)
        num_train_epochs = math.ceil(args.max_train_steps / num_update_steps_per_epoch)
        if (args.save_n_epoch_ratio is not None) and (args.save_n_epoch_ratio > 0):
            args.save_every_n_epochs = math.floor(num_train_epochs / args.save_n_epoch_ratio) or 1

        # 学習する
        # TODO: find a way to handle total batch size when there are multiple datasets
        total_batch_size = args.train_batch_size * accelerator.num_processes * args.gradient_accumulation_steps

        accelerator.print("running training / 学習開始")
        accelerator.print(f"  num train images * repeats / 学習画像の数×繰り返し回数: {train_dataset_group.num_train_images}")
        accelerator.print(f"  num reg images / 正則化画像の数: {train_dataset_group.num_reg_images}")
        accelerator.print(f"  num batches per epoch / 1epochのバッチ数: {len(train_dataloader)}")
        accelerator.print(f"  num epochs / epoch数: {num_train_epochs}")
        accelerator.print(
            f"  batch size per device / バッチサイズ: {', '.join([str(d.batch_size) for d in train_dataset_group.datasets])}"
        )
        # accelerator.print(f"  total train batch size (with parallel & distributed & accumulation) / 総バッチサイズ（並列学習、勾配合計含む）: {total_batch_size}")
        accelerator.print(f"  gradient accumulation steps / 勾配を合計するステップ数 = {args.gradient_accumulation_steps}")
        accelerator.print(f"  total optimization steps / 学習ステップ数: {args.max_train_steps}")

        # TODO refactor metadata creation and move to util
        metadata = {
            "ss_session_id": session_id,  # random integer indicating which group of epochs the model came from
            "ss_training_started_at": training_started_at,  # unix timestamp
            "ss_output_name": args.output_name,
            "ss_learning_rate": args.learning_rate,
            "ss_text_encoder_lr": args.text_encoder_lr,
            "ss_unet_lr": args.unet_lr,
            "ss_num_train_images": train_dataset_group.num_train_images,
            "ss_num_reg_images": train_dataset_group.num_reg_images,
            "ss_num_batches_per_epoch": len(train_dataloader),
            "ss_num_epochs": num_train_epochs,
            "ss_gradient_checkpointing": args.gradient_checkpointing,
            "ss_gradient_accumulation_steps": args.gradient_accumulation_steps,
            "ss_max_train_steps": args.max_train_steps,
            "ss_lr_warmup_steps": args.lr_warmup_steps,
            "ss_lr_scheduler": args.lr_scheduler,
            "ss_network_module": args.network_module,
            "ss_network_dim": args.network_dim,  # None means default because another network than LoRA may have another default dim
            "ss_network_alpha": args.network_alpha,  # some networks may not have alpha
            "ss_network_dropout": args.network_dropout,  # some networks may not have dropout
            "ss_mixed_precision": args.mixed_precision,
            "ss_full_fp16": bool(args.full_fp16),
            "ss_v2": bool(args.v2),
            "ss_base_model_version": model_version,
            "ss_clip_skip": args.clip_skip,
            "ss_max_token_length": args.max_token_length,
            "ss_cache_latents": bool(args.cache_latents),
            "ss_seed": args.seed,
            "ss_lowram": args.lowram,
            "ss_noise_offset": args.noise_offset,
            "ss_multires_noise_iterations": args.multires_noise_iterations,
            "ss_multires_noise_discount": args.multires_noise_discount,
            "ss_adaptive_noise_scale": args.adaptive_noise_scale,
            "ss_zero_terminal_snr": args.zero_terminal_snr,
            "ss_training_comment": args.training_comment,  # will not be updated after training
            "ss_sd_scripts_commit_hash": train_util.get_git_revision_hash(),
            "ss_optimizer": optimizer_name + (f"({optimizer_args})" if len(optimizer_args) > 0 else ""),
            "ss_max_grad_norm": args.max_grad_norm,
            "ss_caption_dropout_rate": args.caption_dropout_rate,
            "ss_caption_dropout_every_n_epochs": args.caption_dropout_every_n_epochs,
            "ss_caption_tag_dropout_rate": args.caption_tag_dropout_rate,
            "ss_face_crop_aug_range": args.face_crop_aug_range,
            "ss_prior_loss_weight": args.prior_loss_weight,
            "ss_min_snr_gamma": args.min_snr_gamma,
            "ss_scale_weight_norms": args.scale_weight_norms,
            "ss_ip_noise_gamma": args.ip_noise_gamma,
            "ss_debiased_estimation": bool(args.debiased_estimation_loss),
            "ss_noise_offset_random_strength": args.noise_offset_random_strength,
            "ss_ip_noise_gamma_random_strength": args.ip_noise_gamma_random_strength,
            "ss_loss_type": args.loss_type,
            "ss_huber_schedule": args.huber_schedule,
            "ss_huber_c": args.huber_c,
            "ss_fp8_base": args.fp8_base,
        }

        self.update_metadata(metadata, args)  # architecture specific metadata

        if use_user_config:
            # save metadata of multiple datasets
            # NOTE: pack "ss_datasets" value as json one time
            #   or should also pack nested collections as json?
            datasets_metadata = []
            tag_frequency = {}  # merge tag frequency for metadata editor
            dataset_dirs_info = {}  # merge subset dirs for metadata editor

            for dataset in train_dataset_group.datasets:
                is_dreambooth_dataset = isinstance(dataset, DreamBoothDataset)
                dataset_metadata = {
                    "is_dreambooth": is_dreambooth_dataset,
                    "batch_size_per_device": dataset.batch_size,
                    "num_train_images": dataset.num_train_images,  # includes repeating
                    "num_reg_images": dataset.num_reg_images,
                    "resolution": (dataset.width, dataset.height),
                    "enable_bucket": bool(dataset.enable_bucket),
                    "min_bucket_reso": dataset.min_bucket_reso,
                    "max_bucket_reso": dataset.max_bucket_reso,
                    "tag_frequency": dataset.tag_frequency,
                    "bucket_info": dataset.bucket_info,
                }

                subsets_metadata = []
                for subset in dataset.subsets:
                    subset_metadata = {
                        "img_count": subset.img_count,
                        "num_repeats": subset.num_repeats,
                        "color_aug": bool(subset.color_aug),
                        "flip_aug": bool(subset.flip_aug),
                        "random_crop": bool(subset.random_crop),
                        "shuffle_caption": bool(subset.shuffle_caption),
                        "keep_tokens": subset.keep_tokens,
                        "keep_tokens_separator": subset.keep_tokens_separator,
                        "secondary_separator": subset.secondary_separator,
                        "enable_wildcard": bool(subset.enable_wildcard),
                        "caption_prefix": subset.caption_prefix,
                        "caption_suffix": subset.caption_suffix,
                    }

                    image_dir_or_metadata_file = None
                    if subset.image_dir:
                        image_dir = os.path.basename(subset.image_dir)
                        subset_metadata["image_dir"] = image_dir
                        image_dir_or_metadata_file = image_dir

                    if is_dreambooth_dataset:
                        subset_metadata["class_tokens"] = subset.class_tokens
                        subset_metadata["is_reg"] = subset.is_reg
                        if subset.is_reg:
                            image_dir_or_metadata_file = None  # not merging reg dataset
                    else:
                        metadata_file = os.path.basename(subset.metadata_file)
                        subset_metadata["metadata_file"] = metadata_file
                        image_dir_or_metadata_file = metadata_file  # may overwrite

                    subsets_metadata.append(subset_metadata)

                    # merge dataset dir: not reg subset only
                    # TODO update additional-network extension to show detailed dataset config from metadata
                    if image_dir_or_metadata_file is not None:
                        # datasets may have a certain dir multiple times
                        v = image_dir_or_metadata_file
                        i = 2
                        while v in dataset_dirs_info:
                            v = image_dir_or_metadata_file + f" ({i})"
                            i += 1
                        image_dir_or_metadata_file = v

                        dataset_dirs_info[image_dir_or_metadata_file] = {
                            "n_repeats": subset.num_repeats,
                            "img_count": subset.img_count,
                        }

                dataset_metadata["subsets"] = subsets_metadata
                datasets_metadata.append(dataset_metadata)

                # merge tag frequency:
                for ds_dir_name, ds_freq_for_dir in dataset.tag_frequency.items():
                    # あるディレクトリが複数のdatasetで使用されている場合、一度だけ数える
                    # もともと繰り返し回数を指定しているので、キャプション内でのタグの出現回数と、それが学習で何度使われるかは一致しない
                    # なので、ここで複数datasetの回数を合算してもあまり意味はない
                    if ds_dir_name in tag_frequency:
                        continue
                    tag_frequency[ds_dir_name] = ds_freq_for_dir

            metadata["ss_datasets"] = json.dumps(datasets_metadata)
            metadata["ss_tag_frequency"] = json.dumps(tag_frequency)
            metadata["ss_dataset_dirs"] = json.dumps(dataset_dirs_info)
        else:
            # conserving backward compatibility when using train_dataset_dir and reg_dataset_dir
            assert (
                len(train_dataset_group.datasets) == 1
            ), f"There should be a single dataset but {len(train_dataset_group.datasets)} found. This seems to be a bug. / データセットは1個だけ存在するはずですが、実際には{len(train_dataset_group.datasets)}個でした。プログラムのバグかもしれません。"

            dataset = train_dataset_group.datasets[0]

            dataset_dirs_info = {}
            reg_dataset_dirs_info = {}
            if use_dreambooth_method:
                for subset in dataset.subsets:
                    info = reg_dataset_dirs_info if subset.is_reg else dataset_dirs_info
                    info[os.path.basename(subset.image_dir)] = {"n_repeats": subset.num_repeats, "img_count": subset.img_count}
            else:
                for subset in dataset.subsets:
                    dataset_dirs_info[os.path.basename(subset.metadata_file)] = {
                        "n_repeats": subset.num_repeats,
                        "img_count": subset.img_count,
                    }

            metadata.update(
                {
                    "ss_batch_size_per_device": args.train_batch_size,
                    "ss_total_batch_size": total_batch_size,
                    "ss_resolution": args.resolution,
                    "ss_color_aug": bool(args.color_aug),
                    "ss_flip_aug": bool(args.flip_aug),
                    "ss_random_crop": bool(args.random_crop),
                    "ss_shuffle_caption": bool(args.shuffle_caption),
                    "ss_enable_bucket": bool(dataset.enable_bucket),
                    "ss_bucket_no_upscale": bool(dataset.bucket_no_upscale),
                    "ss_min_bucket_reso": dataset.min_bucket_reso,
                    "ss_max_bucket_reso": dataset.max_bucket_reso,
                    "ss_keep_tokens": args.keep_tokens,
                    "ss_dataset_dirs": json.dumps(dataset_dirs_info),
                    "ss_reg_dataset_dirs": json.dumps(reg_dataset_dirs_info),
                    "ss_tag_frequency": json.dumps(dataset.tag_frequency),
                    "ss_bucket_info": json.dumps(dataset.bucket_info),
                }
            )

        # add extra args
        if args.network_args:
            metadata["ss_network_args"] = json.dumps(net_kwargs)

        # model name and hash
        if args.pretrained_model_name_or_path is not None:
            sd_model_name = args.pretrained_model_name_or_path
            if os.path.exists(sd_model_name):
                metadata["ss_sd_model_hash"] = train_util.model_hash(sd_model_name)
                metadata["ss_new_sd_model_hash"] = train_util.calculate_sha256(sd_model_name)
                sd_model_name = os.path.basename(sd_model_name)
            metadata["ss_sd_model_name"] = sd_model_name

        if args.vae is not None:
            vae_name = args.vae
            if os.path.exists(vae_name):
                metadata["ss_vae_hash"] = train_util.model_hash(vae_name)
                metadata["ss_new_vae_hash"] = train_util.calculate_sha256(vae_name)
                vae_name = os.path.basename(vae_name)
            metadata["ss_vae_name"] = vae_name

        metadata = {k: str(v) for k, v in metadata.items()}

        # make minimum metadata for filtering
        minimum_metadata = {}
        for key in train_util.SS_METADATA_MINIMUM_KEYS:
            if key in metadata:
                minimum_metadata[key] = metadata[key]

        # calculate steps to skip when resuming or starting from a specific step
        initial_step = 0
        if args.initial_epoch is not None or args.initial_step is not None:
            # if initial_epoch or initial_step is specified, steps_from_state is ignored even when resuming
            if steps_from_state is not None:
                logger.warning(
                    "steps from the state is ignored because initial_step is specified / initial_stepが指定されているため、stateからのステップ数は無視されます"
                )
            if args.initial_step is not None:
                initial_step = args.initial_step
            else:
                # num steps per epoch is calculated by num_processes and gradient_accumulation_steps
                initial_step = (args.initial_epoch - 1) * math.ceil(
                    len(train_dataloader) / accelerator.num_processes / args.gradient_accumulation_steps
                )
        else:
            # if initial_epoch and initial_step are not specified, steps_from_state is used when resuming
            if steps_from_state is not None:
                initial_step = steps_from_state
                steps_from_state = None

        if initial_step > 0:
            assert (
                args.max_train_steps > initial_step
            ), f"max_train_steps should be greater than initial step / max_train_stepsは初期ステップより大きい必要があります: {args.max_train_steps} vs {initial_step}"

        progress_bar = tqdm(
            range(args.max_train_steps - initial_step), smoothing=0, disable=not accelerator.is_local_main_process, desc="steps"
        )

        epoch_to_start = 0
        if initial_step > 0:
            if args.skip_until_initial_step:
                # if skip_until_initial_step is specified, load data and discard it to ensure the same data is used
                if not args.resume:
                    logger.info(
                        f"initial_step is specified but not resuming. lr scheduler will be started from the beginning / initial_stepが指定されていますがresumeしていないため、lr schedulerは最初から始まります"
                    )
                logger.info(f"skipping {initial_step} steps / {initial_step}ステップをスキップします")
                initial_step *= args.gradient_accumulation_steps

                # set epoch to start to make initial_step less than len(train_dataloader)
                epoch_to_start = initial_step // math.ceil(len(train_dataloader) / args.gradient_accumulation_steps)
            else:
                # if not, only epoch no is skipped for informative purpose
                epoch_to_start = initial_step // math.ceil(len(train_dataloader) / args.gradient_accumulation_steps)
                initial_step = 0  # do not skip

        global_step = 0

<<<<<<< HEAD
        noise_scheduler = self.load_noise_scheduler(args)
        prepare_scheduler_for_custom_training(noise_scheduler, accelerator.device)
        if args.zero_terminal_snr:
            custom_train_functions.fix_noise_scheduler_betas_for_zero_terminal_snr(noise_scheduler)
=======
        noise_scheduler = self.get_noise_scheduler(args, accelerator.device)
>>>>>>> 332fde05

        if accelerator.is_main_process:
            init_kwargs = {}
            if args.wandb_run_name:
                init_kwargs["wandb"] = {"name": args.wandb_run_name}
            if args.log_tracker_config is not None:
                init_kwargs = toml.load(args.log_tracker_config)
            accelerator.init_trackers(
                "network_train" if args.log_tracker_name is None else args.log_tracker_name,
                config=train_util.get_sanitized_config_or_none(args),
                init_kwargs=init_kwargs,
            )

        loss_recorder = train_util.LossRecorder()
        del train_dataset_group

        # callback for step start
        if hasattr(accelerator.unwrap_model(network), "on_step_start"):
            on_step_start = accelerator.unwrap_model(network).on_step_start
        else:
            on_step_start = lambda *args, **kwargs: None

        # function for saving/removing
        def save_model(ckpt_name, unwrapped_nw, steps, epoch_no, force_sync_upload=False):
            os.makedirs(args.output_dir, exist_ok=True)
            ckpt_file = os.path.join(args.output_dir, ckpt_name)

            accelerator.print(f"\nsaving checkpoint: {ckpt_file}")
            metadata["ss_training_finished_at"] = str(time.time())
            metadata["ss_steps"] = str(steps)
            metadata["ss_epoch"] = str(epoch_no)

            metadata_to_save = minimum_metadata if args.no_metadata else metadata
            sai_metadata = self.get_sai_model_spec(args)
            metadata_to_save.update(sai_metadata)

            unwrapped_nw.save_weights(ckpt_file, save_dtype, metadata_to_save)
            if args.huggingface_repo_id is not None:
                huggingface_util.upload(args, ckpt_file, "/" + ckpt_name, force_sync_upload=force_sync_upload)

        def remove_model(old_ckpt_name):
            old_ckpt_file = os.path.join(args.output_dir, old_ckpt_name)
            if os.path.exists(old_ckpt_file):
                accelerator.print(f"removing old checkpoint: {old_ckpt_file}")
                os.remove(old_ckpt_file)

        # For --sample_at_first
        self.sample_images(accelerator, args, 0, global_step, accelerator.device, vae, tokenizers, text_encoder, unet)

        # training loop
        if initial_step > 0:  # only if skip_until_initial_step is specified
            for skip_epoch in range(epoch_to_start):  # skip epochs
                logger.info(f"skipping epoch {skip_epoch+1} because initial_step (multiplied) is {initial_step}")
                initial_step -= len(train_dataloader)
            global_step = initial_step

<<<<<<< HEAD
        if args.gradfilter_ema_alpha or args.gradfilter_ma_window_size:
            grads = None
=======
        # log device and dtype for each model
        logger.info(f"unet dtype: {unet_weight_dtype}, device: {unet.device}")
        for t_enc in text_encoders:
            logger.info(f"text_encoder dtype: {te_weight_dtype}, device: {t_enc.device}")

        clean_memory_on_device(accelerator.device)
>>>>>>> 332fde05

        for epoch in range(epoch_to_start, num_train_epochs):
            accelerator.print(f"\nepoch {epoch+1}/{num_train_epochs}")
            current_epoch.value = epoch + 1

            metadata["ss_epoch"] = str(epoch + 1)

            accelerator.unwrap_model(network).on_epoch_start(text_encoder, unet)

            skipped_dataloader = None
            if initial_step > 0:
                skipped_dataloader = accelerator.skip_first_batches(train_dataloader, initial_step - 1)
                initial_step = 1

            for step, batch in enumerate(skipped_dataloader or train_dataloader):
                if (args.optimizer_type.lower().endswith("schedulefree")):
                    optimizer.train()
                current_step.value = global_step
                if initial_step > 0:
                    initial_step -= 1
                    continue

                with accelerator.accumulate(training_model):
                    on_step_start(text_encoder, unet)

                    if "latents" in batch and batch["latents"] is not None:
                        latents = batch["latents"].to(accelerator.device).to(dtype=weight_dtype)
                    else:
                        with torch.no_grad():
                            # latentに変換
                            latents = self.encode_images_to_latents(args, accelerator, vae, batch["images"].to(vae_dtype))
                            latents = latents.to(dtype=weight_dtype)

                            # NaNが含まれていれば警告を表示し0に置き換える
                            if torch.any(torch.isnan(latents)):
                                accelerator.print("NaN found in latents, replacing with zeros")
                                latents = torch.nan_to_num(latents, 0, out=latents)

                    latents = self.shift_scale_latents(args, latents)

                    # get multiplier for each sample
                    if network_has_multiplier:
                        multipliers = batch["network_multipliers"]
                        # if all multipliers are same, use single multiplier
                        if torch.all(multipliers == multipliers[0]):
                            multipliers = multipliers[0].item()
                        else:
                            raise NotImplementedError("multipliers for each sample is not supported yet")
                        # print(f"set multiplier: {multipliers}")
                        accelerator.unwrap_model(network).set_multiplier(multipliers)

<<<<<<< HEAD
                    with torch.set_grad_enabled(train_text_encoder), accelerator.autocast():
                        # Get the text embedding for conditioning
                        if args.weighted_captions:
                            text_encoder_conds = get_weighted_text_embeddings(
                                tokenizer,
                                text_encoder,
                                batch["captions"],
                                accelerator.device,
                                args.max_token_length // 75 if args.max_token_length else 1,
                                clip_skip=args.clip_skip,
                            )
                        else:
                            text_encoder_conds = self.get_text_cond(
                                args, accelerator, batch, tokenizers, text_encoders, weight_dtype
                            )

                    # Sample noise, sample a random timestep for each image, and add noise to the latents,
                    # with noise offset and/or multires noise if specified
                    noise, noisy_latents, timesteps, huber_c = train_util.get_noise_noisy_latents_and_timesteps(
                        args, noise_scheduler, latents
                    )

                    # ensure the hidden state will require grad
                    if args.gradient_checkpointing:
                        for x in noisy_latents:
                            x.requires_grad_(True)
                        for t in text_encoder_conds:
                            if t.dtype in {torch.float16, torch.bfloat16, torch.float32}:
                                t.requires_grad_(True)

                    # Predict the noise residual
                    with accelerator.autocast():
                        noise_pred = self.call_unet(
                            args,
                            accelerator,
                            unet,
                            noisy_latents.requires_grad_(train_unet),
                            timesteps,
                            text_encoder_conds,
                            batch,
                            weight_dtype,
                        )

                    if args.v_parameterization:
                        # v-parameterization training
                        target = noise_scheduler.get_velocity(latents, noise, timesteps)
=======
                    text_encoder_outputs_list = batch.get("text_encoder_outputs_list", None)
                    if text_encoder_outputs_list is not None:
                        text_encoder_conds = text_encoder_outputs_list  # List of text encoder outputs
>>>>>>> 332fde05
                    else:
                        with torch.set_grad_enabled(train_text_encoder), accelerator.autocast():
                            # Get the text embedding for conditioning
                            if args.weighted_captions:
                                # SD only
                                text_encoder_conds = get_weighted_text_embeddings(
                                    tokenizers[0],
                                    text_encoder,
                                    batch["captions"],
                                    accelerator.device,
                                    args.max_token_length // 75 if args.max_token_length else 1,
                                    clip_skip=args.clip_skip,
                                )
                            else:
                                input_ids = [ids.to(accelerator.device) for ids in batch["input_ids_list"]]
                                text_encoder_conds = text_encoding_strategy.encode_tokens(
                                    tokenize_strategy,
                                    self.get_models_for_text_encoding(args, accelerator, text_encoders),
                                    input_ids,
                                )
                                if args.full_fp16:
                                    text_encoder_conds = [c.to(weight_dtype) for c in text_encoder_conds]

                    # sample noise, call unet, get target
                    noise_pred, target, timesteps, huber_c, weighting = self.get_noise_pred_and_target(
                        args,
                        accelerator,
                        noise_scheduler,
                        latents,
                        batch,
                        text_encoder_conds,
                        unet,
                        network,
                        weight_dtype,
                        train_unet,
                    )

                    loss = train_util.conditional_loss(
                        noise_pred.float(), target.float(), reduction="none", loss_type=args.loss_type, huber_c=huber_c
                    )
                    if weighting is not None:
                        loss = loss * weighting
                    if args.masked_loss or ("alpha_masks" in batch and batch["alpha_masks"] is not None):
                        loss = apply_masked_loss(loss, batch)
                    loss = loss.mean([1, 2, 3])

                    loss_weights = batch["loss_weights"]  # 各sampleごとのweight
                    loss = loss * loss_weights

                    # min snr gamma, scale v pred loss like noise pred, v pred like loss, debiased estimation etc.
                    loss = self.post_process_loss(loss, args, timesteps, noise_scheduler)

                    loss = loss.mean()  # 平均なのでbatch_sizeで割る必要なし

                    accelerator.backward(loss)
                    if accelerator.sync_gradients:
                        self.all_reduce_network(accelerator, network)  # sync DDP grad manually
                        if args.max_grad_norm != 0.0:
                            params_to_clip = accelerator.unwrap_model(network).get_trainable_params()
                            accelerator.clip_grad_norm_(params_to_clip, args.max_grad_norm)

                    if args.gradfilter_ema_alpha:
                        grads = gradfilter_ema(
                            m=network,
                            grads=grads,
                            alpha=args.gradfilter_ema_alpha,
                            lamb=args.gradfilter_ema_lamb,
                        )
                    elif args.gradfilter_ma_window_size:
                        grads = gradfilter_ma(
                            m=network,
                            grads=grads,
                            window_size=args.gradfilter_ma_window_size,
                            lamb=args.gradfilter_ma_lamb,
                            filter_type=args.gradfilter_ma_filter_type,
                            warmup=False if args.gradfilter_ma_warmup_false else True,
                        )

                    optimizer.step()
                    if not args.optimizer_type.lower().endswith("schedulefree"):
                        lr_scheduler.step()
                    optimizer.zero_grad(set_to_none=True)

                if args.scale_weight_norms:
                    keys_scaled, mean_norm, maximum_norm = accelerator.unwrap_model(network).apply_max_norm_regularization(
                        args.scale_weight_norms, accelerator.device
                    )
                    max_mean_logs = {"Keys Scaled": keys_scaled, "Average key norm": mean_norm}
                else:
                    keys_scaled, mean_norm, maximum_norm = None, None, None

                if (args.optimizer_type.lower().endswith("schedulefree")):
                    optimizer.eval()

                # Checks if the accelerator has performed an optimization step behind the scenes
                if accelerator.sync_gradients:
                    progress_bar.update(1)
                    global_step += 1

                    self.sample_images(
                        accelerator, args, None, global_step, accelerator.device, vae, tokenizers, text_encoder, unet
                    )

                    clean_memory_on_device(accelerator.device)

                    # 指定ステップごとにモデルを保存
                    if args.save_every_n_steps is not None and global_step % args.save_every_n_steps == 0:
                        accelerator.wait_for_everyone()
                        if accelerator.is_main_process:
                            ckpt_name = train_util.get_step_ckpt_name(args, "." + args.save_model_as, global_step)
                            save_model(ckpt_name, accelerator.unwrap_model(network), global_step, epoch)

                            if args.save_state:
                                train_util.save_and_remove_state_stepwise(args, accelerator, global_step)

                            remove_step_no = train_util.get_remove_step_no(args, global_step)
                            if remove_step_no is not None:
                                remove_ckpt_name = train_util.get_step_ckpt_name(args, "." + args.save_model_as, remove_step_no)
                                remove_model(remove_ckpt_name)

                current_loss = loss.detach().item()
                loss_recorder.add(epoch=epoch, step=step, loss=current_loss)
                avr_loss: float = loss_recorder.moving_average
                logs = {"avr_loss": avr_loss}  # , "lr": lr_scheduler.get_last_lr()[0]}
                progress_bar.set_postfix(**logs)

                if args.scale_weight_norms:
                    progress_bar.set_postfix(**{**max_mean_logs, **logs})

                if args.logging_dir is not None:
                    logs = self.generate_step_logs(
                        args, current_loss, avr_loss, lr_scheduler, lr_descriptions, keys_scaled, mean_norm, maximum_norm
                    )
                    accelerator.log(logs, step=global_step)

                if global_step >= args.max_train_steps:
                    break

            if args.logging_dir is not None:
                logs = {"loss/epoch": loss_recorder.moving_average}
                accelerator.log(logs, step=epoch + 1)

            accelerator.wait_for_everyone()

            # 指定エポックごとにモデルを保存
            if args.save_every_n_epochs is not None:
                saving = (epoch + 1) % args.save_every_n_epochs == 0 and (epoch + 1) < num_train_epochs
                if is_main_process and saving:
                    ckpt_name = train_util.get_epoch_ckpt_name(args, "." + args.save_model_as, epoch + 1)
                    save_model(ckpt_name, accelerator.unwrap_model(network), global_step, epoch + 1)

                    remove_epoch_no = train_util.get_remove_epoch_no(args, epoch + 1)
                    if remove_epoch_no is not None:
                        remove_ckpt_name = train_util.get_epoch_ckpt_name(args, "." + args.save_model_as, remove_epoch_no)
                        remove_model(remove_ckpt_name)

                    if args.save_state:
                        train_util.save_and_remove_state_on_epoch_end(args, accelerator, epoch + 1)

            self.sample_images(accelerator, args, epoch + 1, global_step, accelerator.device, vae, tokenizers, text_encoder, unet)

            clean_memory_on_device(accelerator.device)

            # end of epoch

        # metadata["ss_epoch"] = str(num_train_epochs)
        metadata["ss_training_finished_at"] = str(time.time())

        if is_main_process:
            network = accelerator.unwrap_model(network)

        accelerator.end_training()

        if is_main_process and (args.save_state or args.save_state_on_train_end):
            train_util.save_state_on_train_end(args, accelerator)

        if is_main_process:
            ckpt_name = train_util.get_last_ckpt_name(args, "." + args.save_model_as)
            save_model(ckpt_name, network, global_step, num_train_epochs, force_sync_upload=True)

            logger.info("model saved.")


def setup_parser() -> argparse.ArgumentParser:
    parser = argparse.ArgumentParser()

    add_logging_arguments(parser)
    train_util.add_sd_models_arguments(parser)
    train_util.add_dataset_arguments(parser, True, True, True)
    train_util.add_training_arguments(parser, True)
    train_util.add_masked_loss_arguments(parser)
    deepspeed_utils.add_deepspeed_arguments(parser)
    train_util.add_optimizer_arguments(parser)
    config_util.add_config_arguments(parser)
    custom_train_functions.add_custom_train_arguments(parser)

    parser.add_argument(
        "--no_metadata", action="store_true", help="do not save metadata in output model / メタデータを出力先モデルに保存しない"
    )
    parser.add_argument(
        "--save_model_as",
        type=str,
        default="safetensors",
        choices=[None, "ckpt", "pt", "safetensors"],
        help="format to save the model (default is .safetensors) / モデル保存時の形式（デフォルトはsafetensors）",
    )

    parser.add_argument("--unet_lr", type=float, default=None, help="learning rate for U-Net / U-Netの学習率")
    parser.add_argument("--text_encoder_lr", type=float, default=None, help="learning rate for Text Encoder / Text Encoderの学習率")

    parser.add_argument(
        "--network_weights", type=str, default=None, help="pretrained weights for network / 学習するネットワークの初期重み"
    )
    parser.add_argument(
        "--network_module", type=str, default=None, help="network module to train / 学習対象のネットワークのモジュール"
    )
    parser.add_argument(
        "--network_dim",
        type=int,
        default=None,
        help="network dimensions (depends on each network) / モジュールの次元数（ネットワークにより定義は異なります）",
    )
    parser.add_argument(
        "--network_alpha",
        type=float,
        default=1,
        help="alpha for LoRA weight scaling, default 1 (same as network_dim for same behavior as old version) / LoRaの重み調整のalpha値、デフォルト1（旧バージョンと同じ動作をするにはnetwork_dimと同じ値を指定）",
    )
    parser.add_argument(
        "--network_dropout",
        type=float,
        default=None,
        help="Drops neurons out of training every step (0 or None is default behavior (no dropout), 1 would drop all neurons) / 訓練時に毎ステップでニューロンをdropする（0またはNoneはdropoutなし、1は全ニューロンをdropout）",
    )
    parser.add_argument(
        "--network_args",
        type=str,
        default=None,
        nargs="*",
        help="additional arguments for network (key=value) / ネットワークへの追加の引数",
    )
    parser.add_argument(
        "--network_train_unet_only", action="store_true", help="only training U-Net part / U-Net関連部分のみ学習する"
    )
    parser.add_argument(
        "--network_train_text_encoder_only",
        action="store_true",
        help="only training Text Encoder part / Text Encoder関連部分のみ学習する",
    )
    parser.add_argument(
        "--training_comment",
        type=str,
        default=None,
        help="arbitrary comment string stored in metadata / メタデータに記録する任意のコメント文字列",
    )
    parser.add_argument(
        "--dim_from_weights",
        action="store_true",
        help="automatically determine dim (rank) from network_weights / dim (rank)をnetwork_weightsで指定した重みから自動で決定する",
    )
    parser.add_argument(
        "--scale_weight_norms",
        type=float,
        default=None,
        help="Scale the weight of each key pair to help prevent overtraing via exploding gradients. (1 is a good starting point) / 重みの値をスケーリングして勾配爆発を防ぐ（1が初期値としては適当）",
    )
    parser.add_argument(
        "--base_weights",
        type=str,
        default=None,
        nargs="*",
        help="network weights to merge into the model before training / 学習前にあらかじめモデルにマージするnetworkの重みファイル",
    )
    parser.add_argument(
        "--base_weights_multiplier",
        type=float,
        default=None,
        nargs="*",
        help="multiplier for network weights to merge into the model before training / 学習前にあらかじめモデルにマージするnetworkの重みの倍率",
    )
    parser.add_argument(
        "--no_half_vae",
        action="store_true",
        help="do not use fp16/bf16 VAE in mixed precision (use float VAE) / mixed precisionでも fp16/bf16 VAEを使わずfloat VAEを使う",
    )
    parser.add_argument(
        "--skip_until_initial_step",
        action="store_true",
        help="skip training until initial_step is reached / initial_stepに到達するまで学習をスキップする",
    )
    parser.add_argument(
        "--initial_epoch",
        type=int,
        default=None,
        help="initial epoch number, 1 means first epoch (same as not specifying). NOTE: initial_epoch/step doesn't affect to lr scheduler. Which means lr scheduler will start from 0 without `--resume`."
        + " / 初期エポック数、1で最初のエポック（未指定時と同じ）。注意：initial_epoch/stepはlr schedulerに影響しないため、`--resume`しない場合はlr schedulerは0から始まる",
    )
    parser.add_argument(
        "--initial_step",
        type=int,
        default=None,
        help="initial step number including all epochs, 0 means first step (same as not specifying). overwrites initial_epoch."
        + " / 初期ステップ数、全エポックを含むステップ数、0で最初のステップ（未指定時と同じ）。initial_epochを上書きする",
    )
    # parser.add_argument("--loraplus_lr_ratio", default=None, type=float, help="LoRA+ learning rate ratio")
    # parser.add_argument("--loraplus_unet_lr_ratio", default=None, type=float, help="LoRA+ UNet learning rate ratio")
    # parser.add_argument("--loraplus_text_encoder_lr_ratio", default=None, type=float, help="LoRA+ text encoder learning rate ratio")
    return parser


if __name__ == "__main__":
    parser = setup_parser()

    args = parser.parse_args()
    train_util.verify_command_line_training_args(args)
    args = train_util.read_config_from_file(args, parser)

    trainer = NetworkTrainer()
    trainer.train(args)<|MERGE_RESOLUTION|>--- conflicted
+++ resolved
@@ -113,6 +113,15 @@
     def get_tokenize_strategy(self, args):
         return strategy_sd.SdTokenizeStrategy(args.v2, args.max_token_length, args.tokenizer_cache_dir)
 
+    def load_noise_scheduler(self, args):
+        noise_scheduler = DDPMScheduler(
+            beta_start=0.00085, beta_end=0.012, beta_schedule="scaled_linear", num_train_timesteps=1000, clip_sample=False
+        )
+        return noise_scheduler
+
+    def is_text_encoder_outputs_cached(self, args):
+        return False
+
     def get_tokenizers(self, tokenize_strategy: strategy_sd.SdTokenizeStrategy) -> List[Any]:
         return [tokenize_strategy.tokenizer]
 
@@ -122,16 +131,6 @@
         )
         return latents_caching_strategy
 
-<<<<<<< HEAD
-    def load_noise_scheduler(self, args):
-        noise_scheduler = DDPMScheduler(
-            beta_start=0.00085, beta_end=0.012, beta_schedule="scaled_linear", num_train_timesteps=1000, clip_sample=False
-        )
-        return noise_scheduler
-
-    def is_text_encoder_outputs_cached(self, args):
-        return False
-=======
     def get_text_encoding_strategy(self, args):
         return strategy_sd.SdTextEncodingStrategy(args.clip_skip)
 
@@ -140,7 +139,6 @@
 
     def get_models_for_text_encoding(self, args, accelerator, text_encoders):
         return text_encoders
->>>>>>> 332fde05
 
     def is_train_text_encoder(self, args):
         return not args.network_train_unet_only
@@ -169,9 +167,7 @@
     # region SD/SDXL
 
     def get_noise_scheduler(self, args: argparse.Namespace, device: torch.device) -> Any:
-        noise_scheduler = DDPMScheduler(
-            beta_start=0.00085, beta_end=0.012, beta_schedule="scaled_linear", num_train_timesteps=1000, clip_sample=False
-        )
+        noise_scheduler = self.load_noise_scheduler(args)
         prepare_scheduler_for_custom_training(noise_scheduler, device)
         if args.zero_terminal_snr:
             custom_train_functions.fix_noise_scheduler_betas_for_zero_terminal_snr(noise_scheduler)
@@ -553,7 +549,6 @@
             # in case of cpu, dtype is already set to fp32 because cpu does not support fp8/fp16/bf16
             if t_enc.device.type != "cpu":
                 t_enc.to(dtype=te_weight_dtype)
-<<<<<<< HEAD
                     # nn.Embedding not support FP8
                 if hasattr(t_enc, "text_model"):
                     t_enc.text_model.embeddings.to(dtype=(weight_dtype if te_weight_dtype != weight_dtype else te_weight_dtype))
@@ -563,11 +558,6 @@
                 elif hasattr(t_enc, "get_token_embedding"):
                     # Others (mT5 or other encoder, will have custom method to get the correct embedding)
                     t_enc.get_token_embedding().to(dtype=(weight_dtype if te_weight_dtype != weight_dtype else te_weight_dtype))
-=======
-                if hasattr(t_enc.text_model, "embeddings"):
-                    # nn.Embedding not support FP8
-                    t_enc.text_model.embeddings.to(dtype=(weight_dtype if te_weight_dtype != weight_dtype else te_weight_dtype))
->>>>>>> 332fde05
 
         # acceleratorがなんかよろしくやってくれるらしい / accelerator will do something good
         if args.deepspeed:
@@ -989,14 +979,7 @@
 
         global_step = 0
 
-<<<<<<< HEAD
-        noise_scheduler = self.load_noise_scheduler(args)
-        prepare_scheduler_for_custom_training(noise_scheduler, accelerator.device)
-        if args.zero_terminal_snr:
-            custom_train_functions.fix_noise_scheduler_betas_for_zero_terminal_snr(noise_scheduler)
-=======
         noise_scheduler = self.get_noise_scheduler(args, accelerator.device)
->>>>>>> 332fde05
 
         if accelerator.is_main_process:
             init_kwargs = {}
@@ -1053,17 +1036,15 @@
                 initial_step -= len(train_dataloader)
             global_step = initial_step
 
-<<<<<<< HEAD
+
         if args.gradfilter_ema_alpha or args.gradfilter_ma_window_size:
             grads = None
-=======
         # log device and dtype for each model
         logger.info(f"unet dtype: {unet_weight_dtype}, device: {unet.device}")
         for t_enc in text_encoders:
             logger.info(f"text_encoder dtype: {te_weight_dtype}, device: {t_enc.device}")
 
         clean_memory_on_device(accelerator.device)
->>>>>>> 332fde05
 
         for epoch in range(epoch_to_start, num_train_epochs):
             accelerator.print(f"\nepoch {epoch+1}/{num_train_epochs}")
@@ -1115,58 +1096,9 @@
                         # print(f"set multiplier: {multipliers}")
                         accelerator.unwrap_model(network).set_multiplier(multipliers)
 
-<<<<<<< HEAD
-                    with torch.set_grad_enabled(train_text_encoder), accelerator.autocast():
-                        # Get the text embedding for conditioning
-                        if args.weighted_captions:
-                            text_encoder_conds = get_weighted_text_embeddings(
-                                tokenizer,
-                                text_encoder,
-                                batch["captions"],
-                                accelerator.device,
-                                args.max_token_length // 75 if args.max_token_length else 1,
-                                clip_skip=args.clip_skip,
-                            )
-                        else:
-                            text_encoder_conds = self.get_text_cond(
-                                args, accelerator, batch, tokenizers, text_encoders, weight_dtype
-                            )
-
-                    # Sample noise, sample a random timestep for each image, and add noise to the latents,
-                    # with noise offset and/or multires noise if specified
-                    noise, noisy_latents, timesteps, huber_c = train_util.get_noise_noisy_latents_and_timesteps(
-                        args, noise_scheduler, latents
-                    )
-
-                    # ensure the hidden state will require grad
-                    if args.gradient_checkpointing:
-                        for x in noisy_latents:
-                            x.requires_grad_(True)
-                        for t in text_encoder_conds:
-                            if t.dtype in {torch.float16, torch.bfloat16, torch.float32}:
-                                t.requires_grad_(True)
-
-                    # Predict the noise residual
-                    with accelerator.autocast():
-                        noise_pred = self.call_unet(
-                            args,
-                            accelerator,
-                            unet,
-                            noisy_latents.requires_grad_(train_unet),
-                            timesteps,
-                            text_encoder_conds,
-                            batch,
-                            weight_dtype,
-                        )
-
-                    if args.v_parameterization:
-                        # v-parameterization training
-                        target = noise_scheduler.get_velocity(latents, noise, timesteps)
-=======
                     text_encoder_outputs_list = batch.get("text_encoder_outputs_list", None)
                     if text_encoder_outputs_list is not None:
                         text_encoder_conds = text_encoder_outputs_list  # List of text encoder outputs
->>>>>>> 332fde05
                     else:
                         with torch.set_grad_enabled(train_text_encoder), accelerator.autocast():
                             # Get the text embedding for conditioning
