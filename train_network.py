import importlib
import argparse
import math
import os
import typing
from typing import Any, List, Union, Optional
import sys
import random
import time
import json
from multiprocessing import Value
import numpy as np
import toml

from tqdm import tqdm

import torch
from torch.types import Number
from library.device_utils import init_ipex, clean_memory_on_device, tf32_on

init_ipex()
tf32_on()

from accelerate.utils import set_seed
from accelerate import Accelerator
from diffusers import DDPMScheduler
from diffusers.models.autoencoders.autoencoder_kl import AutoencoderKL
from library import deepspeed_utils, model_util, strategy_base, strategy_sd

import library.train_util as train_util
from library.train_util import DreamBoothDataset
import library.config_util as config_util
from library.config_util import (
    ConfigSanitizer,
    BlueprintGenerator,
)
import library.huggingface_util as huggingface_util
import library.custom_train_functions as custom_train_functions
from library.custom_train_functions import (
    apply_snr_weight,
    get_weighted_text_embeddings,
    prepare_scheduler_for_custom_training,
    scale_v_prediction_loss_like_noise_prediction,
    add_v_prediction_like_loss,
    apply_debiased_estimation,
    apply_masked_loss,
    gradfilter_ema,
    gradfilter_ma,
)
from library.utils import setup_logging, add_logging_arguments

setup_logging()
import logging

logger = logging.getLogger(__name__)


class NetworkTrainer:
    def __init__(self):
        self.vae_scale_factor = 0.18215
        self.is_sdxl = False

    # TODO 他のスクリプトと共通化する
    def generate_step_logs(
        self,
        args: argparse.Namespace,
        current_loss,
        avr_loss,
        lr_scheduler,
        lr_descriptions,
        optimizer=None,
        keys_scaled=None,
        mean_norm=None,
        maximum_norm=None,
    ):
        logs = {"loss/current": current_loss, "loss/average": avr_loss}

        if keys_scaled is not None:
            logs["max_norm/keys_scaled"] = keys_scaled
            logs["max_norm/average_key_norm"] = mean_norm
            logs["max_norm/max_key_norm"] = maximum_norm

        lrs = lr_scheduler.get_last_lr()
        for i, lr in enumerate(lrs):
            if lr_descriptions is not None and i < len(lr_descriptions):
                lr_desc = lr_descriptions[i]
            else:
                idx = i - (0 if args.network_train_unet_only else -1)
                if idx == -1:
                    lr_desc = "textencoder"
                else:
                    if len(lrs) > 2:
                        lr_desc = f"group{idx}"
                    else:
                        lr_desc = "unet"

            logs[f"lr/{lr_desc}"] = lr

            if args.optimizer_type.lower().startswith("DAdapt".lower()) or args.optimizer_type.lower() == "Prodigy".lower():
                # tracking d*lr value
                logs[f"lr/d*lr/{lr_desc}"] = (
                    lr_scheduler.optimizers[-1].param_groups[i]["d"] * lr_scheduler.optimizers[-1].param_groups[i]["lr"]
                )
            if (
                args.optimizer_type.lower().endswith("ProdigyPlusScheduleFree".lower()) and optimizer is not None
            ):  # tracking d*lr value of unet.
                logs["lr/d*lr"] = optimizer.param_groups[0]["d"] * optimizer.param_groups[0]["lr"]
        else:
            idx = 0
            if not args.network_train_unet_only:
                logs["lr/textencoder"] = float(lrs[0])
                idx = 1

            for i in range(idx, len(lrs)):
                logs[f"lr/group{i}"] = float(lrs[i])
                if args.optimizer_type.lower().startswith("DAdapt".lower()) or args.optimizer_type.lower() == "Prodigy".lower():
                    logs[f"lr/d*lr/group{i}"] = (
                        lr_scheduler.optimizers[-1].param_groups[i]["d"] * lr_scheduler.optimizers[-1].param_groups[i]["lr"]
                    )
                if args.optimizer_type.lower().endswith("ProdigyPlusScheduleFree".lower()) and optimizer is not None:
                    logs[f"lr/d*lr/group{i}"] = optimizer.param_groups[i]["d"] * optimizer.param_groups[i]["lr"]

        return logs

    def step_logging(self, accelerator: Accelerator, logs: dict, global_step: int, epoch: int):
        self.accelerator_logging(accelerator, logs, global_step, global_step, epoch)

    def epoch_logging(self, accelerator: Accelerator, logs: dict, global_step: int, epoch: int):
        self.accelerator_logging(accelerator, logs, epoch, global_step, epoch)

    def val_logging(self, accelerator: Accelerator, logs: dict, global_step: int, epoch: int, val_step: int):
        self.accelerator_logging(accelerator, logs, global_step + val_step, global_step, epoch, val_step)

    def accelerator_logging(
        self, accelerator: Accelerator, logs: dict, step_value: int, global_step: int, epoch: int, val_step: Optional[int] = None
    ):
        """
        step_value is for tensorboard, other values are for wandb
        """
        tensorboard_tracker = None
        wandb_tracker = None
        other_trackers = []
        for tracker in accelerator.trackers:
            if tracker.name == "tensorboard":
                tensorboard_tracker = accelerator.get_tracker("tensorboard")
            elif tracker.name == "wandb":
                wandb_tracker = accelerator.get_tracker("wandb")
            else:
                other_trackers.append(accelerator.get_tracker(tracker.name))

        if tensorboard_tracker is not None:
            tensorboard_tracker.log(logs, step=step_value)

        if wandb_tracker is not None:
            logs["global_step"] = global_step
            logs["epoch"] = epoch
            if val_step is not None:
                logs["val_step"] = val_step
            wandb_tracker.log(logs)

        for tracker in other_trackers:
            tracker.log(logs, step=step_value)

    def assert_extra_args(
        self,
        args,
        train_dataset_group: Union[train_util.DatasetGroup, train_util.MinimalDataset],
        val_dataset_group: Optional[train_util.DatasetGroup],
    ):
        train_dataset_group.verify_bucket_reso_steps(64)
        if val_dataset_group is not None:
            val_dataset_group.verify_bucket_reso_steps(64)

    def load_target_model(self, args, weight_dtype, accelerator) -> tuple:
        text_encoder, vae, unet, _ = train_util.load_target_model(args, weight_dtype, accelerator)

        # モデルに xformers とか memory efficient attention を組み込む
        train_util.replace_unet_modules(unet, args.mem_eff_attn, args.xformers, args.sdpa)
        if torch.__version__ >= "2.0.0":  # PyTorch 2.0.0 以上対応のxformersなら以下が使える
            vae.set_use_memory_efficient_attention_xformers(args.xformers)

        return model_util.get_model_version_str_for_sd1_sd2(args.v2, args.v_parameterization), text_encoder, vae, unet

    def get_tokenize_strategy(self, args):
        return strategy_sd.SdTokenizeStrategy(args.v2, args.max_token_length, args.tokenizer_cache_dir)

    def load_noise_scheduler(self, args):
        noise_scheduler = DDPMScheduler(
            beta_start=0.00085, beta_end=0.012, beta_schedule="scaled_linear", num_train_timesteps=1000, clip_sample=False
        )
        return noise_scheduler

    def is_text_encoder_outputs_cached(self, args):
        return False

    def get_tokenizers(self, tokenize_strategy: strategy_sd.SdTokenizeStrategy) -> List[Any]:
        return [tokenize_strategy.tokenizer]

    def get_latents_caching_strategy(self, args):
        latents_caching_strategy = strategy_sd.SdSdxlLatentsCachingStrategy(
            True, args.cache_latents_to_disk, args.vae_batch_size, args.skip_cache_check
        )
        return latents_caching_strategy

    def get_text_encoding_strategy(self, args):
        return strategy_sd.SdTextEncodingStrategy(args.clip_skip)

    def get_text_encoder_outputs_caching_strategy(self, args):
        return None

    def get_models_for_text_encoding(self, args, accelerator, text_encoders):
        """
        Returns a list of models that will be used for text encoding. SDXL uses wrapped and unwrapped models.
        FLUX.1 and SD3 may cache some outputs of the text encoder, so return the models that will be used for encoding (not cached).
        """
        return text_encoders

    # returns a list of bool values indicating whether each text encoder should be trained
    def get_text_encoders_train_flags(self, args, text_encoders):
        return [True] * len(text_encoders) if self.is_train_text_encoder(args) else [False] * len(text_encoders)

    def is_train_text_encoder(self, args):
        return not args.network_train_unet_only

    def cache_text_encoder_outputs_if_needed(self, args, accelerator, unet, vae, text_encoders, dataset, weight_dtype):
        for t_enc in text_encoders:
            t_enc.to(accelerator.device, dtype=weight_dtype)

    def call_unet(self, args, accelerator, unet, noisy_latents, timesteps, text_conds, batch, weight_dtype, **kwargs):
        noise_pred = unet(noisy_latents, timesteps, text_conds[0]).sample
        return noise_pred

    def all_reduce_network(self, accelerator, network):
        for param in network.parameters():
            if param.grad is not None:
                param.grad = accelerator.reduce(param.grad, reduction="mean")

    def sample_images(self, accelerator, args, epoch, global_step, device, vae, tokenizers, text_encoder, unet):
        train_util.sample_images(accelerator, args, epoch, global_step, device, vae, tokenizers[0], text_encoder, unet)

    # region SD/SDXL

    def post_process_network(self, args, accelerator, network, text_encoders, unet):
        pass

    def get_noise_scheduler(self, args: argparse.Namespace, device: torch.device) -> Any:
        noise_scheduler = self.load_noise_scheduler(args)
        prepare_scheduler_for_custom_training(noise_scheduler, device)
        if args.zero_terminal_snr:
            custom_train_functions.fix_noise_scheduler_betas_for_zero_terminal_snr(noise_scheduler)
        return noise_scheduler

    def encode_images_to_latents(self, args, vae: AutoencoderKL, images: torch.FloatTensor) -> torch.FloatTensor:
        return vae.encode(images).latent_dist.sample()

    def shift_scale_latents(self, args, latents: torch.FloatTensor) -> torch.FloatTensor:
        return latents * self.vae_scale_factor

    def get_noise_pred_and_target(
        self,
        args,
        accelerator,
        noise_scheduler,
        latents,
        batch,
        text_encoder_conds,
        unet,
        network,
        weight_dtype,
        train_unet,
        is_train=True,
    ):
        # Sample noise, sample a random timestep for each image, and add noise to the latents,
        # with noise offset and/or multires noise if specified
        noise, noisy_latents, timesteps = train_util.get_noise_noisy_latents_and_timesteps(args, noise_scheduler, latents)

        # ensure the hidden state will require grad
        if args.gradient_checkpointing:
            for x in noisy_latents:
                x.requires_grad_(True)
            for t in text_encoder_conds:
                t.requires_grad_(True)

        # Predict the noise residual
        with torch.set_grad_enabled(is_train), accelerator.autocast():
            noise_pred = self.call_unet(
                args,
                accelerator,
                unet,
                noisy_latents.requires_grad_(train_unet),
                timesteps,
                text_encoder_conds,
                batch,
                weight_dtype,
            )

        if args.v_parameterization:
            # v-parameterization training
            target = noise_scheduler.get_velocity(latents, noise, timesteps)
        else:
            target = noise

        # differential output preservation
        if "custom_attributes" in batch:
            diff_output_pr_indices = []
            for i, custom_attributes in enumerate(batch["custom_attributes"]):
                if "diff_output_preservation" in custom_attributes and custom_attributes["diff_output_preservation"]:
                    diff_output_pr_indices.append(i)

            if len(diff_output_pr_indices) > 0:
                network.set_multiplier(0.0)
                with torch.no_grad(), accelerator.autocast():
                    noise_pred_prior = self.call_unet(
                        args,
                        accelerator,
                        unet,
                        noisy_latents,
                        timesteps,
                        text_encoder_conds,
                        batch,
                        weight_dtype,
                        indices=diff_output_pr_indices,
                    )
                network.set_multiplier(1.0)  # may be overwritten by "network_multipliers" in the next step
                target[diff_output_pr_indices] = noise_pred_prior.to(target.dtype)

        return noise_pred, target, timesteps, None

    def post_process_loss(self, loss, args, timesteps: torch.IntTensor, noise_scheduler) -> torch.FloatTensor:
        if args.min_snr_gamma:
            loss = apply_snr_weight(loss, timesteps, noise_scheduler, args.min_snr_gamma, args.v_parameterization)
        if args.scale_v_pred_loss_like_noise_pred:
            loss = scale_v_prediction_loss_like_noise_prediction(loss, timesteps, noise_scheduler)
        if args.v_pred_like_loss:
            loss = add_v_prediction_like_loss(loss, timesteps, noise_scheduler, args.v_pred_like_loss)
        if args.debiased_estimation_loss:
            loss = apply_debiased_estimation(loss, timesteps, noise_scheduler, args.v_parameterization)
        return loss

    def get_sai_model_spec(self, args):
        return train_util.get_sai_model_spec(None, args, self.is_sdxl, True, False)

    def update_metadata(self, metadata, args):
        pass

    def is_text_encoder_not_needed_for_training(self, args):
        return False  # use for sample images

    def prepare_text_encoder_grad_ckpt_workaround(self, index, text_encoder):
        # set top parameter requires_grad = True for gradient checkpointing works
        text_encoder.text_model.embeddings.requires_grad_(True)

    def prepare_text_encoder_fp8(self, index, text_encoder, te_weight_dtype, weight_dtype):
        text_encoder.text_model.embeddings.to(dtype=weight_dtype)

    def prepare_unet_with_accelerator(
        self, args: argparse.Namespace, accelerator: Accelerator, unet: torch.nn.Module
    ) -> torch.nn.Module:
        return accelerator.prepare(unet)

    def on_step_start(self, args, accelerator, network, text_encoders, unet, batch, weight_dtype, is_train: bool = True):
        pass

    def on_validation_step_end(self, args, accelerator, network, text_encoders, unet, batch, weight_dtype):
        pass

    # endregion

    def process_batch(
        self,
        batch,
        text_encoders,
        unet,
        network,
        vae,
        noise_scheduler,
        vae_dtype,
        weight_dtype,
        accelerator,
        args,
        text_encoding_strategy: strategy_base.TextEncodingStrategy,
        tokenize_strategy: strategy_base.TokenizeStrategy,
        is_train=True,
        train_text_encoder=True,
        train_unet=True,
    ) -> torch.Tensor:
        """
        Process a batch for the network
        """
        with torch.no_grad():
            if "latents" in batch and batch["latents"] is not None:
                latents = typing.cast(torch.FloatTensor, batch["latents"].to(accelerator.device))
            else:
                # latentに変換
                latents = self.encode_images_to_latents(args, vae, batch["images"].to(accelerator.device, dtype=vae_dtype))

                # NaNが含まれていれば警告を表示し0に置き換える
                if torch.any(torch.isnan(latents)):
                    accelerator.print("NaN found in latents, replacing with zeros")
                    latents = typing.cast(torch.FloatTensor, torch.nan_to_num(latents, 0, out=latents))

            latents = self.shift_scale_latents(args, latents)

        text_encoder_conds = []
        text_encoder_outputs_list = batch.get("text_encoder_outputs_list", None)
        if text_encoder_outputs_list is not None:
            text_encoder_conds = text_encoder_outputs_list  # List of text encoder outputs


        if len(text_encoder_conds) == 0 or text_encoder_conds[0] is None or train_text_encoder:
            # TODO this does not work if 'some text_encoders are trained' and 'some are not and not cached'
            with torch.set_grad_enabled(is_train and train_text_encoder), accelerator.autocast():
                # Get the text embedding for conditioning
                if args.weighted_captions:
                    input_ids_list, weights_list = tokenize_strategy.tokenize_with_weights(batch['captions'])
                    encoded_text_encoder_conds = text_encoding_strategy.encode_tokens_with_weights(
                        tokenize_strategy,
                        self.get_models_for_text_encoding(args, accelerator, text_encoders),
                        input_ids_list,
                        weights_list,
                    )
                else:
                    input_ids = [ids.to(accelerator.device) for ids in batch["input_ids_list"]]
                    encoded_text_encoder_conds = text_encoding_strategy.encode_tokens(
                        tokenize_strategy,
                        self.get_models_for_text_encoding(args, accelerator, text_encoders),
                        input_ids,
                    )
                if args.full_fp16:
                    encoded_text_encoder_conds = [c.to(weight_dtype) for c in encoded_text_encoder_conds]

            # if text_encoder_conds is not cached, use encoded_text_encoder_conds
            if len(text_encoder_conds) == 0:
                text_encoder_conds = encoded_text_encoder_conds
            else:
                # if encoded_text_encoder_conds is not None, update cached text_encoder_conds
                for i in range(len(encoded_text_encoder_conds)):
                    if encoded_text_encoder_conds[i] is not None:
                        text_encoder_conds[i] = encoded_text_encoder_conds[i]

        # sample noise, call unet, get target
        noise_pred, target, timesteps, weighting = self.get_noise_pred_and_target(
            args,
            accelerator,
            noise_scheduler,
            latents,
            batch,
            text_encoder_conds,
            unet,
            network,
            weight_dtype,
            train_unet,
            is_train=is_train,
        )

        huber_c = train_util.get_huber_threshold_if_needed(args, timesteps, noise_scheduler)
        loss = train_util.conditional_loss(noise_pred.float(), target.float(), args.loss_type, "none", huber_c)
        if weighting is not None:
            loss = loss * weighting
        if args.masked_loss or ("alpha_masks" in batch and batch["alpha_masks"] is not None):
            loss = apply_masked_loss(loss, batch)
        loss = loss.mean([1, 2, 3])

        loss_weights = batch["loss_weights"]  # 各sampleごとのweight
        loss = loss * loss_weights

        loss = self.post_process_loss(loss, args, timesteps, noise_scheduler)

        return loss.mean()

    def train(self, args):
        session_id = random.randint(0, 2**32)
        training_started_at = time.time()
        train_util.verify_training_args(args)
        train_util.prepare_dataset_args(args, True)
        deepspeed_utils.prepare_deepspeed_args(args)
        setup_logging(args, reset=True)

        cache_latents = args.cache_latents
        use_dreambooth_method = args.in_json is None
        use_user_config = args.dataset_config is not None

        if args.seed is None:
            args.seed = random.randint(0, 2**32)
        set_seed(args.seed)

        tokenize_strategy = self.get_tokenize_strategy(args)
        strategy_base.TokenizeStrategy.set_strategy(tokenize_strategy)
        tokenizers = self.get_tokenizers(tokenize_strategy)  # will be removed after sample_image is refactored

        # prepare caching strategy: this must be set before preparing dataset. because dataset may use this strategy for initialization.
        latents_caching_strategy = self.get_latents_caching_strategy(args)
        strategy_base.LatentsCachingStrategy.set_strategy(latents_caching_strategy)

        # データセットを準備する
        if args.dataset_class is None:
            blueprint_generator = BlueprintGenerator(ConfigSanitizer(True, True, args.masked_loss, True))
            if use_user_config:
                logger.info(f"Loading dataset config from {args.dataset_config}")
                user_config = config_util.load_user_config(args.dataset_config)
                ignored = ["train_data_dir", "reg_data_dir", "in_json"]
                if any(getattr(args, attr) is not None for attr in ignored):
                    logger.warning(
                        "ignoring the following options because config file is found: {0} / 設定ファイルが利用されるため以下のオプションは無視されます: {0}".format(
                            ", ".join(ignored)
                        )
                    )
            else:
                if use_dreambooth_method:
                    logger.info("Using DreamBooth method.")
                    user_config = {
                        "datasets": [
                            {
                                "subsets": config_util.generate_dreambooth_subsets_config_by_subdirs(
                                    args.train_data_dir, args.reg_data_dir
                                )
                            }
                        ]
                    }
                else:
                    logger.info("Training with captions.")
                    user_config = {
                        "datasets": [
                            {
                                "subsets": [
                                    {
                                        "image_dir": args.train_data_dir,
                                        "metadata_file": args.in_json,
                                    }
                                ]
                            }
                        ]
                    }

            blueprint = blueprint_generator.generate(user_config, args)
            train_dataset_group, val_dataset_group = config_util.generate_dataset_group_by_blueprint(blueprint.dataset_group)
        else:
            # use arbitrary dataset class
            train_dataset_group = train_util.load_arbitrary_dataset(args)
            val_dataset_group = None  # placeholder until validation dataset supported for arbitrary

        current_epoch = Value("i", 0)
        current_step = Value("i", 0)
        ds_for_collator = train_dataset_group if args.max_data_loader_n_workers == 0 else None
        collator = train_util.collator_class(current_epoch, current_step, ds_for_collator)

        if args.no_token_padding:
            train_dataset_group.disable_token_padding()

        if args.debug_dataset:
            train_dataset_group.set_current_strategies()  # dataset needs to know the strategies explicitly
            train_util.debug_dataset(train_dataset_group)

            if val_dataset_group is not None:
                val_dataset_group.set_current_strategies()  # dataset needs to know the strategies explicitly
                train_util.debug_dataset(val_dataset_group)
            return
        if len(train_dataset_group) == 0:
            logger.error(
                "No data found. Please verify arguments (train_data_dir must be the parent of folders with images) / 画像がありません。引数指定を確認してください（train_data_dirには画像があるフォルダではなく、画像があるフォルダの親フォルダを指定する必要があります）"
            )
            return

        if cache_latents:
            assert (
                train_dataset_group.is_latent_cacheable()
            ), "when caching latents, either color_aug or random_crop cannot be used / latentをキャッシュするときはcolor_augとrandom_cropは使えません"
            if val_dataset_group is not None:
                assert (
                    val_dataset_group.is_latent_cacheable()
                ), "when caching latents, either color_aug or random_crop cannot be used / latentをキャッシュするときはcolor_augとrandom_cropは使えません"

        self.assert_extra_args(args, train_dataset_group, val_dataset_group)  # may change some args

        # acceleratorを準備する
        logger.info("preparing accelerator")
        accelerator = train_util.prepare_accelerator(args)
        is_main_process = accelerator.is_main_process

        # mixed precisionに対応した型を用意しておき適宜castする
        weight_dtype, save_dtype = train_util.prepare_dtype(args)
        vae_dtype = torch.float32 if args.no_half_vae else weight_dtype

        # モデルを読み込む
        model_version, text_encoder, vae, unet = self.load_target_model(args, weight_dtype, accelerator)

        # text_encoder is List[CLIPTextModel] or CLIPTextModel
        text_encoders = text_encoder if isinstance(text_encoder, list) else [text_encoder]

        # 差分追加学習のためにモデルを読み込む
        sys.path.append(os.path.dirname(__file__))
        accelerator.print("import network module:", args.network_module)
        network_module = importlib.import_module(args.network_module)

        if args.base_weights is not None:
            # base_weights が指定されている場合は、指定された重みを読み込みマージする
            for i, weight_path in enumerate(args.base_weights):
                if args.base_weights_multiplier is None or len(args.base_weights_multiplier) <= i:
                    multiplier = 1.0
                else:
                    multiplier = args.base_weights_multiplier[i]

                accelerator.print(f"merging module: {weight_path} with multiplier {multiplier}")

                module, weights_sd = network_module.create_network_from_weights(
                    multiplier, weight_path, vae, text_encoder, unet, for_inference=True
                )
                module.merge_to(text_encoder, unet, weights_sd, weight_dtype, accelerator.device if args.lowram else "cpu")

            accelerator.print(f"all weights merged: {', '.join(args.base_weights)}")

        # 学習を準備する
        if cache_latents:
            vae.to(accelerator.device, dtype=vae_dtype)
            vae.requires_grad_(False)
            vae.eval()

            train_dataset_group.new_cache_latents(vae, accelerator)
            if val_dataset_group is not None:
                val_dataset_group.new_cache_latents(vae, accelerator)

            vae.to("cpu")
            clean_memory_on_device(accelerator.device)

            accelerator.wait_for_everyone()

        # 必要ならテキストエンコーダーの出力をキャッシュする: Text Encoderはcpuまたはgpuへ移される
        # cache text encoder outputs if needed: Text Encoder is moved to cpu or gpu
        text_encoding_strategy = self.get_text_encoding_strategy(args)
        strategy_base.TextEncodingStrategy.set_strategy(text_encoding_strategy)

        text_encoder_outputs_caching_strategy = self.get_text_encoder_outputs_caching_strategy(args)
        if text_encoder_outputs_caching_strategy is not None:
            strategy_base.TextEncoderOutputsCachingStrategy.set_strategy(text_encoder_outputs_caching_strategy)
        self.cache_text_encoder_outputs_if_needed(args, accelerator, unet, vae, text_encoders, train_dataset_group, weight_dtype)
        if val_dataset_group is not None:
            self.cache_text_encoder_outputs_if_needed(args, accelerator, unet, vae, text_encoders, val_dataset_group, weight_dtype)

        # prepare network
        net_kwargs = {}
        if args.network_args is not None:
            for net_arg in args.network_args:
                key, value = net_arg.split("=")
                net_kwargs[key] = value

        # if a new network is added in future, add if ~ then blocks for each network (;'∀')
        if args.dim_from_weights:
            network, _ = network_module.create_network_from_weights(args.network_multiplier, args.network_weights, vae, text_encoder, unet, **net_kwargs)
        else:
            if "dropout" not in net_kwargs:
                # workaround for LyCORIS (;^ω^)
                net_kwargs["dropout"] = args.network_dropout

            network = network_module.create_network(
                args.network_multiplier,
                args.network_dim,
                args.network_alpha,
                vae,
                text_encoder,
                unet,
                neuron_dropout=args.network_dropout,
                **net_kwargs,
            )
        if network is None:
            return
        network_has_multiplier = hasattr(network, "set_multiplier") and args.network_multiplier != 1.0

        if hasattr(network, "prepare_network"):
            network.prepare_network(args)
        if args.scale_weight_norms and not hasattr(network, "apply_max_norm_regularization"):
            logger.warning(
                "warning: scale_weight_norms is specified but the network does not support it / scale_weight_normsが指定されていますが、ネットワークが対応していません"
            )
            args.scale_weight_norms = False

        self.post_process_network(args, accelerator, network, text_encoders, unet)

        # apply network to unet and text_encoder
        train_unet = not args.network_train_text_encoder_only
        train_text_encoder = self.is_train_text_encoder(args)
        network.apply_to(text_encoder, unet, train_text_encoder, train_unet)

        if args.num_last_block_to_freeze:
            train_util.freeze_blocks(network,num_last_block_to_freeze=args.num_last_block_to_freeze)

        if args.network_weights is not None:
            # FIXME consider alpha of weights: this assumes that the alpha is not changed
            info = network.load_weights(args.network_weights)
            accelerator.print(f"load network weights from {args.network_weights}: {info}")

        if args.gradient_checkpointing:
            if args.cpu_offload_checkpointing:
                unet.enable_gradient_checkpointing(cpu_offload=True)
            else:
                unet.enable_gradient_checkpointing()

            for t_enc, flag in zip(text_encoders, self.get_text_encoders_train_flags(args, text_encoders)):
                if flag:
                    if t_enc.supports_gradient_checkpointing:
                        t_enc.gradient_checkpointing_enable()
            del t_enc
            network.enable_gradient_checkpointing()  # may have no effect

        # 学習に必要なクラスを準備する
        accelerator.print("prepare optimizer, data loader etc.")

        # make backward compatibility for text_encoder_lr
        support_multiple_lrs = hasattr(network, "prepare_optimizer_params_with_multiple_te_lrs")
        if support_multiple_lrs:
            text_encoder_lr = args.text_encoder_lr
        else:
            # toml backward compatibility
            if args.text_encoder_lr is None or isinstance(args.text_encoder_lr, float) or isinstance(args.text_encoder_lr, int):
                text_encoder_lr = args.text_encoder_lr
            else:
                text_encoder_lr = None if len(args.text_encoder_lr) == 0 else args.text_encoder_lr[0]
        try:
            if support_multiple_lrs:
                results = network.prepare_optimizer_params_with_multiple_te_lrs(text_encoder_lr, args.unet_lr, args.learning_rate)
            else:
                results = network.prepare_optimizer_params(text_encoder_lr, args.unet_lr, args.learning_rate)
            if type(results) is tuple:
                trainable_params = results[0]
                lr_descriptions = results[1]
            else:
                trainable_params = results
                lr_descriptions = None
        except TypeError as e:
            trainable_params = network.prepare_optimizer_params(text_encoder_lr, args.unet_lr)
            lr_descriptions = None

        # if len(trainable_params) == 0:
        #     accelerator.print("no trainable parameters found / 学習可能なパラメータが見つかりませんでした")
        # for params in trainable_params:
        #     for k, v in params.items():
        #         if type(v) == float:
        #             pass
        #         else:
        #             v = len(v)
        #         accelerator.print(f"trainable_params: {k} = {v}")

        optimizer_name, optimizer_args, optimizer = train_util.get_optimizer(args, trainable_params, network)
        optimizer_train_fn, optimizer_eval_fn = train_util.get_optimizer_train_eval_fn(optimizer, args)

        # prepare dataloader
        # strategies are set here because they cannot be referenced in another process. Copy them with the dataset
        # some strategies can be None
        train_dataset_group.set_current_strategies()
        if val_dataset_group is not None:
            val_dataset_group.set_current_strategies()

        # DataLoaderのプロセス数：0 は persistent_workers が使えないので注意
        n_workers = min(args.max_data_loader_n_workers, os.cpu_count())  # cpu_count or max_data_loader_n_workers

        train_dataloader = torch.utils.data.DataLoader(
            train_dataset_group,
            batch_size=1,
            shuffle=True,
            collate_fn=collator,
            num_workers=n_workers,
            persistent_workers=args.persistent_data_loader_workers,
            pin_memory=True,
        )

        val_dataloader = torch.utils.data.DataLoader(
            val_dataset_group if val_dataset_group is not None else [],
            shuffle=False,
            batch_size=1,
            collate_fn=collator,
            num_workers=n_workers,
            persistent_workers=args.persistent_data_loader_workers,
        )

        # 学習ステップ数を計算する
        if args.max_train_epochs is not None:
            args.max_train_steps = args.max_train_epochs * math.ceil(
                len(train_dataloader) / accelerator.num_processes / args.gradient_accumulation_steps
            )
            accelerator.print(
                f"override steps. steps for {args.max_train_epochs} epochs is / 指定エポックまでのステップ数: {args.max_train_steps}"
            )

        # データセット側にも学習ステップを送信
        train_dataset_group.set_max_train_steps(args.max_train_steps)

        # lr schedulerを用意する
        lr_scheduler = train_util.get_scheduler_fix(args, optimizer, accelerator.num_processes)

        # 実験的機能：勾配も含めたfp16/bf16学習を行う　モデル全体をfp16/bf16にする
        if args.full_fp16:
            assert (
                args.mixed_precision == "fp16"
            ), "full_fp16 requires mixed precision='fp16' / full_fp16を使う場合はmixed_precision='fp16'を指定してください。"
            accelerator.print("enable full fp16 training.")
            network.to(weight_dtype)
        elif args.full_bf16:
            assert (
                args.mixed_precision == "bf16"
            ), "full_bf16 requires mixed precision='bf16' / full_bf16を使う場合はmixed_precision='bf16'を指定してください。"
            accelerator.print("enable full bf16 training.")
            network.to(weight_dtype)

        unet_weight_dtype = te_weight_dtype = weight_dtype
        # Experimental Feature: Put base model into fp8 to save vram
        if args.fp8_base or args.fp8_base_unet:
            assert torch.__version__ >= "2.1.0", "fp8_base requires torch>=2.1.0 / fp8を使う場合はtorch>=2.1.0が必要です。"
            assert (
                args.mixed_precision != "no"
            ), "fp8_base requires mixed precision='fp16' or 'bf16' / fp8を使う場合はmixed_precision='fp16'または'bf16'が必要です。"
            accelerator.print("enable fp8 training for U-Net.")
            unet_weight_dtype = torch.float8_e4m3fn

            if not args.fp8_base_unet:
                accelerator.print("enable fp8 training for Text Encoder.")
            te_weight_dtype = weight_dtype if args.fp8_base_unet else torch.float8_e4m3fn

            # unet.to(accelerator.device)  # this makes faster `to(dtype)` below, but consumes 23 GB VRAM
            # unet.to(dtype=unet_weight_dtype)  # without moving to gpu, this takes a lot of time and main memory

            # logger.info(f"set U-Net weight dtype to {unet_weight_dtype}, device to {accelerator.device}")
            # unet.to(accelerator.device, dtype=unet_weight_dtype)  # this seems to be safer than above
            logger.info(f"set U-Net weight dtype to {unet_weight_dtype}")
            unet.to(dtype=unet_weight_dtype)  # do not move to device because unet is not prepared by accelerator

        unet.requires_grad_(False)
        unet.to(dtype=unet_weight_dtype)
        for i, t_enc in enumerate(text_encoders):
            t_enc.requires_grad_(False)

            # in case of cpu, dtype is already set to fp32 because cpu does not support fp8/fp16/bf16
            if t_enc.device.type != "cpu":
                t_enc.to(dtype=te_weight_dtype)
                # nn.Embedding not support FP8
                if te_weight_dtype != weight_dtype:
                    self.prepare_text_encoder_fp8(i, t_enc, te_weight_dtype, weight_dtype)
                elif hasattr(t_enc, "encoder") and hasattr(t_enc.encoder, "embeddings"):
                    t_enc.encoder.embeddings.to(dtype=(weight_dtype if te_weight_dtype != weight_dtype else te_weight_dtype))
                elif hasattr(t_enc, "get_token_embedding"):
                    # Others (mT5 or other encoder, will have custom method to get the correct embedding)
                    t_enc.get_token_embedding().to(dtype=(weight_dtype if te_weight_dtype != weight_dtype else te_weight_dtype))

        # acceleratorがなんかよろしくやってくれるらしい / accelerator will do something good
        if args.deepspeed:
            flags = self.get_text_encoders_train_flags(args, text_encoders)
            ds_model = deepspeed_utils.prepare_deepspeed_model(
                args,
                unet=unet if train_unet else None,
                text_encoder1=text_encoders[0] if flags[0] else None,
                text_encoder2=(text_encoders[1] if flags[1] else None) if len(text_encoders) > 1 else None,
                network=network,
            )
            if args.optimizer_type.lower().endswith("schedulefree") or args.optimizer_schedulefree_wrapper:
                ds_model, optimizer, train_dataloader, val_dataloader = accelerator.prepare(
                    ds_model, optimizer, train_dataloader, val_dataloader
                )    
            else:
                ds_model, optimizer, train_dataloader, val_dataloader, lr_scheduler = accelerator.prepare(
                    ds_model, optimizer, train_dataloader, val_dataloader, lr_scheduler
                )
            training_model = ds_model
        else:
            if train_unet:
                # default implementation is:  unet = accelerator.prepare(unet)
                unet = self.prepare_unet_with_accelerator(args, accelerator, unet)  # accelerator does some magic here
            else:
                unet.to(accelerator.device, dtype=unet_weight_dtype)  # move to device because unet is not prepared by accelerator
            if train_text_encoder:
                text_encoders = [
                    (accelerator.prepare(t_enc) if flag else t_enc)
                    for t_enc, flag in zip(text_encoders, self.get_text_encoders_train_flags(args, text_encoders))
                ]
                if len(text_encoders) > 1:
                    text_encoder = text_encoders
                else:
                    text_encoder = text_encoders[0]
            else:
                pass  # if text_encoder is not trained, no need to prepare. and device and dtype are already set
            
            if args.optimizer_type.lower().endswith("schedulefree") or args.optimizer_schedulefree_wrapper:
                network, optimizer, train_dataloader, val_dataloader = accelerator.prepare(
                    network, optimizer, train_dataloader, val_dataloader
                )  
            else:
                network, optimizer, train_dataloader, val_dataloader, lr_scheduler = accelerator.prepare(
                    network, optimizer, train_dataloader, val_dataloader, lr_scheduler
                )
            training_model = network

        if args.gradient_checkpointing:
            # according to TI example in Diffusers, train is required
            if args.optimizer_type.lower().endswith("schedulefree") or args.optimizer_schedulefree_wrapper:
                optimizer.train()
            unet.train()

            for i, (t_enc, frag) in enumerate(zip(text_encoders, self.get_text_encoders_train_flags(args, text_encoders))):
                t_enc.train()

                # set top parameter requires_grad = True for gradient checkpointing works
                if frag:
                    self.prepare_text_encoder_grad_ckpt_workaround(i, t_enc)
                elif hasattr(t_enc, "embeddings"):
                    # HunYuan Bert(CLIP)
                    t_enc.embeddings.requires_grad_(True)
                elif hasattr(t_enc, "get_token_embedding"):
                    # Others (mT5 or other encoder, will have custom method to get the correct embedding)
                    t_enc.get_token_embedding().requires_grad_(True)

        else:
            if args.optimizer_type.lower().endswith("schedulefree") or args.optimizer_schedulefree_wrapper:
                optimizer.eval()
            unet.eval()
            for t_enc in text_encoders:
                t_enc.eval()

        del t_enc

        accelerator.unwrap_model(network).prepare_grad_etc(text_encoder, unet)

        if not cache_latents:  # キャッシュしない場合はVAEを使うのでVAEを準備する
            vae.requires_grad_(False)
            vae.eval()
            vae.to(accelerator.device, dtype=vae_dtype)

        # 実験的機能：勾配も含めたfp16学習を行う　PyTorchにパッチを当ててfp16でのgrad scaleを有効にする
        if args.full_fp16:
            train_util.patch_accelerator_for_fp16_training(accelerator)

        # before resuming make hook for saving/loading to save/load the network weights only
        def save_model_hook(models, weights, output_dir):
            # pop weights of other models than network to save only network weights
            # only main process or deepspeed https://github.com/huggingface/diffusers/issues/2606
            if accelerator.is_main_process or args.deepspeed:
                remove_indices = []
                for i, model in enumerate(models):
                    if not isinstance(model, type(accelerator.unwrap_model(network))):
                        remove_indices.append(i)
                for i in reversed(remove_indices):
                    if len(weights) > i:
                        weights.pop(i)
                # print(f"save model hook: {len(weights)} weights will be saved")

            # save current ecpoch and step
            train_state_file = os.path.join(output_dir, "train_state.json")
            # +1 is needed because the state is saved before current_step is set from global_step
            logger.info(f"save train state to {train_state_file} at epoch {current_epoch.value} step {current_step.value+1}")
            with open(train_state_file, "w", encoding="utf-8") as f:
                json.dump({"current_epoch": current_epoch.value, "current_step": current_step.value + 1}, f)

        steps_from_state = None

        def load_model_hook(models, input_dir):
            # remove models except network
            remove_indices = []
            for i, model in enumerate(models):
                if not isinstance(model, type(accelerator.unwrap_model(network))):
                    remove_indices.append(i)
            for i in reversed(remove_indices):
                models.pop(i)
            # print(f"load model hook: {len(models)} models will be loaded")

            # load current epoch and step to
            nonlocal steps_from_state
            train_state_file = os.path.join(input_dir, "train_state.json")
            if os.path.exists(train_state_file):
                with open(train_state_file, "r", encoding="utf-8") as f:
                    data = json.load(f)
                steps_from_state = data["current_step"]
                logger.info(f"load train state from {train_state_file}: {data}")

        accelerator.register_save_state_pre_hook(save_model_hook)
        accelerator.register_load_state_pre_hook(load_model_hook)

        # resumeする
        train_util.resume_from_local_or_hf_if_specified(accelerator, args)

        # epoch数を計算する
        num_update_steps_per_epoch = math.ceil(len(train_dataloader) / args.gradient_accumulation_steps)
        num_train_epochs = math.ceil(args.max_train_steps / num_update_steps_per_epoch)
        if (args.save_n_epoch_ratio is not None) and (args.save_n_epoch_ratio > 0):
            args.save_every_n_epochs = math.floor(num_train_epochs / args.save_n_epoch_ratio) or 1

        # 学習する
        # TODO: find a way to handle total batch size when there are multiple datasets
        total_batch_size = args.train_batch_size * accelerator.num_processes * args.gradient_accumulation_steps

        accelerator.print("running training / 学習開始")
        accelerator.print(f"  num train images * repeats / 学習画像の数×繰り返し回数: {train_dataset_group.num_train_images}")
        accelerator.print(
            f"  num validation images * repeats / 学習画像の数×繰り返し回数: {val_dataset_group.num_train_images if val_dataset_group is not None else 0}"
        )
        accelerator.print(f"  num reg images / 正則化画像の数: {train_dataset_group.num_reg_images}")
        accelerator.print(f"  num batches per epoch / 1epochのバッチ数: {len(train_dataloader)}")
        accelerator.print(f"  num epochs / epoch数: {num_train_epochs}")
        accelerator.print(
            f"  batch size per device / バッチサイズ: {', '.join([str(d.batch_size) for d in train_dataset_group.datasets])}"
        )
        # accelerator.print(f"  total train batch size (with parallel & distributed & accumulation) / 総バッチサイズ（並列学習、勾配合計含む）: {total_batch_size}")
        accelerator.print(f"  gradient accumulation steps / 勾配を合計するステップ数 = {args.gradient_accumulation_steps}")
        accelerator.print(f"  total optimization steps / 学習ステップ数: {args.max_train_steps}")

        # TODO refactor metadata creation and move to util
        metadata = {
            "ss_session_id": session_id,  # random integer indicating which group of epochs the model came from
            "ss_training_started_at": training_started_at,  # unix timestamp
            "ss_output_name": args.output_name,
            "ss_learning_rate": args.learning_rate,
            "ss_text_encoder_lr": text_encoder_lr,
            "ss_unet_lr": args.unet_lr,
            "ss_num_train_images": train_dataset_group.num_train_images,
            "ss_num_validation_images": val_dataset_group.num_train_images if val_dataset_group is not None else 0,
            "ss_num_reg_images": train_dataset_group.num_reg_images,
            "ss_num_batches_per_epoch": len(train_dataloader),
            "ss_num_epochs": num_train_epochs,
            "ss_gradient_checkpointing": args.gradient_checkpointing,
            "ss_gradient_accumulation_steps": args.gradient_accumulation_steps,
            "ss_max_train_steps": args.max_train_steps,
            "ss_lr_warmup_steps": args.lr_warmup_steps,
            "ss_lr_scheduler": args.lr_scheduler,
            "ss_network_module": args.network_module,
            "ss_network_dim": args.network_dim,  # None means default because another network than LoRA may have another default dim
            "ss_network_alpha": args.network_alpha,  # some networks may not have alpha
            "ss_network_dropout": args.network_dropout,  # some networks may not have dropout
            "ss_mixed_precision": args.mixed_precision,
            "ss_full_fp16": bool(args.full_fp16),
            "ss_v2": bool(args.v2),
            "ss_base_model_version": model_version,
            "ss_clip_skip": args.clip_skip,
            "ss_max_token_length": args.max_token_length,
            "ss_cache_latents": bool(args.cache_latents),
            "ss_seed": args.seed,
            "ss_lowram": args.lowram,
            "ss_noise_offset": args.noise_offset,
            "ss_multires_noise_iterations": args.multires_noise_iterations,
            "ss_multires_noise_discount": args.multires_noise_discount,
            "ss_adaptive_noise_scale": args.adaptive_noise_scale,
            "ss_zero_terminal_snr": args.zero_terminal_snr,
            "ss_training_comment": args.training_comment,  # will not be updated after training
            "ss_sd_scripts_commit_hash": train_util.get_git_revision_hash(),
            "ss_optimizer": optimizer_name + (f"({optimizer_args})" if len(optimizer_args) > 0 else ""),
            "ss_max_grad_norm": args.max_grad_norm,
            "ss_caption_dropout_rate": args.caption_dropout_rate,
            "ss_caption_dropout_every_n_epochs": args.caption_dropout_every_n_epochs,
            "ss_caption_tag_dropout_rate": args.caption_tag_dropout_rate,
            "ss_face_crop_aug_range": args.face_crop_aug_range,
            "ss_prior_loss_weight": args.prior_loss_weight,
            "ss_min_snr_gamma": args.min_snr_gamma,
            "ss_scale_weight_norms": args.scale_weight_norms,
            "ss_ip_noise_gamma": args.ip_noise_gamma,
            "ss_debiased_estimation": bool(args.debiased_estimation_loss),
            "ss_noise_offset_random_strength": args.noise_offset_random_strength,
            "ss_ip_noise_gamma_random_strength": args.ip_noise_gamma_random_strength,
            "ss_loss_type": args.loss_type,
            "ss_huber_schedule": args.huber_schedule,
            "ss_huber_scale": args.huber_scale,
            "ss_huber_c": args.huber_c,
            "ss_fp8_base": bool(args.fp8_base),
            "ss_fp8_base_unet": bool(args.fp8_base_unet),
            "ss_validation_seed": args.validation_seed,
            "ss_validation_split": args.validation_split,
            "ss_max_validation_steps": args.max_validation_steps,
            "ss_validate_every_n_epochs": args.validate_every_n_epochs,
            "ss_validate_every_n_steps": args.validate_every_n_steps,
        }

        self.update_metadata(metadata, args)  # architecture specific metadata

        if use_user_config:
            # save metadata of multiple datasets
            # NOTE: pack "ss_datasets" value as json one time
            #   or should also pack nested collections as json?
            datasets_metadata = []
            tag_frequency = {}  # merge tag frequency for metadata editor
            dataset_dirs_info = {}  # merge subset dirs for metadata editor

            for dataset in train_dataset_group.datasets:
                is_dreambooth_dataset = isinstance(dataset, DreamBoothDataset)
                dataset_metadata = {
                    "is_dreambooth": is_dreambooth_dataset,
                    "batch_size_per_device": dataset.batch_size,
                    "num_train_images": dataset.num_train_images,  # includes repeating
                    "num_reg_images": dataset.num_reg_images,
                    "resolution": (dataset.width, dataset.height),
                    "enable_bucket": bool(dataset.enable_bucket),
                    "min_bucket_reso": dataset.min_bucket_reso,
                    "max_bucket_reso": dataset.max_bucket_reso,
                    "tag_frequency": dataset.tag_frequency,
                    "bucket_info": dataset.bucket_info,
                }

                subsets_metadata = []
                for subset in dataset.subsets:
                    subset_metadata = {
                        "img_count": subset.img_count,
                        "num_repeats": subset.num_repeats,
                        "color_aug": bool(subset.color_aug),
                        "flip_aug": bool(subset.flip_aug),
                        "random_crop": bool(subset.random_crop),
                        "shuffle_caption": bool(subset.shuffle_caption),
                        "keep_tokens": subset.keep_tokens,
                        "keep_tokens_separator": subset.keep_tokens_separator,
                        "secondary_separator": subset.secondary_separator,
                        "enable_wildcard": bool(subset.enable_wildcard),
                        "caption_prefix": subset.caption_prefix,
                        "caption_suffix": subset.caption_suffix,
                    }

                    image_dir_or_metadata_file = None
                    if subset.image_dir:
                        image_dir = os.path.basename(subset.image_dir)
                        subset_metadata["image_dir"] = image_dir
                        image_dir_or_metadata_file = image_dir

                    if is_dreambooth_dataset:
                        subset_metadata["class_tokens"] = subset.class_tokens
                        subset_metadata["is_reg"] = subset.is_reg
                        if subset.is_reg:
                            image_dir_or_metadata_file = None  # not merging reg dataset
                    else:
                        metadata_file = os.path.basename(subset.metadata_file)
                        subset_metadata["metadata_file"] = metadata_file
                        image_dir_or_metadata_file = metadata_file  # may overwrite

                    subsets_metadata.append(subset_metadata)

                    # merge dataset dir: not reg subset only
                    # TODO update additional-network extension to show detailed dataset config from metadata
                    if image_dir_or_metadata_file is not None:
                        # datasets may have a certain dir multiple times
                        v = image_dir_or_metadata_file
                        i = 2
                        while v in dataset_dirs_info:
                            v = image_dir_or_metadata_file + f" ({i})"
                            i += 1
                        image_dir_or_metadata_file = v

                        dataset_dirs_info[image_dir_or_metadata_file] = {
                            "n_repeats": subset.num_repeats,
                            "img_count": subset.img_count,
                        }

                dataset_metadata["subsets"] = subsets_metadata
                datasets_metadata.append(dataset_metadata)

                # merge tag frequency:
                for ds_dir_name, ds_freq_for_dir in dataset.tag_frequency.items():
                    # あるディレクトリが複数のdatasetで使用されている場合、一度だけ数える
                    # もともと繰り返し回数を指定しているので、キャプション内でのタグの出現回数と、それが学習で何度使われるかは一致しない
                    # なので、ここで複数datasetの回数を合算してもあまり意味はない
                    if ds_dir_name in tag_frequency:
                        continue
                    tag_frequency[ds_dir_name] = ds_freq_for_dir

            metadata["ss_datasets"] = json.dumps(datasets_metadata)
            metadata["ss_tag_frequency"] = json.dumps(tag_frequency)
            metadata["ss_dataset_dirs"] = json.dumps(dataset_dirs_info)
        else:
            # conserving backward compatibility when using train_dataset_dir and reg_dataset_dir
            assert (
                len(train_dataset_group.datasets) == 1
            ), f"There should be a single dataset but {len(train_dataset_group.datasets)} found. This seems to be a bug. / データセットは1個だけ存在するはずですが、実際には{len(train_dataset_group.datasets)}個でした。プログラムのバグかもしれません。"

            dataset = train_dataset_group.datasets[0]

            dataset_dirs_info = {}
            reg_dataset_dirs_info = {}
            if use_dreambooth_method:
                for subset in dataset.subsets:
                    info = reg_dataset_dirs_info if subset.is_reg else dataset_dirs_info
                    info[os.path.basename(subset.image_dir)] = {"n_repeats": subset.num_repeats, "img_count": subset.img_count}
            else:
                for subset in dataset.subsets:
                    dataset_dirs_info[os.path.basename(subset.metadata_file)] = {
                        "n_repeats": subset.num_repeats,
                        "img_count": subset.img_count,
                    }

            metadata.update(
                {
                    "ss_batch_size_per_device": args.train_batch_size,
                    "ss_total_batch_size": total_batch_size,
                    "ss_resolution": args.resolution,
                    "ss_color_aug": bool(args.color_aug),
                    "ss_flip_aug": bool(args.flip_aug),
                    "ss_random_crop": bool(args.random_crop),
                    "ss_shuffle_caption": bool(args.shuffle_caption),
                    "ss_enable_bucket": bool(dataset.enable_bucket),
                    "ss_bucket_no_upscale": bool(dataset.bucket_no_upscale),
                    "ss_min_bucket_reso": dataset.min_bucket_reso,
                    "ss_max_bucket_reso": dataset.max_bucket_reso,
                    "ss_keep_tokens": args.keep_tokens,
                    "ss_dataset_dirs": json.dumps(dataset_dirs_info),
                    "ss_reg_dataset_dirs": json.dumps(reg_dataset_dirs_info),
                    "ss_tag_frequency": json.dumps(dataset.tag_frequency),
                    "ss_bucket_info": json.dumps(dataset.bucket_info),
                }
            )

        # add extra args
        if args.network_args:
            metadata["ss_network_args"] = json.dumps(net_kwargs)

        # model name and hash
        if args.pretrained_model_name_or_path is not None:
            sd_model_name = args.pretrained_model_name_or_path
            if os.path.exists(sd_model_name):
                metadata["ss_sd_model_hash"] = train_util.model_hash(sd_model_name)
                metadata["ss_new_sd_model_hash"] = train_util.calculate_sha256(sd_model_name)
                sd_model_name = os.path.basename(sd_model_name)
            metadata["ss_sd_model_name"] = sd_model_name

        if args.vae is not None:
            vae_name = args.vae
            if os.path.exists(vae_name):
                metadata["ss_vae_hash"] = train_util.model_hash(vae_name)
                metadata["ss_new_vae_hash"] = train_util.calculate_sha256(vae_name)
                vae_name = os.path.basename(vae_name)
            metadata["ss_vae_name"] = vae_name

        metadata = {k: str(v) for k, v in metadata.items()}

        # make minimum metadata for filtering
        minimum_metadata = {}
        for key in train_util.SS_METADATA_MINIMUM_KEYS:
            if key in metadata:
                minimum_metadata[key] = metadata[key]

        # calculate steps to skip when resuming or starting from a specific step
        initial_step = 0
        if args.initial_epoch is not None or args.initial_step is not None:
            # if initial_epoch or initial_step is specified, steps_from_state is ignored even when resuming
            if steps_from_state is not None:
                logger.warning(
                    "steps from the state is ignored because initial_step is specified / initial_stepが指定されているため、stateからのステップ数は無視されます"
                )
            if args.initial_step is not None:
                initial_step = args.initial_step
            else:
                # num steps per epoch is calculated by num_processes and gradient_accumulation_steps
                initial_step = (args.initial_epoch - 1) * math.ceil(
                    len(train_dataloader) / accelerator.num_processes / args.gradient_accumulation_steps
                )
        else:
            # if initial_epoch and initial_step are not specified, steps_from_state is used when resuming
            if steps_from_state is not None:
                initial_step = steps_from_state
                steps_from_state = None

        if initial_step > 0:
            assert (
                args.max_train_steps > initial_step
            ), f"max_train_steps should be greater than initial step / max_train_stepsは初期ステップより大きい必要があります: {args.max_train_steps} vs {initial_step}"

        epoch_to_start = 0
        if initial_step > 0:
            if args.skip_until_initial_step:
                # if skip_until_initial_step is specified, load data and discard it to ensure the same data is used
                if not args.resume:
                    logger.info(
                        f"initial_step is specified but not resuming. lr scheduler will be started from the beginning / initial_stepが指定されていますがresumeしていないため、lr schedulerは最初から始まります"
                    )
                logger.info(f"skipping {initial_step} steps / {initial_step}ステップをスキップします")
                initial_step *= args.gradient_accumulation_steps

                # set epoch to start to make initial_step less than len(train_dataloader)
                epoch_to_start = initial_step // math.ceil(len(train_dataloader) / args.gradient_accumulation_steps)
            else:
                # if not, only epoch no is skipped for informative purpose
                epoch_to_start = initial_step // math.ceil(len(train_dataloader) / args.gradient_accumulation_steps)
                initial_step = 0  # do not skip

        global_step = 0

        noise_scheduler = self.get_noise_scheduler(args, accelerator.device)

        train_util.init_trackers(accelerator, args, "network_train")

        loss_recorder = train_util.LossRecorder()
        val_step_loss_recorder = train_util.LossRecorder()
        val_epoch_loss_recorder = train_util.LossRecorder()

        del train_dataset_group
        if val_dataset_group is not None:
            del val_dataset_group

        # callback for step start
        if hasattr(accelerator.unwrap_model(network), "on_step_start"):
            on_step_start_for_network = accelerator.unwrap_model(network).on_step_start
        else:
            on_step_start_for_network = lambda *args, **kwargs: None

        # function for saving/removing
        def save_model(ckpt_name, unwrapped_nw, steps, epoch_no, force_sync_upload=False):
            os.makedirs(args.output_dir, exist_ok=True)
            ckpt_file = os.path.join(args.output_dir, ckpt_name)

            accelerator.print(f"\nsaving checkpoint: {ckpt_file}")
            metadata["ss_training_finished_at"] = str(time.time())
            metadata["ss_steps"] = str(steps)
            metadata["ss_epoch"] = str(epoch_no)

            metadata_to_save = minimum_metadata if args.no_metadata else metadata
            sai_metadata = self.get_sai_model_spec(args)
            metadata_to_save.update(sai_metadata)

            unwrapped_nw.save_weights(ckpt_file, save_dtype, metadata_to_save)
            if args.huggingface_repo_id is not None:
                huggingface_util.upload(args, ckpt_file, "/" + ckpt_name, force_sync_upload=force_sync_upload)

        def remove_model(old_ckpt_name):
            old_ckpt_file = os.path.join(args.output_dir, old_ckpt_name)
            if os.path.exists(old_ckpt_file):
                accelerator.print(f"removing old checkpoint: {old_ckpt_file}")
                os.remove(old_ckpt_file)

        # if text_encoder is not needed for training, delete it to save memory.
        # TODO this can be automated after SDXL sample prompt cache is implemented
        if self.is_text_encoder_not_needed_for_training(args):
            logger.info("text_encoder is not needed for training. deleting to save memory.")
            for t_enc in text_encoders:
                del t_enc
            text_encoders = []
            text_encoder = None

        # For --sample_at_first
        optimizer_eval_fn()
        self.sample_images(accelerator, args, 0, global_step, accelerator.device, vae, tokenizers, text_encoder, unet)
        progress_bar.unpause() # Reset progress bar to before sampling images
        optimizer_train_fn()
        is_tracking = len(accelerator.trackers) > 0
        if is_tracking:
            # log empty object to commit the sample images to wandb
            accelerator.log({}, step=0)

        # training loop
        if initial_step > 0:  # only if skip_until_initial_step is specified
            for skip_epoch in range(epoch_to_start):  # skip epochs
                logger.info(f"skipping epoch {skip_epoch+1} because initial_step (multiplied) is {initial_step}")
                initial_step -= len(train_dataloader)
            global_step = initial_step


        if args.gradfilter_ema_alpha or args.gradfilter_ma_window_size:
            grads = None
        # log device and dtype for each model
        logger.info(f"unet dtype: {unet_weight_dtype}, device: {unet.device}")
        for i, t_enc in enumerate(text_encoders):
            params_itr = t_enc.parameters()
            params_itr.__next__()  # skip the first parameter
            params_itr.__next__()  # skip the second parameter. because CLIP first two parameters are embeddings
            param_3rd = params_itr.__next__()
            logger.info(f"text_encoder [{i}] dtype: {param_3rd.dtype}, device: {t_enc.device}")

        clean_memory_on_device(accelerator.device)

        progress_bar = tqdm(
            range(args.max_train_steps - initial_step), smoothing=0, disable=not accelerator.is_local_main_process, desc="steps"
        )

        validation_steps = (
            min(args.max_validation_steps, len(val_dataloader)) if args.max_validation_steps is not None else len(val_dataloader)
        )
        NUM_VALIDATION_TIMESTEPS = 4  # 200, 400, 600, 800 TODO make this configurable
        min_timestep = 0 if args.min_timestep is None else args.min_timestep
        max_timestep = noise_scheduler.num_train_timesteps if args.max_timestep is None else args.max_timestep
        validation_timesteps = np.linspace(min_timestep, max_timestep, (NUM_VALIDATION_TIMESTEPS + 2), dtype=int)[1:-1]
        validation_total_steps = validation_steps * len(validation_timesteps)
        original_args_min_timestep = args.min_timestep
        original_args_max_timestep = args.max_timestep

        def switch_rng_state(seed: int) -> tuple[torch.ByteTensor, Optional[torch.ByteTensor], tuple]:
            cpu_rng_state = torch.get_rng_state()
            if accelerator.device.type == "cuda":
                gpu_rng_state = torch.cuda.get_rng_state()
            elif accelerator.device.type == "xpu":
                gpu_rng_state = torch.xpu.get_rng_state()
            elif accelerator.device.type == "mps":
                gpu_rng_state = torch.cuda.get_rng_state()
            else:
                gpu_rng_state = None
            python_rng_state = random.getstate()

            torch.manual_seed(seed)
            random.seed(seed)

            return (cpu_rng_state, gpu_rng_state, python_rng_state)

        def restore_rng_state(rng_states: tuple[torch.ByteTensor, Optional[torch.ByteTensor], tuple]):
            cpu_rng_state, gpu_rng_state, python_rng_state = rng_states
            torch.set_rng_state(cpu_rng_state)
            if gpu_rng_state is not None:
                if accelerator.device.type == "cuda":
                    torch.cuda.set_rng_state(gpu_rng_state)
                elif accelerator.device.type == "xpu":
                    torch.xpu.set_rng_state(gpu_rng_state)
                elif accelerator.device.type == "mps":
                    torch.cuda.set_rng_state(gpu_rng_state)
            random.setstate(python_rng_state)

        for epoch in range(epoch_to_start, num_train_epochs):
            accelerator.print(f"\nepoch {epoch+1}/{num_train_epochs}\n")
            current_epoch.value = epoch + 1

            metadata["ss_epoch"] = str(epoch + 1)

            accelerator.unwrap_model(network).on_epoch_start(text_encoder, unet)  # network.train() is called here

            # TRAINING
            skipped_dataloader = None
            if initial_step > 0:
                skipped_dataloader = accelerator.skip_first_batches(train_dataloader, initial_step - 1)
                initial_step = 1

            for step, batch in enumerate(skipped_dataloader or train_dataloader):
                if args.optimizer_type.lower().endswith("schedulefree") or args.optimizer_schedulefree_wrapper:
                    optimizer.train()
                current_step.value = global_step
                if initial_step > 0:
                    initial_step -= 1
                    continue

                with accelerator.accumulate(training_model):
                    on_step_start_for_network(text_encoder, unet)

                    # preprocess batch for each model
                    self.on_step_start(args, accelerator, network, text_encoders, unet, batch, weight_dtype, is_train=True)

                    loss = self.process_batch(
                        batch,
                        text_encoders,
                        unet,
                        network,
                        vae,
                        noise_scheduler,
                        vae_dtype,
                        weight_dtype,
                        accelerator,
                        args,
                        text_encoding_strategy,
                        tokenize_strategy,
                        is_train=True,
                        train_text_encoder=train_text_encoder,
                        train_unet=train_unet,
                    )

                    accelerator.backward(loss)
                    if accelerator.sync_gradients:
                        self.all_reduce_network(accelerator, network)  # sync DDP grad manually
                        if args.max_grad_norm != 0.0:
                            params_to_clip = accelerator.unwrap_model(network).get_trainable_params()
                            accelerator.clip_grad_norm_(params_to_clip, args.max_grad_norm)

                    if args.gradfilter_ema_alpha:
                        grads = gradfilter_ema(
                            m=network,
                            grads=grads,
                            alpha=args.gradfilter_ema_alpha,
                            lamb=args.gradfilter_ema_lamb,
                        )
                    elif args.gradfilter_ma_window_size:
                        grads = gradfilter_ma(
                            m=network,
                            grads=grads,
                            window_size=args.gradfilter_ma_window_size,
                            lamb=args.gradfilter_ma_lamb,
                            filter_type=args.gradfilter_ma_filter_type,
                            warmup=False if args.gradfilter_ma_warmup_false else True,
                        )

                    optimizer.step()
                    if not (args.optimizer_type.lower().endswith("schedulefree") or args.optimizer_schedulefree_wrapper):
                        lr_scheduler.step()
                    optimizer.zero_grad(set_to_none=True)

                if args.scale_weight_norms:
                    keys_scaled, mean_norm, maximum_norm = accelerator.unwrap_model(network).apply_max_norm_regularization(
                        args.scale_weight_norms, accelerator.device
                    )
                    max_mean_logs = {"Keys Scaled": keys_scaled, "Average key norm": mean_norm}
                else:
                    keys_scaled, mean_norm, maximum_norm = None, None, None

                if args.optimizer_type.lower().endswith("schedulefree") or args.optimizer_schedulefree_wrapper:
                    optimizer.eval()

                # Checks if the accelerator has performed an optimization step behind the scenes
                if accelerator.sync_gradients:
                    progress_bar.update(1)
                    global_step += 1

                    optimizer_eval_fn()
                    self.sample_images(
                        accelerator, args, None, global_step, accelerator.device, vae, tokenizers, text_encoder, unet
                    )
                    progress_bar.unpause()
<<<<<<< HEAD

                    clean_memory_on_device(accelerator.device)
=======
>>>>>>> dfe1ab6c

                    # 指定ステップごとにモデルを保存
                    if args.save_every_n_steps is not None and global_step % args.save_every_n_steps == 0:
                        accelerator.wait_for_everyone()
                        if accelerator.is_main_process:
                            ckpt_name = train_util.get_step_ckpt_name(args, "." + args.save_model_as, global_step)
                            save_model(ckpt_name, accelerator.unwrap_model(network), global_step, epoch)

                            if args.save_state:
                                train_util.save_and_remove_state_stepwise(args, accelerator, global_step)

                            remove_step_no = train_util.get_remove_step_no(args, global_step)
                            if remove_step_no is not None:
                                remove_ckpt_name = train_util.get_step_ckpt_name(args, "." + args.save_model_as, remove_step_no)
                                remove_model(remove_ckpt_name)
                    optimizer_train_fn()

                current_loss = loss.detach().item()
                loss_recorder.add(epoch=epoch, step=step, loss=current_loss)
                avr_loss: float = loss_recorder.moving_average
                logs = {"avr_loss": avr_loss}  # , "lr": lr_scheduler.get_last_lr()[0]}
                progress_bar.set_postfix(**logs)

                if args.scale_weight_norms:
                    progress_bar.set_postfix(**{**max_mean_logs, **logs})

                if is_tracking:
                    logs = self.generate_step_logs(
                        args, current_loss, avr_loss, lr_scheduler, lr_descriptions, optimizer, keys_scaled, mean_norm, maximum_norm
                    )
                    self.step_logging(accelerator, logs, global_step, epoch + 1)

                # VALIDATION PER STEP: global_step is already incremented
                # for example, if validate_every_n_steps=100, validate at step 100, 200, 300, ...
                should_validate_step = args.validate_every_n_steps is not None and global_step % args.validate_every_n_steps == 0
                if accelerator.sync_gradients and validation_steps > 0 and should_validate_step:
                    optimizer_eval_fn()
                    accelerator.unwrap_model(network).eval()
                    rng_states = switch_rng_state(args.validation_seed if args.validation_seed is not None else args.seed)

                    val_progress_bar = tqdm(
                        range(validation_total_steps),
                        smoothing=0,
                        disable=not accelerator.is_local_main_process,
                        desc="validation steps",
                    )
                    val_timesteps_step = 0
                    for val_step, batch in enumerate(val_dataloader):
                        if val_step >= validation_steps:
                            break

                        for timestep in validation_timesteps:
                            self.on_step_start(args, accelerator, network, text_encoders, unet, batch, weight_dtype, is_train=False)

                            args.min_timestep = args.max_timestep = timestep  # dirty hack to change timestep

                            loss = self.process_batch(
                                batch,
                                text_encoders,
                                unet,
                                network,
                                vae,
                                noise_scheduler,
                                vae_dtype,
                                weight_dtype,
                                accelerator,
                                args,
                                text_encoding_strategy,
                                tokenize_strategy,
                                is_train=False,
                                train_text_encoder=train_text_encoder,  # this is needed for validation because Text Encoders must be called if train_text_encoder is True
                                train_unet=train_unet,
                            )

                            current_loss = loss.detach().item()
                            val_step_loss_recorder.add(epoch=epoch, step=val_timesteps_step, loss=current_loss)
                            val_progress_bar.update(1)
                            val_progress_bar.set_postfix(
                                {"val_avg_loss": val_step_loss_recorder.moving_average, "timestep": timestep}
                            )

                            # if is_tracking:
                            #     logs = {f"loss/validation/step_current_{timestep}": current_loss}
                            #     self.val_logging(accelerator, logs, global_step, epoch + 1, val_step)

                            self.on_validation_step_end(args, accelerator, network, text_encoders, unet, batch, weight_dtype)
                            val_timesteps_step += 1

                    if is_tracking:
                        loss_validation_divergence = val_step_loss_recorder.moving_average - loss_recorder.moving_average
                        logs = {
                            "loss/validation/step_average": val_step_loss_recorder.moving_average,
                            "loss/validation/step_divergence": loss_validation_divergence,
                        }
                        self.step_logging(accelerator, logs, global_step, epoch=epoch + 1)

                    restore_rng_state(rng_states)
                    args.min_timestep = original_args_min_timestep
                    args.max_timestep = original_args_max_timestep
                    optimizer_train_fn()
                    accelerator.unwrap_model(network).train()
                    progress_bar.unpause()

                if global_step >= args.max_train_steps:
                    break

            # EPOCH VALIDATION
            should_validate_epoch = (
                (epoch + 1) % args.validate_every_n_epochs == 0 if args.validate_every_n_epochs is not None else True
            )

            if should_validate_epoch and len(val_dataloader) > 0:
                optimizer_eval_fn()
                accelerator.unwrap_model(network).eval()
                rng_states = switch_rng_state(args.validation_seed if args.validation_seed is not None else args.seed)

                val_progress_bar = tqdm(
                    range(validation_total_steps),
                    smoothing=0,
                    disable=not accelerator.is_local_main_process,
                    desc="epoch validation steps",
                )

                val_timesteps_step = 0
                for val_step, batch in enumerate(val_dataloader):
                    if val_step >= validation_steps:
                        break

                    for timestep in validation_timesteps:
                        args.min_timestep = args.max_timestep = timestep

                        # temporary, for batch processing
                        self.on_step_start(args, accelerator, network, text_encoders, unet, batch, weight_dtype, is_train=False)

                        loss = self.process_batch(
                            batch,
                            text_encoders,
                            unet,
                            network,
                            vae,
                            noise_scheduler,
                            vae_dtype,
                            weight_dtype,
                            accelerator,
                            args,
                            text_encoding_strategy,
                            tokenize_strategy,
                            is_train=False,
                            train_text_encoder=train_text_encoder,
                            train_unet=train_unet,
                        )

                        current_loss = loss.detach().item()
                        val_epoch_loss_recorder.add(epoch=epoch, step=val_timesteps_step, loss=current_loss)
                        val_progress_bar.update(1)
                        val_progress_bar.set_postfix(
                            {"val_epoch_avg_loss": val_epoch_loss_recorder.moving_average, "timestep": timestep}
                        )

                        # if is_tracking:
                        #     logs = {f"loss/validation/epoch_current_{timestep}": current_loss}
                        #     self.val_logging(accelerator, logs, global_step, epoch + 1, val_step)

                        self.on_validation_step_end(args, accelerator, network, text_encoders, unet, batch, weight_dtype)
                        val_timesteps_step += 1

                if is_tracking:
                    avr_loss: float = val_epoch_loss_recorder.moving_average
                    loss_validation_divergence = val_epoch_loss_recorder.moving_average - loss_recorder.moving_average 
                    logs = {
                        "loss/validation/epoch_average": avr_loss,
                        "loss/validation/epoch_divergence": loss_validation_divergence,
                    }
                    self.epoch_logging(accelerator, logs, global_step, epoch + 1)

                restore_rng_state(rng_states)
                args.min_timestep = original_args_min_timestep
                args.max_timestep = original_args_max_timestep
                optimizer_train_fn()
                accelerator.unwrap_model(network).train()
                progress_bar.unpause()

            # END OF EPOCH
            if is_tracking:
                logs = {"loss/epoch_average": loss_recorder.moving_average}
                self.epoch_logging(accelerator, logs, global_step, epoch + 1)

            accelerator.wait_for_everyone()

            # 指定エポックごとにモデルを保存
            optimizer_eval_fn()
            if args.save_every_n_epochs is not None:
                saving = (epoch + 1) % args.save_every_n_epochs == 0 and (epoch + 1) < num_train_epochs
                if is_main_process and saving:
                    ckpt_name = train_util.get_epoch_ckpt_name(args, "." + args.save_model_as, epoch + 1)
                    save_model(ckpt_name, accelerator.unwrap_model(network), global_step, epoch + 1)

                    remove_epoch_no = train_util.get_remove_epoch_no(args, epoch + 1)
                    if remove_epoch_no is not None:
                        remove_ckpt_name = train_util.get_epoch_ckpt_name(args, "." + args.save_model_as, remove_epoch_no)
                        remove_model(remove_ckpt_name)

                    if args.save_state:
                        train_util.save_and_remove_state_on_epoch_end(args, accelerator, epoch + 1)

            self.sample_images(accelerator, args, epoch + 1, global_step, accelerator.device, vae, tokenizers, text_encoder, unet)
            progress_bar.unpause()
            optimizer_train_fn()

            clean_memory_on_device(accelerator.device)

            # end of epoch

        # metadata["ss_epoch"] = str(num_train_epochs)
        metadata["ss_training_finished_at"] = str(time.time())

        if is_main_process:
            network = accelerator.unwrap_model(network)

        accelerator.end_training()
        optimizer_eval_fn()

        if is_main_process and (args.save_state or args.save_state_on_train_end):
            train_util.save_state_on_train_end(args, accelerator)

        if is_main_process:
            ckpt_name = train_util.get_last_ckpt_name(args, "." + args.save_model_as)
            save_model(ckpt_name, network, global_step, num_train_epochs, force_sync_upload=True)

            logger.info("model saved.")


def setup_parser() -> argparse.ArgumentParser:
    parser = argparse.ArgumentParser()

    add_logging_arguments(parser)
    train_util.add_sd_models_arguments(parser)
    train_util.add_dataset_arguments(parser, True, True, True)
    train_util.add_training_arguments(parser, True)
    train_util.add_masked_loss_arguments(parser)
    deepspeed_utils.add_deepspeed_arguments(parser)
    train_util.add_optimizer_arguments(parser)
    config_util.add_config_arguments(parser)
    custom_train_functions.add_custom_train_arguments(parser)

    parser.add_argument(
        "--cpu_offload_checkpointing",
        action="store_true",
        help="[EXPERIMENTAL] enable offloading of tensors to CPU during checkpointing for U-Net or DiT, if supported"
        " / 勾配チェックポイント時にテンソルをCPUにオフロードする（U-NetまたはDiTのみ、サポートされている場合）",
    )
    parser.add_argument(
        "--no_metadata", action="store_true", help="do not save metadata in output model / メタデータを出力先モデルに保存しない"
    )
    parser.add_argument(
        "--save_model_as",
        type=str,
        default="safetensors",
        choices=[None, "ckpt", "pt", "safetensors"],
        help="format to save the model (default is .safetensors) / モデル保存時の形式（デフォルトはsafetensors）",
    )

    parser.add_argument("--unet_lr", type=float, default=None, help="learning rate for U-Net / U-Netの学習率")
    parser.add_argument(
        "--text_encoder_lr",
        type=float,
        default=None,
        nargs="*",
        help="learning rate for Text Encoder, can be multiple / Text Encoderの学習率、複数指定可能",
    )
    parser.add_argument(
        "--fp8_base_unet",
        action="store_true",
        help="use fp8 for U-Net (or DiT), Text Encoder is fp16 or bf16"
        " / U-Net（またはDiT）にfp8を使用する。Text Encoderはfp16またはbf16",
    )

    parser.add_argument(
        "--network_weights", type=str, default=None, help="pretrained weights for network / 学習するネットワークの初期重み"
    )
    parser.add_argument(
        "--network_module", type=str, default=None, help="network module to train / 学習対象のネットワークのモジュール"
    )
    parser.add_argument(
        "--network_dim",
        type=int,
        default=None,
        help="network dimensions (depends on each network) / モジュールの次元数（ネットワークにより定義は異なります）",
    )
    parser.add_argument(
        "--network_alpha",
        type=float,
        default=1,
        help="alpha for LoRA weight scaling, default 1 (same as network_dim for same behavior as old version) / LoRaの重み調整のalpha値、デフォルト1（旧バージョンと同じ動作をするにはnetwork_dimと同じ値を指定）",
    )
    parser.add_argument(
        "--network_dropout",
        type=float,
        default=None,
        help="Drops neurons out of training every step (0 or None is default behavior (no dropout), 1 would drop all neurons) / 訓練時に毎ステップでニューロンをdropする（0またはNoneはdropoutなし、1は全ニューロンをdropout）",
    )
    parser.add_argument(
        "--network_args",
        type=str,
        default=None,
        nargs="*",
        help="additional arguments for network (key=value) / ネットワークへの追加の引数",
    )
    parser.add_argument(
        "--no_token_padding",
        action="store_true",
        help="disable token padding (same as Diffuser's DreamBooth) / トークンのpaddingを無効にする（Diffusers版DreamBoothと同じ動作）",
    )
    parser.add_argument(
        "--network_train_unet_only", action="store_true", help="only training U-Net part / U-Net関連部分のみ学習する"
    )
    parser.add_argument(
        "--network_train_text_encoder_only",
        action="store_true",
        help="only training Text Encoder part / Text Encoder関連部分のみ学習する",
    )
    parser.add_argument(
        "--training_comment",
        type=str,
        default=None,
        help="arbitrary comment string stored in metadata / メタデータに記録する任意のコメント文字列",
    )
    parser.add_argument(
        "--dim_from_weights",
        action="store_true",
        help="automatically determine dim (rank) from network_weights / dim (rank)をnetwork_weightsで指定した重みから自動で決定する",
    )
    parser.add_argument(
        "--scale_weight_norms",
        type=float,
        default=None,
        help="Scale the weight of each key pair to help prevent overtraing via exploding gradients. (1 is a good starting point) / 重みの値をスケーリングして勾配爆発を防ぐ（1が初期値としては適当）",
    )
    parser.add_argument(
        "--base_weights",
        type=str,
        default=None,
        nargs="*",
        help="network weights to merge into the model before training / 学習前にあらかじめモデルにマージするnetworkの重みファイル",
    )
    parser.add_argument(
        "--base_weights_multiplier",
        type=float,
        default=None,
        nargs="*",
        help="multiplier for network weights to merge into the model before training / 学習前にあらかじめモデルにマージするnetworkの重みの倍率",
    )
    parser.add_argument(
        "--no_half_vae",
        action="store_true",
        help="do not use fp16/bf16 VAE in mixed precision (use float VAE) / mixed precisionでも fp16/bf16 VAEを使わずfloat VAEを使う",
    )
    parser.add_argument(
        "--skip_until_initial_step",
        action="store_true",
        help="skip training until initial_step is reached / initial_stepに到達するまで学習をスキップする",
    )
    parser.add_argument(
        "--initial_epoch",
        type=int,
        default=None,
        help="initial epoch number, 1 means first epoch (same as not specifying). NOTE: initial_epoch/step doesn't affect to lr scheduler. Which means lr scheduler will start from 0 without `--resume`."
        + " / 初期エポック数、1で最初のエポック（未指定時と同じ）。注意：initial_epoch/stepはlr schedulerに影響しないため、`--resume`しない場合はlr schedulerは0から始まる",
    )
    parser.add_argument(
        "--initial_step",
        type=int,
        default=None,
        help="initial step number including all epochs, 0 means first step (same as not specifying). overwrites initial_epoch."
        + " / 初期ステップ数、全エポックを含むステップ数、0で最初のステップ（未指定時と同じ）。initial_epochを上書きする",
    )
    parser.add_argument(
        "--validation_seed",
        type=int,
        default=None,
        help="Validation seed for shuffling validation dataset, training `--seed` used otherwise / 検証データセットをシャッフルするための検証シード、それ以外の場合はトレーニング `--seed` を使用する",
    )
    parser.add_argument(
        "--validation_split",
        type=float,
        default=0.0,
        help="Split for validation images out of the training dataset / 学習画像から検証画像に分割する割合",
    )
    parser.add_argument(
        "--validate_every_n_steps",
        type=int,
        default=None,
        help="Run validation on validation dataset every N steps. By default, validation will only occur every epoch if a validation dataset is available / 検証データセットの検証をNステップごとに実行します。デフォルトでは、検証データセットが利用可能な場合にのみ、検証はエポックごとに実行されます",
    )
    parser.add_argument(
        "--validate_every_n_epochs",
        type=int,
        default=None,
        help="Run validation dataset every N epochs. By default, validation will run every epoch if a validation dataset is available / 検証データセットをNエポックごとに実行します。デフォルトでは、検証データセットが利用可能な場合、検証はエポックごとに実行されます",
    )
    parser.add_argument(
        "--max_validation_steps",
        type=int,
        default=None,
        help="Max number of validation dataset items processed. By default, validation will run the entire validation dataset / 処理される検証データセット項目の最大数。デフォルトでは、検証は検証データセット全体を実行します",
    )
    return parser


if __name__ == "__main__":
    parser = setup_parser()

    args = parser.parse_args()
    train_util.verify_command_line_training_args(args)
    args = train_util.read_config_from_file(args, parser)

    trainer = NetworkTrainer()
    trainer.train(args)<|MERGE_RESOLUTION|>--- conflicted
+++ resolved
@@ -16,10 +16,9 @@
 
 import torch
 from torch.types import Number
-from library.device_utils import init_ipex, clean_memory_on_device, tf32_on
+from library.device_utils import init_ipex, clean_memory_on_device
 
 init_ipex()
-tf32_on()
 
 from accelerate.utils import set_seed
 from accelerate import Accelerator
@@ -44,8 +43,6 @@
     add_v_prediction_like_loss,
     apply_debiased_estimation,
     apply_masked_loss,
-    gradfilter_ema,
-    gradfilter_ma,
 )
 from library.utils import setup_logging, add_logging_arguments
 
@@ -82,7 +79,7 @@
 
         lrs = lr_scheduler.get_last_lr()
         for i, lr in enumerate(lrs):
-            if lr_descriptions is not None and i < len(lr_descriptions):
+            if lr_descriptions is not None:
                 lr_desc = lr_descriptions[i]
             else:
                 idx = i - (0 if args.network_train_unet_only else -1)
@@ -184,15 +181,6 @@
     def get_tokenize_strategy(self, args):
         return strategy_sd.SdTokenizeStrategy(args.v2, args.max_token_length, args.tokenizer_cache_dir)
 
-    def load_noise_scheduler(self, args):
-        noise_scheduler = DDPMScheduler(
-            beta_start=0.00085, beta_end=0.012, beta_schedule="scaled_linear", num_train_timesteps=1000, clip_sample=False
-        )
-        return noise_scheduler
-
-    def is_text_encoder_outputs_cached(self, args):
-        return False
-
     def get_tokenizers(self, tokenize_strategy: strategy_sd.SdTokenizeStrategy) -> List[Any]:
         return [tokenize_strategy.tokenizer]
 
@@ -244,7 +232,9 @@
         pass
 
     def get_noise_scheduler(self, args: argparse.Namespace, device: torch.device) -> Any:
-        noise_scheduler = self.load_noise_scheduler(args)
+        noise_scheduler = DDPMScheduler(
+            beta_start=0.00085, beta_end=0.012, beta_schedule="scaled_linear", num_train_timesteps=1000, clip_sample=False
+        )
         prepare_scheduler_for_custom_training(noise_scheduler, device)
         if args.zero_terminal_snr:
             custom_train_functions.fix_noise_scheduler_betas_for_zero_terminal_snr(noise_scheduler)
@@ -544,9 +534,6 @@
         ds_for_collator = train_dataset_group if args.max_data_loader_n_workers == 0 else None
         collator = train_util.collator_class(current_epoch, current_step, ds_for_collator)
 
-        if args.no_token_padding:
-            train_dataset_group.disable_token_padding()
-
         if args.debug_dataset:
             train_dataset_group.set_current_strategies()  # dataset needs to know the strategies explicitly
             train_util.debug_dataset(train_dataset_group)
@@ -645,14 +632,14 @@
 
         # if a new network is added in future, add if ~ then blocks for each network (;'∀')
         if args.dim_from_weights:
-            network, _ = network_module.create_network_from_weights(args.network_multiplier, args.network_weights, vae, text_encoder, unet, **net_kwargs)
+            network, _ = network_module.create_network_from_weights(1, args.network_weights, vae, text_encoder, unet, **net_kwargs)
         else:
             if "dropout" not in net_kwargs:
                 # workaround for LyCORIS (;^ω^)
                 net_kwargs["dropout"] = args.network_dropout
 
             network = network_module.create_network(
-                args.network_multiplier,
+                1.0,
                 args.network_dim,
                 args.network_alpha,
                 vae,
@@ -663,7 +650,7 @@
             )
         if network is None:
             return
-        network_has_multiplier = hasattr(network, "set_multiplier") and args.network_multiplier != 1.0
+        network_has_multiplier = hasattr(network, "set_multiplier")
 
         if hasattr(network, "prepare_network"):
             network.prepare_network(args)
@@ -679,9 +666,6 @@
         train_unet = not args.network_train_text_encoder_only
         train_text_encoder = self.is_train_text_encoder(args)
         network.apply_to(text_encoder, unet, train_text_encoder, train_unet)
-
-        if args.num_last_block_to_freeze:
-            train_util.freeze_blocks(network,num_last_block_to_freeze=args.num_last_block_to_freeze)
 
         if args.network_weights is not None:
             # FIXME consider alpha of weights: this assumes that the alpha is not changed
@@ -739,7 +723,7 @@
         #             v = len(v)
         #         accelerator.print(f"trainable_params: {k} = {v}")
 
-        optimizer_name, optimizer_args, optimizer = train_util.get_optimizer(args, trainable_params, network)
+        optimizer_name, optimizer_args, optimizer = train_util.get_optimizer(args, trainable_params)
         optimizer_train_fn, optimizer_eval_fn = train_util.get_optimizer_train_eval_fn(optimizer, args)
 
         # prepare dataloader
@@ -759,7 +743,6 @@
             collate_fn=collator,
             num_workers=n_workers,
             persistent_workers=args.persistent_data_loader_workers,
-            pin_memory=True,
         )
 
         val_dataloader = torch.utils.data.DataLoader(
@@ -830,14 +813,10 @@
             # in case of cpu, dtype is already set to fp32 because cpu does not support fp8/fp16/bf16
             if t_enc.device.type != "cpu":
                 t_enc.to(dtype=te_weight_dtype)
+
                 # nn.Embedding not support FP8
                 if te_weight_dtype != weight_dtype:
                     self.prepare_text_encoder_fp8(i, t_enc, te_weight_dtype, weight_dtype)
-                elif hasattr(t_enc, "encoder") and hasattr(t_enc.encoder, "embeddings"):
-                    t_enc.encoder.embeddings.to(dtype=(weight_dtype if te_weight_dtype != weight_dtype else te_weight_dtype))
-                elif hasattr(t_enc, "get_token_embedding"):
-                    # Others (mT5 or other encoder, will have custom method to get the correct embedding)
-                    t_enc.get_token_embedding().to(dtype=(weight_dtype if te_weight_dtype != weight_dtype else te_weight_dtype))
 
         # acceleratorがなんかよろしくやってくれるらしい / accelerator will do something good
         if args.deepspeed:
@@ -849,14 +828,9 @@
                 text_encoder2=(text_encoders[1] if flags[1] else None) if len(text_encoders) > 1 else None,
                 network=network,
             )
-            if args.optimizer_type.lower().endswith("schedulefree") or args.optimizer_schedulefree_wrapper:
-                ds_model, optimizer, train_dataloader, val_dataloader = accelerator.prepare(
-                    ds_model, optimizer, train_dataloader, val_dataloader
-                )    
-            else:
-                ds_model, optimizer, train_dataloader, val_dataloader, lr_scheduler = accelerator.prepare(
-                    ds_model, optimizer, train_dataloader, val_dataloader, lr_scheduler
-                )
+            ds_model, optimizer, train_dataloader, val_dataloader, lr_scheduler = accelerator.prepare(
+                ds_model, optimizer, train_dataloader, val_dataloader, lr_scheduler
+            )
             training_model = ds_model
         else:
             if train_unet:
@@ -875,39 +849,23 @@
                     text_encoder = text_encoders[0]
             else:
                 pass  # if text_encoder is not trained, no need to prepare. and device and dtype are already set
-            
-            if args.optimizer_type.lower().endswith("schedulefree") or args.optimizer_schedulefree_wrapper:
-                network, optimizer, train_dataloader, val_dataloader = accelerator.prepare(
-                    network, optimizer, train_dataloader, val_dataloader
-                )  
-            else:
-                network, optimizer, train_dataloader, val_dataloader, lr_scheduler = accelerator.prepare(
-                    network, optimizer, train_dataloader, val_dataloader, lr_scheduler
-                )
+
+            network, optimizer, train_dataloader, val_dataloader, lr_scheduler = accelerator.prepare(
+                network, optimizer, train_dataloader, val_dataloader, lr_scheduler
+            )
             training_model = network
 
         if args.gradient_checkpointing:
             # according to TI example in Diffusers, train is required
-            if args.optimizer_type.lower().endswith("schedulefree") or args.optimizer_schedulefree_wrapper:
-                optimizer.train()
             unet.train()
-
             for i, (t_enc, frag) in enumerate(zip(text_encoders, self.get_text_encoders_train_flags(args, text_encoders))):
                 t_enc.train()
 
                 # set top parameter requires_grad = True for gradient checkpointing works
                 if frag:
                     self.prepare_text_encoder_grad_ckpt_workaround(i, t_enc)
-                elif hasattr(t_enc, "embeddings"):
-                    # HunYuan Bert(CLIP)
-                    t_enc.embeddings.requires_grad_(True)
-                elif hasattr(t_enc, "get_token_embedding"):
-                    # Others (mT5 or other encoder, will have custom method to get the correct embedding)
-                    t_enc.get_token_embedding().requires_grad_(True)
 
         else:
-            if args.optimizer_type.lower().endswith("schedulefree") or args.optimizer_schedulefree_wrapper:
-                optimizer.eval()
             unet.eval()
             for t_enc in text_encoders:
                 t_enc.eval()
@@ -1324,7 +1282,6 @@
         # For --sample_at_first
         optimizer_eval_fn()
         self.sample_images(accelerator, args, 0, global_step, accelerator.device, vae, tokenizers, text_encoder, unet)
-        progress_bar.unpause() # Reset progress bar to before sampling images
         optimizer_train_fn()
         is_tracking = len(accelerator.trackers) > 0
         if is_tracking:
@@ -1338,9 +1295,6 @@
                 initial_step -= len(train_dataloader)
             global_step = initial_step
 
-
-        if args.gradfilter_ema_alpha or args.gradfilter_ma_window_size:
-            grads = None
         # log device and dtype for each model
         logger.info(f"unet dtype: {unet_weight_dtype}, device: {unet.device}")
         for i, t_enc in enumerate(text_encoders):
@@ -1411,8 +1365,6 @@
                 initial_step = 1
 
             for step, batch in enumerate(skipped_dataloader or train_dataloader):
-                if args.optimizer_type.lower().endswith("schedulefree") or args.optimizer_schedulefree_wrapper:
-                    optimizer.train()
                 current_step.value = global_step
                 if initial_step > 0:
                     initial_step -= 1
@@ -1449,26 +1401,8 @@
                             params_to_clip = accelerator.unwrap_model(network).get_trainable_params()
                             accelerator.clip_grad_norm_(params_to_clip, args.max_grad_norm)
 
-                    if args.gradfilter_ema_alpha:
-                        grads = gradfilter_ema(
-                            m=network,
-                            grads=grads,
-                            alpha=args.gradfilter_ema_alpha,
-                            lamb=args.gradfilter_ema_lamb,
-                        )
-                    elif args.gradfilter_ma_window_size:
-                        grads = gradfilter_ma(
-                            m=network,
-                            grads=grads,
-                            window_size=args.gradfilter_ma_window_size,
-                            lamb=args.gradfilter_ma_lamb,
-                            filter_type=args.gradfilter_ma_filter_type,
-                            warmup=False if args.gradfilter_ma_warmup_false else True,
-                        )
-
                     optimizer.step()
-                    if not (args.optimizer_type.lower().endswith("schedulefree") or args.optimizer_schedulefree_wrapper):
-                        lr_scheduler.step()
+                    lr_scheduler.step()
                     optimizer.zero_grad(set_to_none=True)
 
                 if args.scale_weight_norms:
@@ -1479,9 +1413,6 @@
                 else:
                     keys_scaled, mean_norm, maximum_norm = None, None, None
 
-                if args.optimizer_type.lower().endswith("schedulefree") or args.optimizer_schedulefree_wrapper:
-                    optimizer.eval()
-
                 # Checks if the accelerator has performed an optimization step behind the scenes
                 if accelerator.sync_gradients:
                     progress_bar.update(1)
@@ -1492,11 +1423,6 @@
                         accelerator, args, None, global_step, accelerator.device, vae, tokenizers, text_encoder, unet
                     )
                     progress_bar.unpause()
-<<<<<<< HEAD
-
-                    clean_memory_on_device(accelerator.device)
-=======
->>>>>>> dfe1ab6c
 
                     # 指定ステップごとにモデルを保存
                     if args.save_every_n_steps is not None and global_step % args.save_every_n_steps == 0:
@@ -1665,7 +1591,7 @@
 
                 if is_tracking:
                     avr_loss: float = val_epoch_loss_recorder.moving_average
-                    loss_validation_divergence = val_epoch_loss_recorder.moving_average - loss_recorder.moving_average 
+                    loss_validation_divergence = val_epoch_loss_recorder.moving_average - loss_recorder.moving_average
                     logs = {
                         "loss/validation/epoch_average": avr_loss,
                         "loss/validation/epoch_divergence": loss_validation_divergence,
@@ -1705,8 +1631,6 @@
             self.sample_images(accelerator, args, epoch + 1, global_step, accelerator.device, vae, tokenizers, text_encoder, unet)
             progress_bar.unpause()
             optimizer_train_fn()
-
-            clean_memory_on_device(accelerator.device)
 
             # end of epoch
 
@@ -1806,11 +1730,6 @@
         help="additional arguments for network (key=value) / ネットワークへの追加の引数",
     )
     parser.add_argument(
-        "--no_token_padding",
-        action="store_true",
-        help="disable token padding (same as Diffuser's DreamBooth) / トークンのpaddingを無効にする（Diffusers版DreamBoothと同じ動作）",
-    )
-    parser.add_argument(
         "--network_train_unet_only", action="store_true", help="only training U-Net part / U-Net関連部分のみ学習する"
     )
     parser.add_argument(
