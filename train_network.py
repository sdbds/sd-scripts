--- conflicted
+++ resolved
@@ -9,22 +9,14 @@
 import time
 import json
 from multiprocessing import Value
-<<<<<<< HEAD
-from typing import Any, List
-=======
 import numpy as np
->>>>>>> 3d79239b
 import toml
 
 from tqdm import tqdm
 
 import torch
-<<<<<<< HEAD
+from torch.types import Number
 from library.device_utils import init_ipex, clean_memory_on_device, tf32_on
-=======
-from torch.types import Number
-from library.device_utils import init_ipex, clean_memory_on_device
->>>>>>> 3d79239b
 
 init_ipex()
 tf32_on()
@@ -32,10 +24,7 @@
 from accelerate.utils import set_seed
 from accelerate import Accelerator
 from diffusers import DDPMScheduler
-<<<<<<< HEAD
-=======
 from diffusers.models.autoencoders.autoencoder_kl import AutoencoderKL
->>>>>>> 3d79239b
 from library import deepspeed_utils, model_util, strategy_base, strategy_sd
 
 import library.train_util as train_util
@@ -115,13 +104,7 @@
             if (
                 args.optimizer_type.lower().endswith("ProdigyPlusScheduleFree".lower()) and optimizer is not None
             ):  # tracking d*lr value of unet.
-<<<<<<< HEAD
-                logs["lr/d*lr"] = (
-                    optimizer.param_groups[0]["d"] * optimizer.param_groups[0]["lr"]
-                )
-=======
                 logs["lr/d*lr"] = optimizer.param_groups[0]["d"] * optimizer.param_groups[0]["lr"]
->>>>>>> 3d79239b
         else:
             idx = 0
             if not args.network_train_unet_only:
@@ -134,17 +117,8 @@
                     logs[f"lr/d*lr/group{i}"] = (
                         lr_scheduler.optimizers[-1].param_groups[i]["d"] * lr_scheduler.optimizers[-1].param_groups[i]["lr"]
                     )
-<<<<<<< HEAD
-                if (
-                    args.optimizer_type.lower().endswith("ProdigyPlusScheduleFree".lower()) and optimizer is not None
-                ):  
-                    logs[f"lr/d*lr/group{i}"] = (
-                        optimizer.param_groups[i]["d"] * optimizer.param_groups[i]["lr"]
-                    )
-=======
                 if args.optimizer_type.lower().endswith("ProdigyPlusScheduleFree".lower()) and optimizer is not None:
                     logs[f"lr/d*lr/group{i}"] = optimizer.param_groups[i]["d"] * optimizer.param_groups[i]["lr"]
->>>>>>> 3d79239b
 
         return logs
 
@@ -210,16 +184,17 @@
     def get_tokenize_strategy(self, args):
         return strategy_sd.SdTokenizeStrategy(args.v2, args.max_token_length, args.tokenizer_cache_dir)
 
-<<<<<<< HEAD
     def load_noise_scheduler(self, args):
         noise_scheduler = DDPMScheduler(
             beta_start=0.00085, beta_end=0.012, beta_schedule="scaled_linear", num_train_timesteps=1000, clip_sample=False
         )
         return noise_scheduler
-=======
+
+    def is_text_encoder_outputs_cached(self, args):
+        return False
+
     def get_tokenizers(self, tokenize_strategy: strategy_sd.SdTokenizeStrategy) -> List[Any]:
         return [tokenize_strategy.tokenizer]
->>>>>>> 3d79239b
 
     def get_latents_caching_strategy(self, args):
         latents_caching_strategy = strategy_sd.SdSdxlLatentsCachingStrategy(
@@ -244,32 +219,6 @@
     def get_text_encoders_train_flags(self, args, text_encoders):
         return [True] * len(text_encoders) if self.is_train_text_encoder(args) else [False] * len(text_encoders)
 
-    def get_tokenizers(self, tokenize_strategy: strategy_sd.SdTokenizeStrategy) -> List[Any]:
-        return [tokenize_strategy.tokenizer]
-
-    def get_latents_caching_strategy(self, args):
-        latents_caching_strategy = strategy_sd.SdSdxlLatentsCachingStrategy(
-            True, args.cache_latents_to_disk, args.vae_batch_size, args.skip_cache_check
-        )
-        return latents_caching_strategy
-
-    def get_text_encoding_strategy(self, args):
-        return strategy_sd.SdTextEncodingStrategy(args.clip_skip)
-
-    def get_text_encoder_outputs_caching_strategy(self, args):
-        return None
-
-    def get_models_for_text_encoding(self, args, accelerator, text_encoders):
-        """
-        Returns a list of models that will be used for text encoding. SDXL uses wrapped and unwrapped models.
-        FLUX.1 and SD3 may cache some outputs of the text encoder, so return the models that will be used for encoding (not cached).
-        """
-        return text_encoders
-
-    # returns a list of bool values indicating whether each text encoder should be trained
-    def get_text_encoders_train_flags(self, args, text_encoders):
-        return [True] * len(text_encoders) if self.is_train_text_encoder(args) else [False] * len(text_encoders)
-
     def is_train_text_encoder(self, args):
         return not args.network_train_unet_only
 
@@ -295,29 +244,16 @@
         pass
 
     def get_noise_scheduler(self, args: argparse.Namespace, device: torch.device) -> Any:
-<<<<<<< HEAD
         noise_scheduler = self.load_noise_scheduler(args)
-=======
-        noise_scheduler = DDPMScheduler(
-            beta_start=0.00085, beta_end=0.012, beta_schedule="scaled_linear", num_train_timesteps=1000, clip_sample=False
-        )
->>>>>>> 3d79239b
         prepare_scheduler_for_custom_training(noise_scheduler, device)
         if args.zero_terminal_snr:
             custom_train_functions.fix_noise_scheduler_betas_for_zero_terminal_snr(noise_scheduler)
         return noise_scheduler
 
-<<<<<<< HEAD
-    def encode_images_to_latents(self, args, accelerator, vae, images):
-        return vae.encode(images).latent_dist.sample()
-
-    def shift_scale_latents(self, args, latents):
-=======
     def encode_images_to_latents(self, args, vae: AutoencoderKL, images: torch.FloatTensor) -> torch.FloatTensor:
         return vae.encode(images).latent_dist.sample()
 
     def shift_scale_latents(self, args, latents: torch.FloatTensor) -> torch.FloatTensor:
->>>>>>> 3d79239b
         return latents * self.vae_scale_factor
 
     def get_noise_pred_and_target(
@@ -332,10 +268,7 @@
         network,
         weight_dtype,
         train_unet,
-<<<<<<< HEAD
-=======
         is_train=True,
->>>>>>> 3d79239b
     ):
         # Sample noise, sample a random timestep for each image, and add noise to the latents,
         # with noise offset and/or multires noise if specified
@@ -349,11 +282,7 @@
                 t.requires_grad_(True)
 
         # Predict the noise residual
-<<<<<<< HEAD
-        with accelerator.autocast():
-=======
         with torch.set_grad_enabled(is_train), accelerator.autocast():
->>>>>>> 3d79239b
             noise_pred = self.call_unet(
                 args,
                 accelerator,
@@ -397,11 +326,7 @@
 
         return noise_pred, target, timesteps, None
 
-<<<<<<< HEAD
-    def post_process_loss(self, loss, args, timesteps, noise_scheduler):
-=======
     def post_process_loss(self, loss, args, timesteps: torch.IntTensor, noise_scheduler) -> torch.FloatTensor:
->>>>>>> 3d79239b
         if args.min_snr_gamma:
             loss = apply_snr_weight(loss, timesteps, noise_scheduler, args.min_snr_gamma, args.v_parameterization)
         if args.scale_v_pred_loss_like_noise_pred:
@@ -433,12 +358,6 @@
     ) -> torch.nn.Module:
         return accelerator.prepare(unet)
 
-<<<<<<< HEAD
-    def on_step_start(self, args, accelerator, network, text_encoders, unet, batch, weight_dtype):
-        pass
-
-    # endregion
-=======
     def on_step_start(self, args, accelerator, network, text_encoders, unet, batch, weight_dtype, is_train: bool = True):
         pass
 
@@ -547,7 +466,6 @@
         loss = self.post_process_loss(loss, args, timesteps, noise_scheduler)
 
         return loss.mean()
->>>>>>> 3d79239b
 
     def train(self, args):
         session_id = random.randint(0, 2**32)
@@ -614,18 +532,11 @@
                     }
 
             blueprint = blueprint_generator.generate(user_config, args)
-<<<<<<< HEAD
-            train_dataset_group = config_util.generate_dataset_group_by_blueprint(blueprint.dataset_group)
-        else:
-            # use arbitrary dataset class
-            train_dataset_group = train_util.load_arbitrary_dataset(args)
-=======
             train_dataset_group, val_dataset_group = config_util.generate_dataset_group_by_blueprint(blueprint.dataset_group)
         else:
             # use arbitrary dataset class
             train_dataset_group = train_util.load_arbitrary_dataset(args)
             val_dataset_group = None  # placeholder until validation dataset supported for arbitrary
->>>>>>> 3d79239b
 
         current_epoch = Value("i", 0)
         current_step = Value("i", 0)
@@ -636,11 +547,7 @@
             train_dataset_group.disable_token_padding()
 
         if args.debug_dataset:
-<<<<<<< HEAD
-            train_dataset_group.set_current_strategies()  # dasaset needs to know the strategies explicitly
-=======
             train_dataset_group.set_current_strategies()  # dataset needs to know the strategies explicitly
->>>>>>> 3d79239b
             train_util.debug_dataset(train_dataset_group)
 
             if val_dataset_group is not None:
@@ -662,11 +569,7 @@
                     val_dataset_group.is_latent_cacheable()
                 ), "when caching latents, either color_aug or random_crop cannot be used / latentをキャッシュするときはcolor_augとrandom_cropは使えません"
 
-<<<<<<< HEAD
-        self.assert_extra_args(args, train_dataset_group)  # may change some args
-=======
         self.assert_extra_args(args, train_dataset_group, val_dataset_group)  # may change some args
->>>>>>> 3d79239b
 
         # acceleratorを準備する
         logger.info("preparing accelerator")
@@ -712,11 +615,8 @@
             vae.eval()
 
             train_dataset_group.new_cache_latents(vae, accelerator)
-<<<<<<< HEAD
-=======
             if val_dataset_group is not None:
                 val_dataset_group.new_cache_latents(vae, accelerator)
->>>>>>> 3d79239b
 
             vae.to("cpu")
             clean_memory_on_device(accelerator.device)
@@ -732,11 +632,8 @@
         if text_encoder_outputs_caching_strategy is not None:
             strategy_base.TextEncoderOutputsCachingStrategy.set_strategy(text_encoder_outputs_caching_strategy)
         self.cache_text_encoder_outputs_if_needed(args, accelerator, unet, vae, text_encoders, train_dataset_group, weight_dtype)
-<<<<<<< HEAD
-=======
         if val_dataset_group is not None:
             self.cache_text_encoder_outputs_if_needed(args, accelerator, unet, vae, text_encoders, val_dataset_group, weight_dtype)
->>>>>>> 3d79239b
 
         # prepare network
         net_kwargs = {}
@@ -841,22 +738,15 @@
         #             v = len(v)
         #         accelerator.print(f"trainable_params: {k} = {v}")
 
-<<<<<<< HEAD
         optimizer_name, optimizer_args, optimizer = train_util.get_optimizer(args, trainable_params, network)
-=======
-        optimizer_name, optimizer_args, optimizer = train_util.get_optimizer(args, trainable_params)
->>>>>>> 3d79239b
         optimizer_train_fn, optimizer_eval_fn = train_util.get_optimizer_train_eval_fn(optimizer, args)
 
         # prepare dataloader
         # strategies are set here because they cannot be referenced in another process. Copy them with the dataset
         # some strategies can be None
         train_dataset_group.set_current_strategies()
-<<<<<<< HEAD
-=======
         if val_dataset_group is not None:
             val_dataset_group.set_current_strategies()
->>>>>>> 3d79239b
 
         # DataLoaderのプロセス数：0 は persistent_workers が使えないので注意
         n_workers = min(args.max_data_loader_n_workers, os.cpu_count())  # cpu_count or max_data_loader_n_workers
@@ -939,18 +829,14 @@
             # in case of cpu, dtype is already set to fp32 because cpu does not support fp8/fp16/bf16
             if t_enc.device.type != "cpu":
                 t_enc.to(dtype=te_weight_dtype)
-
                 # nn.Embedding not support FP8
                 if te_weight_dtype != weight_dtype:
                     self.prepare_text_encoder_fp8(i, t_enc, te_weight_dtype, weight_dtype)
-<<<<<<< HEAD
                 elif hasattr(t_enc, "encoder") and hasattr(t_enc.encoder, "embeddings"):
                     t_enc.encoder.embeddings.to(dtype=(weight_dtype if te_weight_dtype != weight_dtype else te_weight_dtype))
                 elif hasattr(t_enc, "get_token_embedding"):
                     # Others (mT5 or other encoder, will have custom method to get the correct embedding)
                     t_enc.get_token_embedding().to(dtype=(weight_dtype if te_weight_dtype != weight_dtype else te_weight_dtype))
-=======
->>>>>>> 3d79239b
 
         # acceleratorがなんかよろしくやってくれるらしい / accelerator will do something good
         if args.deepspeed:
@@ -962,20 +848,14 @@
                 text_encoder2=(text_encoders[1] if flags[1] else None) if len(text_encoders) > 1 else None,
                 network=network,
             )
-<<<<<<< HEAD
             if args.optimizer_type.lower().endswith("schedulefree") or args.optimizer_schedulefree_wrapper:
                 ds_model, optimizer, train_dataloader = accelerator.prepare(
-                    ds_model, optimizer, train_dataloader
+                    ds_model, optimizer, train_dataloader, val_dataloader
                 )    
             else:
                 ds_model, optimizer, train_dataloader, lr_scheduler = accelerator.prepare(
-                    ds_model, optimizer, train_dataloader, lr_scheduler
+                    ds_model, optimizer, train_dataloader, val_dataloader, lr_scheduler
                 )
-=======
-            ds_model, optimizer, train_dataloader, val_dataloader, lr_scheduler = accelerator.prepare(
-                ds_model, optimizer, train_dataloader, val_dataloader, lr_scheduler
-            )
->>>>>>> 3d79239b
             training_model = ds_model
         else:
             if train_unet:
@@ -994,22 +874,15 @@
                     text_encoder = text_encoders[0]
             else:
                 pass  # if text_encoder is not trained, no need to prepare. and device and dtype are already set
-<<<<<<< HEAD
             
             if args.optimizer_type.lower().endswith("schedulefree") or args.optimizer_schedulefree_wrapper:
                 network, optimizer, train_dataloader = accelerator.prepare(
-                    network, optimizer, train_dataloader
+                    network, optimizer, train_dataloader, val_dataloader
                 )  
             else:
                 network, optimizer, train_dataloader, lr_scheduler = accelerator.prepare(
-                    network, optimizer, train_dataloader, lr_scheduler
+                    network, optimizer, train_dataloader, val_dataloader, lr_scheduler
                 )
-=======
-
-            network, optimizer, train_dataloader, val_dataloader, lr_scheduler = accelerator.prepare(
-                network, optimizer, train_dataloader, val_dataloader, lr_scheduler
-            )
->>>>>>> 3d79239b
             training_model = network
 
         if args.gradient_checkpointing:
@@ -1017,25 +890,19 @@
             if args.optimizer_type.lower().endswith("schedulefree") or args.optimizer_schedulefree_wrapper:
                 optimizer.train()
             unet.train()
-<<<<<<< HEAD
-
-=======
->>>>>>> 3d79239b
+
             for i, (t_enc, frag) in enumerate(zip(text_encoders, self.get_text_encoders_train_flags(args, text_encoders))):
                 t_enc.train()
 
                 # set top parameter requires_grad = True for gradient checkpointing works
                 if frag:
                     self.prepare_text_encoder_grad_ckpt_workaround(i, t_enc)
-<<<<<<< HEAD
                 elif hasattr(t_enc, "embeddings"):
                     # HunYuan Bert(CLIP)
                     t_enc.embeddings.requires_grad_(True)
                 elif hasattr(t_enc, "get_token_embedding"):
                     # Others (mT5 or other encoder, will have custom method to get the correct embedding)
                     t_enc.get_token_embedding().requires_grad_(True)
-=======
->>>>>>> 3d79239b
 
         else:
             if args.optimizer_type.lower().endswith("schedulefree") or args.optimizer_schedulefree_wrapper:
@@ -1187,14 +1054,11 @@
             "ss_huber_c": args.huber_c,
             "ss_fp8_base": bool(args.fp8_base),
             "ss_fp8_base_unet": bool(args.fp8_base_unet),
-<<<<<<< HEAD
-=======
             "ss_validation_seed": args.validation_seed,
             "ss_validation_split": args.validation_split,
             "ss_max_validation_steps": args.max_validation_steps,
             "ss_validate_every_n_epochs": args.validate_every_n_epochs,
             "ss_validate_every_n_steps": args.validate_every_n_steps,
->>>>>>> 3d79239b
         }
 
         self.update_metadata(metadata, args)  # architecture specific metadata
@@ -1460,12 +1324,8 @@
         optimizer_eval_fn()
         self.sample_images(accelerator, args, 0, global_step, accelerator.device, vae, tokenizers, text_encoder, unet)
         optimizer_train_fn()
-<<<<<<< HEAD
-        if len(accelerator.trackers) > 0:
-=======
         is_tracking = len(accelerator.trackers) > 0
         if is_tracking:
->>>>>>> 3d79239b
             # log empty object to commit the sample images to wandb
             accelerator.log({}, step=0)
 
@@ -1476,12 +1336,9 @@
                 initial_step -= len(train_dataloader)
             global_step = initial_step
 
-<<<<<<< HEAD
 
         if args.gradfilter_ema_alpha or args.gradfilter_ma_window_size:
             grads = None
-=======
->>>>>>> 3d79239b
         # log device and dtype for each model
         logger.info(f"unet dtype: {unet_weight_dtype}, device: {unet.device}")
         for i, t_enc in enumerate(text_encoders):
@@ -1493,8 +1350,6 @@
 
         clean_memory_on_device(accelerator.device)
 
-<<<<<<< HEAD
-=======
         progress_bar = tqdm(
             range(args.max_train_steps - initial_step), smoothing=0, disable=not accelerator.is_local_main_process, desc="steps"
         )
@@ -1539,7 +1394,6 @@
                     torch.cuda.set_rng_state(gpu_rng_state)
             random.setstate(python_rng_state)
 
->>>>>>> 3d79239b
         for epoch in range(epoch_to_start, num_train_epochs):
             accelerator.print(f"\nepoch {epoch+1}/{num_train_epochs}\n")
             current_epoch.value = epoch + 1
@@ -1565,102 +1419,6 @@
                 with accelerator.accumulate(training_model):
                     on_step_start_for_network(text_encoder, unet)
 
-<<<<<<< HEAD
-                    # temporary, for batch processing
-                    self.on_step_start(args, accelerator, network, text_encoders, unet, batch, weight_dtype)
-
-                    if "latents" in batch and batch["latents"] is not None:
-                        latents = batch["latents"].to(accelerator.device, non_blocking=True).to(dtype=weight_dtype, non_blocking=True)
-                    else:
-                        with torch.no_grad():
-                            # latentに変換
-                            latents = self.encode_images_to_latents(args, accelerator, vae, batch["images"].to(vae_dtype, non_blocking=True))
-                            latents = latents.to(dtype=weight_dtype, non_blocking=True)
-
-                            # NaNが含まれていれば警告を表示し0に置き換える
-                            if torch.any(torch.isnan(latents)):
-                                accelerator.print("NaN found in latents, replacing with zeros")
-                                latents = torch.nan_to_num(latents, 0, out=latents)
-
-                    latents = self.shift_scale_latents(args, latents)
-
-                    # get multiplier for each sample
-                    if network_has_multiplier:
-                        multipliers = batch["network_multipliers"]
-                        # if all multipliers are same, use single multiplier
-                        if torch.all(multipliers == multipliers[0]):
-                            multipliers = multipliers[0].item()
-                        else:
-                            raise NotImplementedError("multipliers for each sample is not supported yet")
-                        # print(f"set multiplier: {multipliers}")
-                        accelerator.unwrap_model(network).set_multiplier(multipliers)
-
-                    text_encoder_conds = []
-                    text_encoder_outputs_list = batch.get("text_encoder_outputs_list", None)
-                    if text_encoder_outputs_list is not None:
-                        text_encoder_conds = text_encoder_outputs_list  # List of text encoder outputs
-
-                    if len(text_encoder_conds) == 0 or text_encoder_conds[0] is None or train_text_encoder:
-                        # TODO this does not work if 'some text_encoders are trained' and 'some are not and not cached'
-                        with torch.set_grad_enabled(train_text_encoder), accelerator.autocast():
-                            # Get the text embedding for conditioning
-                            if args.weighted_captions:
-                                input_ids_list, weights_list = tokenize_strategy.tokenize_with_weights(batch["captions"])
-                                encoded_text_encoder_conds = text_encoding_strategy.encode_tokens_with_weights(
-                                    tokenize_strategy,
-                                    self.get_models_for_text_encoding(args, accelerator, text_encoders),
-                                    input_ids_list,
-                                    weights_list,
-                                )
-                            else:
-                                input_ids = [ids.to(accelerator.device, non_blocking=True) for ids in batch["input_ids_list"]]
-                                encoded_text_encoder_conds = text_encoding_strategy.encode_tokens(
-                                    tokenize_strategy,
-                                    self.get_models_for_text_encoding(args, accelerator, text_encoders),
-                                    input_ids,
-                                )
-                            if args.full_fp16:
-                                encoded_text_encoder_conds = [c.to(weight_dtype) for c in encoded_text_encoder_conds]
-
-                        # if text_encoder_conds is not cached, use encoded_text_encoder_conds
-                        if len(text_encoder_conds) == 0:
-                            text_encoder_conds = encoded_text_encoder_conds
-                        else:
-                            # if encoded_text_encoder_conds is not None, update cached text_encoder_conds
-                            for i in range(len(encoded_text_encoder_conds)):
-                                if encoded_text_encoder_conds[i] is not None:
-                                    text_encoder_conds[i] = encoded_text_encoder_conds[i]
-
-                    # sample noise, call unet, get target
-                    noise_pred, target, timesteps, weighting = self.get_noise_pred_and_target(
-                        args,
-                        accelerator,
-                        noise_scheduler,
-                        latents,
-                        batch,
-                        text_encoder_conds,
-                        unet,
-                        network,
-                        weight_dtype,
-                        train_unet,
-                    )
-
-                    huber_c = train_util.get_huber_threshold_if_needed(args, timesteps, noise_scheduler)
-                    loss = train_util.conditional_loss(noise_pred.float(), target.float(), args.loss_type, "none", huber_c)
-                    if weighting is not None:
-                        loss = loss * weighting
-                    if args.masked_loss or ("alpha_masks" in batch and batch["alpha_masks"] is not None):
-                        loss = apply_masked_loss(loss, batch)
-                    loss = loss.mean([1, 2, 3])
-
-                    loss_weights = batch["loss_weights"]  # 各sampleごとのweight
-                    loss = loss * loss_weights
-
-                    # min snr gamma, scale v pred loss like noise pred, v pred like loss, debiased estimation etc.
-                    loss = self.post_process_loss(loss, args, timesteps, noise_scheduler)
-
-                    loss = loss.mean()  # 平均なのでbatch_sizeで割る必要なし
-=======
                     # preprocess batch for each model
                     self.on_step_start(args, accelerator, network, text_encoders, unet, batch, weight_dtype, is_train=True)
 
@@ -1681,7 +1439,6 @@
                         train_text_encoder=train_text_encoder,
                         train_unet=train_unet,
                     )
->>>>>>> 3d79239b
 
                     accelerator.backward(loss)
                     if accelerator.sync_gradients:
@@ -1732,11 +1489,8 @@
                     self.sample_images(
                         accelerator, args, None, global_step, accelerator.device, vae, tokenizers, text_encoder, unet
                     )
-<<<<<<< HEAD
 
                     clean_memory_on_device(accelerator.device)
-=======
->>>>>>> 3d79239b
 
                     # 指定ステップごとにモデルを保存
                     if args.save_every_n_steps is not None and global_step % args.save_every_n_steps == 0:
@@ -1763,11 +1517,7 @@
                 if args.scale_weight_norms:
                     progress_bar.set_postfix(**{**max_mean_logs, **logs})
 
-<<<<<<< HEAD
-                if len(accelerator.trackers) > 0:
-=======
                 if is_tracking:
->>>>>>> 3d79239b
                     logs = self.generate_step_logs(
                         args, current_loss, avr_loss, lr_scheduler, lr_descriptions, optimizer, keys_scaled, mean_norm, maximum_norm
                     )
@@ -1847,11 +1597,6 @@
                 if global_step >= args.max_train_steps:
                     break
 
-<<<<<<< HEAD
-            if len(accelerator.trackers) > 0:
-                logs = {"loss/epoch": loss_recorder.moving_average}
-                accelerator.log(logs, step=epoch + 1)
-=======
             # EPOCH VALIDATION
             should_validate_epoch = (
                 (epoch + 1) % args.validate_every_n_epochs == 0 if args.validate_every_n_epochs is not None else True
@@ -1932,7 +1677,6 @@
             if is_tracking:
                 logs = {"loss/epoch_average": loss_recorder.moving_average}
                 self.epoch_logging(accelerator, logs, global_step, epoch + 1)
->>>>>>> 3d79239b
 
             accelerator.wait_for_everyone()
 
@@ -1954,11 +1698,8 @@
 
             self.sample_images(accelerator, args, epoch + 1, global_step, accelerator.device, vae, tokenizers, text_encoder, unet)
             optimizer_train_fn()
-<<<<<<< HEAD
 
             clean_memory_on_device(accelerator.device)
-=======
->>>>>>> 3d79239b
 
             # end of epoch
 
