--- conflicted
+++ resolved
@@ -1190,13 +1190,8 @@
                                     self.get_models_for_text_encoding(args, accelerator, text_encoders),
                                     input_ids,
                                 )
-<<<<<<< HEAD
-                                if args.full_fp16:
-                                    encoded_text_encoder_conds = [c.to(weight_dtype, non_blocking=True) for c in encoded_text_encoder_conds]
-=======
                             if args.full_fp16:
                                 encoded_text_encoder_conds = [c.to(weight_dtype) for c in encoded_text_encoder_conds]
->>>>>>> b5e958b7
 
                         # if text_encoder_conds is not cached, use encoded_text_encoder_conds
                         if len(text_encoder_conds) == 0:
