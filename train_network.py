--- conflicted
+++ resolved
@@ -1305,7 +1305,10 @@
 
         clean_memory_on_device(accelerator.device)
 
-<<<<<<< HEAD
+        progress_bar = tqdm(
+            range(args.max_train_steps - initial_step), smoothing=0, disable=not accelerator.is_local_main_process, desc="steps"
+        )
+
         validation_steps = (
             min(args.max_validation_steps, len(val_dataloader)) if args.max_validation_steps is not None else len(val_dataloader)
         )
@@ -1345,11 +1348,6 @@
                 elif accelerator.device.type == "mps":
                     torch.cuda.set_rng_state(gpu_rng_state)
             random.setstate(python_rng_state)
-=======
-        progress_bar = tqdm(
-            range(args.max_train_steps - initial_step), smoothing=0, disable=not accelerator.is_local_main_process, desc="steps"
-        )
->>>>>>> ae409e83
 
         for epoch in range(epoch_to_start, num_train_epochs):
             accelerator.print(f"\nepoch {epoch+1}/{num_train_epochs}\n")
