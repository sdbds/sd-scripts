--- conflicted
+++ resolved
@@ -309,11 +309,7 @@
     unet.to(weight_dtype)
 
     # acceleratorがなんかよろしくやってくれるらしい
-<<<<<<< HEAD
-    if args.optimizer_type.lower().endswith("schedulefree"):
-=======
     if args.optimizer_type.lower().endswith("schedulefree") or args.optimizer_schedulefree_wrapper:
->>>>>>> 7e8e4d6e
         unet, optimizer, train_dataloader = accelerator.prepare(unet, optimizer, train_dataloader)
     else:
         unet, optimizer, train_dataloader, lr_scheduler = accelerator.prepare(unet, optimizer, train_dataloader, lr_scheduler)
@@ -322,20 +318,12 @@
         unet._set_static_graph()  # avoid error for multiple use of the parameter
 
     if args.gradient_checkpointing:
-<<<<<<< HEAD
-        if (args.optimizer_type.lower().endswith("schedulefree")):
-=======
         if args.optimizer_type.lower().endswith("schedulefree") or args.optimizer_schedulefree_wrapper:
->>>>>>> 7e8e4d6e
             optimizer.train()
         unet.train()  # according to TI example in Diffusers, train is required -> これオリジナルのU-Netしたので本当は外せる
 
     else:
-<<<<<<< HEAD
-        if (args.optimizer_type.lower().endswith("schedulefree")):
-=======
         if args.optimizer_type.lower().endswith("schedulefree") or args.optimizer_schedulefree_wrapper:
->>>>>>> 7e8e4d6e
             optimizer.eval()
         unet.eval()
 
@@ -441,11 +429,7 @@
         current_epoch.value = epoch + 1
 
         for step, batch in enumerate(train_dataloader):
-<<<<<<< HEAD
-            if (args.optimizer_type.lower().endswith("schedulefree")):
-=======
             if args.optimizer_type.lower().endswith("schedulefree") or args.optimizer_schedulefree_wrapper:
->>>>>>> 7e8e4d6e
                 optimizer.train()
             current_step.value = global_step
             with accelerator.accumulate(unet):
@@ -558,19 +542,11 @@
                     )
 
                 optimizer.step()
-<<<<<<< HEAD
-                if not args.optimizer_type.lower().endswith("schedulefree"):
-                    lr_scheduler.step()
-                optimizer.zero_grad(set_to_none=True)
-
-            if (args.optimizer_type.lower().endswith("schedulefree")):
-=======
                 if not (args.optimizer_type.lower().endswith("schedulefree") or args.optimizer_schedulefree_wrapper):
                     lr_scheduler.step()
                 optimizer.zero_grad(set_to_none=True)
 
             if args.optimizer_type.lower().endswith("schedulefree") or args.optimizer_schedulefree_wrapper:
->>>>>>> 7e8e4d6e
                 optimizer.eval()
 
             # Checks if the accelerator has performed an optimization step behind the scenes
