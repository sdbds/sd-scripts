--- conflicted
+++ resolved
@@ -676,9 +676,6 @@
         self,
         num_train_timesteps: int = 1000,
         shift: float = 1.0,
-<<<<<<< HEAD
-        sigma_max_scale: float = 1.0,
-=======
         use_dynamic_shifting=False,
         base_shift: Optional[float] = 0.5,
         max_shift: Optional[float] = 1.15,
@@ -689,7 +686,6 @@
         use_karras_sigmas: Optional[bool] = False,
         use_exponential_sigmas: Optional[bool] = False,
         use_beta_sigmas: Optional[bool] = False,
->>>>>>> a1a5627b
     ):
         if self.config.use_beta_sigmas and not is_scipy_available():
             raise ImportError("Make sure to install scipy if you want to use beta sigmas.")
