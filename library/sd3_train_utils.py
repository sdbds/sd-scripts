import argparse
import math
import os
import toml
import json
import time
from typing import Dict, List, Optional, Tuple, Union

import torch
from safetensors.torch import save_file
from accelerate import Accelerator, PartialState
from tqdm import tqdm
from PIL import Image
from transformers import CLIPTextModelWithProjection, T5EncoderModel

from library.device_utils import init_ipex, clean_memory_on_device

init_ipex()

# from transformers import CLIPTokenizer
# from library import model_util
# , sdxl_model_util, train_util, sdxl_original_unet
# from library.sdxl_lpw_stable_diffusion import SdxlStableDiffusionLongPromptWeightingPipeline
from .utils import setup_logging

setup_logging()
import logging

logger = logging.getLogger(__name__)

from library import sd3_models, sd3_utils, strategy_base, train_util


def save_models(
    ckpt_path: str,
    mmdit: Optional[sd3_models.MMDiT],
    vae: Optional[sd3_models.SDVAE],
    clip_l: Optional[CLIPTextModelWithProjection],
    clip_g: Optional[CLIPTextModelWithProjection],
    t5xxl: Optional[T5EncoderModel],
    sai_metadata: Optional[dict],
    save_dtype: Optional[torch.dtype] = None,
):
    r"""
    Save models to checkpoint file. Only supports unified checkpoint format.
    """

    state_dict = {}

    def update_sd(prefix, sd):
        for k, v in sd.items():
            key = prefix + k
            if save_dtype is not None:
                v = v.detach().clone().to("cpu").to(save_dtype)
            state_dict[key] = v

    update_sd("model.diffusion_model.", mmdit.state_dict())
    update_sd("first_stage_model.", vae.state_dict())

    # do not support unified checkpoint format for now
    # if clip_l is not None:
    #     update_sd("text_encoders.clip_l.", clip_l.state_dict())
    # if clip_g is not None:
    #     update_sd("text_encoders.clip_g.", clip_g.state_dict())
    # if t5xxl is not None:
    #     update_sd("text_encoders.t5xxl.", t5xxl.state_dict())

    save_file(state_dict, ckpt_path, metadata=sai_metadata)

    if clip_l is not None:
        clip_l_path = ckpt_path.replace(".safetensors", "_clip_l.safetensors")
        save_file(clip_l.state_dict(), clip_l_path)
    if clip_g is not None:
        clip_g_path = ckpt_path.replace(".safetensors", "_clip_g.safetensors")
        save_file(clip_g.state_dict(), clip_g_path)
    if t5xxl is not None:
        t5xxl_path = ckpt_path.replace(".safetensors", "_t5xxl.safetensors")
<<<<<<< HEAD
        save_file(t5xxl.state_dict(), t5xxl_path)
=======
        t5xxl_state_dict = t5xxl.state_dict()

        # replace "shared.weight" with copy of it to avoid annoying shared tensor error on safetensors.save_file
        shared_weight = t5xxl_state_dict["shared.weight"]
        shared_weight_copy = shared_weight.detach().clone()
        t5xxl_state_dict["shared.weight"] = shared_weight_copy

        save_file(t5xxl_state_dict, t5xxl_path)
>>>>>>> 70a179e4


def save_sd3_model_on_train_end(
    args: argparse.Namespace,
    save_dtype: torch.dtype,
    epoch: int,
    global_step: int,
    clip_l: Optional[CLIPTextModelWithProjection],
    clip_g: Optional[CLIPTextModelWithProjection],
    t5xxl: Optional[T5EncoderModel],
    mmdit: sd3_models.MMDiT,
    vae: sd3_models.SDVAE,
):
    def sd_saver(ckpt_file, epoch_no, global_step):
        sai_metadata = train_util.get_sai_model_spec(
            None, args, False, False, False, is_stable_diffusion_ckpt=True, sd3=mmdit.model_type
        )
        save_models(ckpt_file, mmdit, vae, clip_l, clip_g, t5xxl, sai_metadata, save_dtype)

    train_util.save_sd_model_on_train_end_common(args, True, True, epoch, global_step, sd_saver, None)


# epochとstepの保存、メタデータにepoch/stepが含まれ引数が同じになるため、統合している
# on_epoch_end: Trueならepoch終了時、Falseならstep経過時
def save_sd3_model_on_epoch_end_or_stepwise(
    args: argparse.Namespace,
    on_epoch_end: bool,
    accelerator,
    save_dtype: torch.dtype,
    epoch: int,
    num_train_epochs: int,
    global_step: int,
    clip_l: Optional[CLIPTextModelWithProjection],
    clip_g: Optional[CLIPTextModelWithProjection],
    t5xxl: Optional[T5EncoderModel],
    mmdit: sd3_models.MMDiT,
    vae: sd3_models.SDVAE,
):
    def sd_saver(ckpt_file, epoch_no, global_step):
        sai_metadata = train_util.get_sai_model_spec(
            None, args, False, False, False, is_stable_diffusion_ckpt=True, sd3=mmdit.model_type
        )
        save_models(ckpt_file, mmdit, vae, clip_l, clip_g, t5xxl, sai_metadata, save_dtype)

    train_util.save_sd_model_on_epoch_end_or_stepwise_common(
        args,
        on_epoch_end,
        accelerator,
        True,
        True,
        epoch,
        num_train_epochs,
        global_step,
        sd_saver,
        None,
    )


def add_sd3_training_arguments(parser: argparse.ArgumentParser):
    parser.add_argument(
        "--cache_text_encoder_outputs", action="store_true", help="cache text encoder outputs / text encoderの出力をキャッシュする"
    )
    parser.add_argument(
        "--cache_text_encoder_outputs_to_disk",
        action="store_true",
        help="cache text encoder outputs to disk / text encoderの出力をディスクにキャッシュする",
    )
    parser.add_argument(
        "--text_encoder_batch_size",
        type=int,
        default=None,
        help="text encoder batch size (default: None, use dataset's batch size)"
        + " / text encoderのバッチサイズ（デフォルト: None, データセットのバッチサイズを使用）",
    )
    parser.add_argument(
        "--disable_mmap_load_safetensors",
        action="store_true",
        help="disable mmap load for safetensors. Speed up model loading in WSL environment / safetensorsのmmapロードを無効にする。WSL環境等でモデル読み込みを高速化できる",
    )

    parser.add_argument(
        "--clip_l",
        type=str,
        required=False,
        help="CLIP-L model path. if not specified, use ckpt's state_dict / CLIP-Lモデルのパス。指定しない場合はckptのstate_dictを使用",
    )
    parser.add_argument(
        "--clip_g",
        type=str,
        required=False,
        help="CLIP-G model path. if not specified, use ckpt's state_dict / CLIP-Gモデルのパス。指定しない場合はckptのstate_dictを使用",
    )
    parser.add_argument(
        "--t5xxl",
        type=str,
        required=False,
        help="T5-XXL model path. if not specified, use ckpt's state_dict / T5-XXLモデルのパス。指定しない場合はckptのstate_dictを使用",
    )
    parser.add_argument(
        "--save_clip",
        action="store_true",
        help="[DOES NOT WORK] unified checkpoint is not supported / 統合チェックポイントはまだサポートされていません",
    )
    parser.add_argument(
        "--save_t5xxl",
        action="store_true",
        help="[DOES NOT WORK] unified checkpoint is not supported / 統合チェックポイントはまだサポートされていません",
    )

    parser.add_argument(
        "--t5xxl_device",
        type=str,
        default=None,
        help="[DOES NOT WORK] not supported yet. T5-XXL device. if not specified, use accelerator's device / T5-XXLデバイス。指定しない場合はacceleratorのデバイスを使用",
    )
    parser.add_argument(
        "--t5xxl_dtype",
        type=str,
        default=None,
        help="[DOES NOT WORK] not supported yet. T5-XXL dtype. if not specified, use default dtype (from mixed precision) / T5-XXL dtype。指定しない場合はデフォルトのdtype（mixed precisionから）を使用",
<<<<<<< HEAD
=======
    )

    parser.add_argument(
        "--t5xxl_max_token_length",
        type=int,
        default=256,
        help="maximum token length for T5-XXL. 256 is the default value / T5-XXLの最大トークン長。デフォルトは256",
    )
    parser.add_argument(
        "--apply_lg_attn_mask",
        action="store_true",
        help="apply attention mask (zero embs) to CLIP-L and G / CLIP-LとGにアテンションマスク（ゼロ埋め）を適用する",
    )
    parser.add_argument(
        "--apply_t5_attn_mask",
        action="store_true",
        help="apply attention mask (zero embs) to T5-XXL / T5-XXLにアテンションマスク（ゼロ埋め）を適用する",
    )
    parser.add_argument(
        "--clip_l_dropout_rate",
        type=float,
        default=0.0,
        help="Dropout rate for CLIP-L encoder, default is 0.0 / CLIP-Lエンコーダのドロップアウト率、デフォルトは0.0",
    )
    parser.add_argument(
        "--clip_g_dropout_rate",
        type=float,
        default=0.0,
        help="Dropout rate for CLIP-G encoder, default is 0.0 / CLIP-Gエンコーダのドロップアウト率、デフォルトは0.0",
    )
    parser.add_argument(
        "--t5_dropout_rate",
        type=float,
        default=0.0,
        help="Dropout rate for T5 encoder, default is 0.0 / T5エンコーダのドロップアウト率、デフォルトは0.0",
    )
    parser.add_argument(
        "--pos_emb_random_crop_rate",
        type=float,
        default=0.0,
        help="Random crop rate for positional embeddings, default is 0.0. Only for SD3.5M"
        " / 位置埋め込みのランダムクロップ率、デフォルトは0.0。SD3.5M以外では予期しない動作になります",
>>>>>>> 70a179e4
    )

    # copy from Diffusers
    parser.add_argument(
        "--weighting_scheme",
        type=str,
        default="logit_normal",
        choices=["sigma_sqrt", "logit_normal", "mode", "cosmap"],
        help="weighting scheme for timestep distribution and loss / タイムステップ分布と損失のための重み付けスキーム",
<<<<<<< HEAD
    )
    parser.add_argument(
        "--logit_mean",
        type=float,
        default=0.0,
        help="mean to use when using the `'logit_normal'` weighting scheme for timestep distribution. / タイムステップ分布のために`'logit_normal'`重み付けスキームを使用する場合の平均",
    )
    parser.add_argument(
=======
    )
    parser.add_argument(
        "--logit_mean",
        type=float,
        default=0.0,
        help="mean to use when using the `'logit_normal'` weighting scheme for timestep distribution. / タイムステップ分布のために`'logit_normal'`重み付けスキームを使用する場合の平均",
    )
    parser.add_argument(
>>>>>>> 70a179e4
        "--logit_std",
        type=float,
        default=1.0,
        help="std to use when using the `'logit_normal'` weighting scheme for timestep distribution. / タイムステップ分布のために`'logit_normal'`重み付けスキームを使用する場合のstd",
    )
    parser.add_argument(
        "--mode_scale",
        type=float,
        default=1.29,
        help="Scale of mode weighting scheme. Only effective when using the `'mode'` as the `weighting_scheme`. / モード重み付けスキームのスケール。`'mode'`を`weighting_scheme`として使用する場合のみ有効",
    )


def verify_sdxl_training_args(args: argparse.Namespace, supportTextEncoderCaching: bool = True):
    assert not args.v2, "v2 cannot be enabled in SDXL training / SDXL学習ではv2を有効にすることはできません"
    if args.v_parameterization:
        logger.warning("v_parameterization will be unexpected / SDXL学習ではv_parameterizationは想定外の動作になります")

    if args.clip_skip is not None:
        logger.warning("clip_skip will be unexpected / SDXL学習ではclip_skipは動作しません")

    # if args.multires_noise_iterations:
    #     logger.info(
    #         f"Warning: SDXL has been trained with noise_offset={DEFAULT_NOISE_OFFSET}, but noise_offset is disabled due to multires_noise_iterations / SDXLはnoise_offset={DEFAULT_NOISE_OFFSET}で学習されていますが、multires_noise_iterationsが有効になっているためnoise_offsetは無効になります"
    #     )
    # else:
    #     if args.noise_offset is None:
    #         args.noise_offset = DEFAULT_NOISE_OFFSET
    #     elif args.noise_offset != DEFAULT_NOISE_OFFSET:
    #         logger.info(
    #             f"Warning: SDXL has been trained with noise_offset={DEFAULT_NOISE_OFFSET} / SDXLはnoise_offset={DEFAULT_NOISE_OFFSET}で学習されています"
    #         )
    #     logger.info(f"noise_offset is set to {args.noise_offset} / noise_offsetが{args.noise_offset}に設定されました")

    assert (
        not hasattr(args, "weighted_captions") or not args.weighted_captions
    ), "weighted_captions cannot be enabled in SDXL training currently / SDXL学習では今のところweighted_captionsを有効にすることはできません"

    if supportTextEncoderCaching:
        if args.cache_text_encoder_outputs_to_disk and not args.cache_text_encoder_outputs:
            args.cache_text_encoder_outputs = True
            logger.warning(
                "cache_text_encoder_outputs is enabled because cache_text_encoder_outputs_to_disk is enabled / "
                + "cache_text_encoder_outputs_to_diskが有効になっているためcache_text_encoder_outputsが有効になりました"
            )


# temporary copied from sd3_minimal_inferece.py


def get_all_sigmas(sampling: sd3_utils.ModelSamplingDiscreteFlow, steps):
    start = sampling.timestep(sampling.sigma_max)
    end = sampling.timestep(sampling.sigma_min)
    timesteps = torch.linspace(start, end, steps)
    sigs = []
    for x in range(len(timesteps)):
        ts = timesteps[x]
        sigs.append(sampling.sigma(ts))
    sigs += [0.0]
    return torch.FloatTensor(sigs)


def max_denoise(model_sampling, sigmas):
    max_sigma = float(model_sampling.sigma_max)
    sigma = float(sigmas[0])
    return math.isclose(max_sigma, sigma, rel_tol=1e-05) or sigma > max_sigma


def do_sample(
    height: int,
    width: int,
    seed: int,
    cond: Tuple[torch.Tensor, torch.Tensor],
    neg_cond: Tuple[torch.Tensor, torch.Tensor],
    mmdit: sd3_models.MMDiT,
    steps: int,
    guidance_scale: float,
    dtype: torch.dtype,
    device: str,
):
    latent = torch.zeros(1, 16, height // 8, width // 8, device=device)
    latent = latent.to(dtype).to(device)

    # noise = get_noise(seed, latent).to(device)
    if seed is not None:
        generator = torch.manual_seed(seed)
    else:
        generator = None
    noise = (
        torch.randn(latent.size(), dtype=torch.float32, layout=latent.layout, generator=generator, device="cpu")
        .to(latent.dtype)
        .to(device)
    )

    model_sampling = sd3_utils.ModelSamplingDiscreteFlow(shift=3.0)  # 3.0 is for SD3

    sigmas = get_all_sigmas(model_sampling, steps).to(device)

    noise_scaled = model_sampling.noise_scaling(sigmas[0], noise, latent, max_denoise(model_sampling, sigmas))

    c_crossattn = torch.cat([cond[0], neg_cond[0]]).to(device).to(dtype)
    y = torch.cat([cond[1], neg_cond[1]]).to(device).to(dtype)

    x = noise_scaled.to(device).to(dtype)
    # print(x.shape)

    # with torch.no_grad():
    for i in tqdm(range(len(sigmas) - 1)):
        sigma_hat = sigmas[i]

        timestep = model_sampling.timestep(sigma_hat).float()
        timestep = torch.FloatTensor([timestep, timestep]).to(device)

        x_c_nc = torch.cat([x, x], dim=0)
        # print(x_c_nc.shape, timestep.shape, c_crossattn.shape, y.shape)

        mmdit.prepare_block_swap_before_forward()
        model_output = mmdit(x_c_nc, timestep, context=c_crossattn, y=y)
        model_output = model_output.float()
        batched = model_sampling.calculate_denoised(sigma_hat, model_output, x)

        pos_out, neg_out = batched.chunk(2)
        denoised = neg_out + (pos_out - neg_out) * guidance_scale
        # print(denoised.shape)

        # d = to_d(x, sigma_hat, denoised)
        dims_to_append = x.ndim - sigma_hat.ndim
        sigma_hat_dims = sigma_hat[(...,) + (None,) * dims_to_append]
        # print(dims_to_append, x.shape, sigma_hat.shape, denoised.shape, sigma_hat_dims.shape)
        """Converts a denoiser output to a Karras ODE derivative."""
        d = (x - denoised) / sigma_hat_dims

        dt = sigmas[i + 1] - sigma_hat

        # Euler method
        x = x + d * dt
        x = x.to(dtype)

    mmdit.prepare_block_swap_before_forward()
    return x


def sample_images(
    accelerator: Accelerator,
    args: argparse.Namespace,
    epoch,
    steps,
    mmdit,
    vae,
    text_encoders,
    sample_prompts_te_outputs,
    prompt_replacement=None,
):
    if steps == 0:
        if not args.sample_at_first:
            return
    else:
        if args.sample_every_n_steps is None and args.sample_every_n_epochs is None:
            return
        if args.sample_every_n_epochs is not None:
            # sample_every_n_steps は無視する
            if epoch is None or epoch % args.sample_every_n_epochs != 0:
                return
        else:
            if steps % args.sample_every_n_steps != 0 or epoch is not None:  # steps is not divisible or end of epoch
                return

    logger.info("")
    logger.info(f"generating sample images at step / サンプル画像生成 ステップ: {steps}")
    if not os.path.isfile(args.sample_prompts) and sample_prompts_te_outputs is None:
        logger.error(f"No prompt file / プロンプトファイルがありません: {args.sample_prompts}")
        return

    distributed_state = PartialState()  # for multi gpu distributed inference. this is a singleton, so it's safe to use it here

    # unwrap unet and text_encoder(s)
    mmdit = accelerator.unwrap_model(mmdit)
    text_encoders = None if text_encoders is None else [accelerator.unwrap_model(te) for te in text_encoders]
    # print([(te.parameters().__next__().device if te is not None else None) for te in text_encoders])

    prompts = train_util.load_prompts(args.sample_prompts)

    save_dir = args.output_dir + "/sample"
    os.makedirs(save_dir, exist_ok=True)

    # save random state to restore later
    rng_state = torch.get_rng_state()
    cuda_rng_state = None
    try:
        cuda_rng_state = torch.cuda.get_rng_state() if torch.cuda.is_available() else None
    except Exception:
        pass

    if distributed_state.num_processes <= 1:
        # If only one device is available, just use the original prompt list. We don't need to care about the distribution of prompts.
        with torch.no_grad(), accelerator.autocast():
            for prompt_dict in prompts:
                sample_image_inference(
                    accelerator,
                    args,
                    mmdit,
                    text_encoders,
                    vae,
                    save_dir,
                    prompt_dict,
                    epoch,
                    steps,
                    sample_prompts_te_outputs,
                    prompt_replacement,
                )
    else:
        # Creating list with N elements, where each element is a list of prompt_dicts, and N is the number of processes available (number of devices available)
        # prompt_dicts are assigned to lists based on order of processes, to attempt to time the image creation time to match enum order. Probably only works when steps and sampler are identical.
        per_process_prompts = []  # list of lists
        for i in range(distributed_state.num_processes):
            per_process_prompts.append(prompts[i :: distributed_state.num_processes])

        with torch.no_grad():
            with distributed_state.split_between_processes(per_process_prompts) as prompt_dict_lists:
                for prompt_dict in prompt_dict_lists[0]:
                    sample_image_inference(
                        accelerator,
                        args,
                        mmdit,
                        text_encoders,
                        vae,
                        save_dir,
                        prompt_dict,
                        epoch,
                        steps,
                        sample_prompts_te_outputs,
                        prompt_replacement,
                    )

    torch.set_rng_state(rng_state)
    if cuda_rng_state is not None:
        torch.cuda.set_rng_state(cuda_rng_state)

    clean_memory_on_device(accelerator.device)


def sample_image_inference(
    accelerator: Accelerator,
    args: argparse.Namespace,
    mmdit: sd3_models.MMDiT,
    text_encoders: List[Union[CLIPTextModelWithProjection, T5EncoderModel]],
    vae: sd3_models.SDVAE,
    save_dir,
    prompt_dict,
    epoch,
    steps,
    sample_prompts_te_outputs,
    prompt_replacement,
):
    assert isinstance(prompt_dict, dict)
    negative_prompt = prompt_dict.get("negative_prompt")
    sample_steps = prompt_dict.get("sample_steps", 30)
    width = prompt_dict.get("width", 512)
    height = prompt_dict.get("height", 512)
    scale = prompt_dict.get("scale", 7.5)
    seed = prompt_dict.get("seed")
    # controlnet_image = prompt_dict.get("controlnet_image")
    prompt: str = prompt_dict.get("prompt", "")
    # sampler_name: str = prompt_dict.get("sample_sampler", args.sample_sampler)

    if prompt_replacement is not None:
        prompt = prompt.replace(prompt_replacement[0], prompt_replacement[1])
        if negative_prompt is not None:
            negative_prompt = negative_prompt.replace(prompt_replacement[0], prompt_replacement[1])

    if seed is not None:
        torch.manual_seed(seed)
        torch.cuda.manual_seed(seed)
    else:
        # True random sample image generation
        torch.seed()
        torch.cuda.seed()

    if negative_prompt is None:
        negative_prompt = ""

    height = max(64, height - height % 8)  # round to divisible by 8
    width = max(64, width - width % 8)  # round to divisible by 8
    logger.info(f"prompt: {prompt}")
    logger.info(f"negative_prompt: {negative_prompt}")
    logger.info(f"height: {height}")
    logger.info(f"width: {width}")
    logger.info(f"sample_steps: {sample_steps}")
    logger.info(f"scale: {scale}")
    # logger.info(f"sample_sampler: {sampler_name}")
    if seed is not None:
        logger.info(f"seed: {seed}")

    # encode prompts
    tokenize_strategy = strategy_base.TokenizeStrategy.get_strategy()
    encoding_strategy = strategy_base.TextEncodingStrategy.get_strategy()

    def encode_prompt(prpt):
        text_encoder_conds = []
        if sample_prompts_te_outputs and prpt in sample_prompts_te_outputs:
            text_encoder_conds = sample_prompts_te_outputs[prpt]
            print(f"Using cached text encoder outputs for prompt: {prpt}")
        if text_encoders is not None:
            print(f"Encoding prompt: {prpt}")
            tokens_and_masks = tokenize_strategy.tokenize(prpt)
            # strategy has apply_t5_attn_mask option
            encoded_text_encoder_conds = encoding_strategy.encode_tokens(tokenize_strategy, text_encoders, tokens_and_masks)

            # if text_encoder_conds is not cached, use encoded_text_encoder_conds
            if len(text_encoder_conds) == 0:
                text_encoder_conds = encoded_text_encoder_conds
            else:
                # if encoded_text_encoder_conds is not None, update cached text_encoder_conds
                for i in range(len(encoded_text_encoder_conds)):
                    if encoded_text_encoder_conds[i] is not None:
                        text_encoder_conds[i] = encoded_text_encoder_conds[i]
        return text_encoder_conds

<<<<<<< HEAD
    lg_out, t5_out, pooled, l_attn_mask, g_attn_mask, t5_attn_mask = te_outputs
    cond = encoding_strategy.concat_encodings(lg_out, t5_out, pooled)

    # encode negative prompts
    if sample_prompts_te_outputs and negative_prompt in sample_prompts_te_outputs:
        neg_te_outputs = sample_prompts_te_outputs[negative_prompt]
    else:
        l_tokens, g_tokens, t5_tokens = tokenize_strategy.tokenize(negative_prompt)
        neg_te_outputs = encoding_strategy.encode_tokens(tokenize_strategy, text_encoders, [l_tokens, g_tokens, t5_tokens])

    lg_out, t5_out, pooled, l_attn_mask, g_attn_mask, t5_attn_mask = neg_te_outputs
=======
    lg_out, t5_out, pooled, l_attn_mask, g_attn_mask, t5_attn_mask = encode_prompt(prompt)
    cond = encoding_strategy.concat_encodings(lg_out, t5_out, pooled)

    # encode negative prompts
    lg_out, t5_out, pooled, l_attn_mask, g_attn_mask, t5_attn_mask = encode_prompt(negative_prompt)
>>>>>>> 70a179e4
    neg_cond = encoding_strategy.concat_encodings(lg_out, t5_out, pooled)

    # sample image
    clean_memory_on_device(accelerator.device)
<<<<<<< HEAD
    with accelerator.autocast():
        latents = do_sample(height, width, seed, cond, neg_cond, mmdit, sample_steps, scale, mmdit.dtype, accelerator.device)
=======
    with accelerator.autocast(), torch.no_grad():
        # mmdit may be fp8, so we need weight_dtype here. vae is always in that dtype.
        latents = do_sample(height, width, seed, cond, neg_cond, mmdit, sample_steps, scale, vae.dtype, accelerator.device)
>>>>>>> 70a179e4

    # latent to image
    clean_memory_on_device(accelerator.device)
    org_vae_device = vae.device  # will be on cpu
    vae.to(accelerator.device)
    latents = vae.process_out(latents.to(vae.device, dtype=vae.dtype))
    image = vae.decode(latents)
    vae.to(org_vae_device)
    clean_memory_on_device(accelerator.device)
<<<<<<< HEAD
    
=======

>>>>>>> 70a179e4
    image = image.float()
    image = torch.clamp((image + 1.0) / 2.0, min=0.0, max=1.0)[0]
    decoded_np = 255.0 * np.moveaxis(image.cpu().numpy(), 0, 2)
    decoded_np = decoded_np.astype(np.uint8)

    image = Image.fromarray(decoded_np)
    # adding accelerator.wait_for_everyone() here should sync up and ensure that sample images are saved in the same order as the original prompt list
    # but adding 'enum' to the filename should be enough

    ts_str = time.strftime("%Y%m%d%H%M%S", time.localtime())
    num_suffix = f"e{epoch:06d}" if epoch is not None else f"{steps:06d}"
    seed_suffix = "" if seed is None else f"_{seed}"
    i: int = prompt_dict["enum"]
    img_filename = f"{'' if args.output_name is None else args.output_name + '_'}{num_suffix}_{i:02d}_{ts_str}{seed_suffix}.png"
    image.save(os.path.join(save_dir, img_filename))

    # send images to wandb if enabled
    if "wandb" in [tracker.name for tracker in accelerator.trackers]:
        wandb_tracker = accelerator.get_tracker("wandb")

        import wandb

        # not to commit images to avoid inconsistency between training and logging steps
        wandb_tracker.log({f"sample_{i}": wandb.Image(image, caption=prompt)}, commit=False)  # positive prompt as a caption


# region Diffusers


from dataclasses import dataclass
from typing import Optional, Tuple, Union

import numpy as np
import torch

from diffusers.configuration_utils import ConfigMixin, register_to_config
from diffusers.schedulers.scheduling_utils import SchedulerMixin
from diffusers.utils.torch_utils import randn_tensor
from diffusers.utils import BaseOutput


@dataclass
class FlowMatchEulerDiscreteSchedulerOutput(BaseOutput):
    """
    Output class for the scheduler's `step` function output.

    Args:
        prev_sample (`torch.FloatTensor` of shape `(batch_size, num_channels, height, width)` for images):
            Computed sample `(x_{t-1})` of previous timestep. `prev_sample` should be used as next model input in the
            denoising loop.
    """

    prev_sample: torch.FloatTensor


class FlowMatchEulerDiscreteScheduler(SchedulerMixin, ConfigMixin):
    """
    Euler scheduler.

    This model inherits from [`SchedulerMixin`] and [`ConfigMixin`]. Check the superclass documentation for the generic
    methods the library implements for all schedulers such as loading and saving.

    Args:
        num_train_timesteps (`int`, defaults to 1000):
            The number of diffusion steps to train the model.
        timestep_spacing (`str`, defaults to `"linspace"`):
            The way the timesteps should be scaled. Refer to Table 2 of the [Common Diffusion Noise Schedules and
            Sample Steps are Flawed](https://huggingface.co/papers/2305.08891) for more information.
        shift (`float`, defaults to 1.0):
            The shift value for the timestep schedule.
    """

    _compatibles = []
    order = 1

    @register_to_config
    def __init__(
        self,
        num_train_timesteps: int = 1000,
        shift: float = 1.0,
    ):
        timesteps = np.linspace(1, num_train_timesteps, num_train_timesteps, dtype=np.float32)[::-1].copy()
        timesteps = torch.from_numpy(timesteps).to(dtype=torch.float32)

        sigmas = timesteps / num_train_timesteps
        sigmas = shift * sigmas / (1 + (shift - 1) * sigmas)

        self.timesteps = sigmas * num_train_timesteps

        self._step_index = None
        self._begin_index = None

        self.sigmas = sigmas.to("cpu")  # to avoid too much CPU/GPU communication
        self.sigma_min = self.sigmas[-1].item()
        self.sigma_max = self.sigmas[0].item()

    @property
    def step_index(self):
        """
        The index counter for current timestep. It will increase 1 after each scheduler step.
        """
        return self._step_index

    @property
    def begin_index(self):
        """
        The index for the first timestep. It should be set from pipeline with `set_begin_index` method.
        """
        return self._begin_index

    # Copied from diffusers.schedulers.scheduling_dpmsolver_multistep.DPMSolverMultistepScheduler.set_begin_index
    def set_begin_index(self, begin_index: int = 0):
        """
        Sets the begin index for the scheduler. This function should be run from pipeline before the inference.

        Args:
            begin_index (`int`):
                The begin index for the scheduler.
        """
        self._begin_index = begin_index

    def scale_noise(
        self,
        sample: torch.FloatTensor,
        timestep: Union[float, torch.FloatTensor],
        noise: Optional[torch.FloatTensor] = None,
    ) -> torch.FloatTensor:
        """
        Forward process in flow-matching

        Args:
            sample (`torch.FloatTensor`):
                The input sample.
            timestep (`int`, *optional*):
                The current timestep in the diffusion chain.

        Returns:
            `torch.FloatTensor`:
                A scaled input sample.
        """
        # Make sure sigmas and timesteps have the same device and dtype as original_samples
        sigmas = self.sigmas.to(device=sample.device, dtype=sample.dtype)

        if sample.device.type == "mps" and torch.is_floating_point(timestep):
            # mps does not support float64
            schedule_timesteps = self.timesteps.to(sample.device, dtype=torch.float32)
            timestep = timestep.to(sample.device, dtype=torch.float32)
        else:
            schedule_timesteps = self.timesteps.to(sample.device)
            timestep = timestep.to(sample.device)

        # self.begin_index is None when scheduler is used for training, or pipeline does not implement set_begin_index
        if self.begin_index is None:
            step_indices = [self.index_for_timestep(t, schedule_timesteps) for t in timestep]
        elif self.step_index is not None:
            # add_noise is called after first denoising step (for inpainting)
            step_indices = [self.step_index] * timestep.shape[0]
        else:
            # add noise is called before first denoising step to create initial latent(img2img)
            step_indices = [self.begin_index] * timestep.shape[0]

        sigma = sigmas[step_indices].flatten()
        while len(sigma.shape) < len(sample.shape):
            sigma = sigma.unsqueeze(-1)

        sample = sigma * noise + (1.0 - sigma) * sample

        return sample

    def _sigma_to_t(self, sigma):
        return sigma * self.config.num_train_timesteps

    def set_timesteps(self, num_inference_steps: int, device: Union[str, torch.device] = None):
        """
        Sets the discrete timesteps used for the diffusion chain (to be run before inference).

        Args:
            num_inference_steps (`int`):
                The number of diffusion steps used when generating samples with a pre-trained model.
            device (`str` or `torch.device`, *optional*):
                The device to which the timesteps should be moved to. If `None`, the timesteps are not moved.
        """
        self.num_inference_steps = num_inference_steps

        timesteps = np.linspace(self._sigma_to_t(self.sigma_max), self._sigma_to_t(self.sigma_min), num_inference_steps)

        sigmas = timesteps / self.config.num_train_timesteps
        sigmas = self.config.shift * sigmas / (1 + (self.config.shift - 1) * sigmas)
        sigmas = torch.from_numpy(sigmas).to(dtype=torch.float32, device=device)

        timesteps = sigmas * self.config.num_train_timesteps
        self.timesteps = timesteps.to(device=device)
        self.sigmas = torch.cat([sigmas, torch.zeros(1, device=sigmas.device)])

        self._step_index = None
        self._begin_index = None

    def index_for_timestep(self, timestep, schedule_timesteps=None):
        if schedule_timesteps is None:
            schedule_timesteps = self.timesteps

        indices = (schedule_timesteps == timestep).nonzero()

        # The sigma index that is taken for the **very** first `step`
        # is always the second index (or the last index if there is only 1)
        # This way we can ensure we don't accidentally skip a sigma in
        # case we start in the middle of the denoising schedule (e.g. for image-to-image)
        pos = 1 if len(indices) > 1 else 0

        return indices[pos].item()

    def _init_step_index(self, timestep):
        if self.begin_index is None:
            if isinstance(timestep, torch.Tensor):
                timestep = timestep.to(self.timesteps.device)
            self._step_index = self.index_for_timestep(timestep)
        else:
            self._step_index = self._begin_index

    def step(
        self,
        model_output: torch.FloatTensor,
        timestep: Union[float, torch.FloatTensor],
        sample: torch.FloatTensor,
        s_churn: float = 0.0,
        s_tmin: float = 0.0,
        s_tmax: float = float("inf"),
        s_noise: float = 1.0,
        generator: Optional[torch.Generator] = None,
        return_dict: bool = True,
    ) -> Union[FlowMatchEulerDiscreteSchedulerOutput, Tuple]:
        """
        Predict the sample from the previous timestep by reversing the SDE. This function propagates the diffusion
        process from the learned model outputs (most often the predicted noise).

        Args:
            model_output (`torch.FloatTensor`):
                The direct output from learned diffusion model.
            timestep (`float`):
                The current discrete timestep in the diffusion chain.
            sample (`torch.FloatTensor`):
                A current instance of a sample created by the diffusion process.
            s_churn (`float`):
            s_tmin  (`float`):
            s_tmax  (`float`):
            s_noise (`float`, defaults to 1.0):
                Scaling factor for noise added to the sample.
            generator (`torch.Generator`, *optional*):
                A random number generator.
            return_dict (`bool`):
                Whether or not to return a [`~schedulers.scheduling_euler_discrete.EulerDiscreteSchedulerOutput`] or
                tuple.

        Returns:
            [`~schedulers.scheduling_euler_discrete.EulerDiscreteSchedulerOutput`] or `tuple`:
                If return_dict is `True`, [`~schedulers.scheduling_euler_discrete.EulerDiscreteSchedulerOutput`] is
                returned, otherwise a tuple is returned where the first element is the sample tensor.
        """

        if isinstance(timestep, int) or isinstance(timestep, torch.IntTensor) or isinstance(timestep, torch.LongTensor):
            raise ValueError(
                (
                    "Passing integer indices (e.g. from `enumerate(timesteps)`) as timesteps to"
                    " `EulerDiscreteScheduler.step()` is not supported. Make sure to pass"
                    " one of the `scheduler.timesteps` as a timestep."
                ),
            )

        if self.step_index is None:
            self._init_step_index(timestep)

        # Upcast to avoid precision issues when computing prev_sample
        sample = sample.to(torch.float32)

        sigma = self.sigmas[self.step_index]

        gamma = min(s_churn / (len(self.sigmas) - 1), 2**0.5 - 1) if s_tmin <= sigma <= s_tmax else 0.0

        noise = randn_tensor(model_output.shape, dtype=model_output.dtype, device=model_output.device, generator=generator)

        eps = noise * s_noise
        sigma_hat = sigma * (gamma + 1)

        if gamma > 0:
            sample = sample + eps * (sigma_hat**2 - sigma**2) ** 0.5

        # 1. compute predicted original sample (x_0) from sigma-scaled predicted noise
        # NOTE: "original_sample" should not be an expected prediction_type but is left in for
        # backwards compatibility

        # if self.config.prediction_type == "vector_field":

        denoised = sample - model_output * sigma
        # 2. Convert to an ODE derivative
        derivative = (sample - denoised) / sigma_hat

        dt = self.sigmas[self.step_index + 1] - sigma_hat

        prev_sample = sample + derivative * dt
        # Cast sample back to model compatible dtype
        prev_sample = prev_sample.to(model_output.dtype)

        # upon completion increase step index by one
        self._step_index += 1

        if not return_dict:
            return (prev_sample,)

        return FlowMatchEulerDiscreteSchedulerOutput(prev_sample=prev_sample)

    def __len__(self):
        return self.config.num_train_timesteps


def get_sigmas(noise_scheduler, timesteps, device, n_dim=4, dtype=torch.float32):
    sigmas = noise_scheduler.sigmas.to(device=device, dtype=dtype)
    schedule_timesteps = noise_scheduler.timesteps.to(device)
    timesteps = timesteps.to(device)
    step_indices = [(schedule_timesteps == t).nonzero().item() for t in timesteps]

    sigma = sigmas[step_indices].flatten()
    while len(sigma.shape) < n_dim:
        sigma = sigma.unsqueeze(-1)
    return sigma


def compute_density_for_timestep_sampling(
    weighting_scheme: str, batch_size: int, logit_mean: float = None, logit_std: float = None, mode_scale: float = None
):
    """Compute the density for sampling the timesteps when doing SD3 training.

    Courtesy: This was contributed by Rafie Walker in https://github.com/huggingface/diffusers/pull/8528.

    SD3 paper reference: https://arxiv.org/abs/2403.03206v1.
    """
    if weighting_scheme == "logit_normal":
        # See 3.1 in the SD3 paper ($rf/lognorm(0.00,1.00)$).
        u = torch.normal(mean=logit_mean, std=logit_std, size=(batch_size,), device="cpu")
        u = torch.nn.functional.sigmoid(u)
    elif weighting_scheme == "mode":
        u = torch.rand(size=(batch_size,), device="cpu")
        u = 1 - u - mode_scale * (torch.cos(math.pi * u / 2) ** 2 - 1 + u)
    else:
        u = torch.rand(size=(batch_size,), device="cpu")
    return u


def compute_loss_weighting_for_sd3(weighting_scheme: str, sigmas=None):
    """Computes loss weighting scheme for SD3 training.

    Courtesy: This was contributed by Rafie Walker in https://github.com/huggingface/diffusers/pull/8528.

    SD3 paper reference: https://arxiv.org/abs/2403.03206v1.
    """
    if weighting_scheme == "sigma_sqrt":
        weighting = (sigmas**-2.0).float()
    elif weighting_scheme == "cosmap":
        bot = 1 - 2 * sigmas + 2 * sigmas**2
        weighting = 2 / (math.pi * bot)
    else:
        weighting = torch.ones_like(sigmas)
    return weighting


def get_noisy_model_input_and_timesteps(
    args, noise_scheduler, latents, noise, device, dtype
) -> Tuple[torch.Tensor, torch.Tensor, torch.Tensor]:
    bsz = latents.shape[0]

    # Sample a random timestep for each image
    # for weighting schemes where we sample timesteps non-uniformly
    u = compute_density_for_timestep_sampling(
        weighting_scheme=args.weighting_scheme,
        batch_size=bsz,
        logit_mean=args.logit_mean,
        logit_std=args.logit_std,
        mode_scale=args.mode_scale,
    )
    indices = (u * noise_scheduler.config.num_train_timesteps).long()
    timesteps = noise_scheduler.timesteps[indices].to(device=device)

    # Add noise according to flow matching.
    sigmas = get_sigmas(noise_scheduler, timesteps, device, n_dim=latents.ndim, dtype=dtype)
    noisy_model_input = sigmas * noise + (1.0 - sigmas) * latents

    return noisy_model_input, timesteps, sigmas


# endregion<|MERGE_RESOLUTION|>--- conflicted
+++ resolved
@@ -75,9 +75,6 @@
         save_file(clip_g.state_dict(), clip_g_path)
     if t5xxl is not None:
         t5xxl_path = ckpt_path.replace(".safetensors", "_t5xxl.safetensors")
-<<<<<<< HEAD
-        save_file(t5xxl.state_dict(), t5xxl_path)
-=======
         t5xxl_state_dict = t5xxl.state_dict()
 
         # replace "shared.weight" with copy of it to avoid annoying shared tensor error on safetensors.save_file
@@ -86,7 +83,6 @@
         t5xxl_state_dict["shared.weight"] = shared_weight_copy
 
         save_file(t5xxl_state_dict, t5xxl_path)
->>>>>>> 70a179e4
 
 
 def save_sd3_model_on_train_end(
@@ -207,8 +203,6 @@
         type=str,
         default=None,
         help="[DOES NOT WORK] not supported yet. T5-XXL dtype. if not specified, use default dtype (from mixed precision) / T5-XXL dtype。指定しない場合はデフォルトのdtype（mixed precisionから）を使用",
-<<<<<<< HEAD
-=======
     )
 
     parser.add_argument(
@@ -251,7 +245,6 @@
         default=0.0,
         help="Random crop rate for positional embeddings, default is 0.0. Only for SD3.5M"
         " / 位置埋め込みのランダムクロップ率、デフォルトは0.0。SD3.5M以外では予期しない動作になります",
->>>>>>> 70a179e4
     )
 
     # copy from Diffusers
@@ -261,7 +254,6 @@
         default="logit_normal",
         choices=["sigma_sqrt", "logit_normal", "mode", "cosmap"],
         help="weighting scheme for timestep distribution and loss / タイムステップ分布と損失のための重み付けスキーム",
-<<<<<<< HEAD
     )
     parser.add_argument(
         "--logit_mean",
@@ -270,16 +262,6 @@
         help="mean to use when using the `'logit_normal'` weighting scheme for timestep distribution. / タイムステップ分布のために`'logit_normal'`重み付けスキームを使用する場合の平均",
     )
     parser.add_argument(
-=======
-    )
-    parser.add_argument(
-        "--logit_mean",
-        type=float,
-        default=0.0,
-        help="mean to use when using the `'logit_normal'` weighting scheme for timestep distribution. / タイムステップ分布のために`'logit_normal'`重み付けスキームを使用する場合の平均",
-    )
-    parser.add_argument(
->>>>>>> 70a179e4
         "--logit_std",
         type=float,
         default=1.0,
@@ -598,37 +580,18 @@
                         text_encoder_conds[i] = encoded_text_encoder_conds[i]
         return text_encoder_conds
 
-<<<<<<< HEAD
-    lg_out, t5_out, pooled, l_attn_mask, g_attn_mask, t5_attn_mask = te_outputs
-    cond = encoding_strategy.concat_encodings(lg_out, t5_out, pooled)
-
-    # encode negative prompts
-    if sample_prompts_te_outputs and negative_prompt in sample_prompts_te_outputs:
-        neg_te_outputs = sample_prompts_te_outputs[negative_prompt]
-    else:
-        l_tokens, g_tokens, t5_tokens = tokenize_strategy.tokenize(negative_prompt)
-        neg_te_outputs = encoding_strategy.encode_tokens(tokenize_strategy, text_encoders, [l_tokens, g_tokens, t5_tokens])
-
-    lg_out, t5_out, pooled, l_attn_mask, g_attn_mask, t5_attn_mask = neg_te_outputs
-=======
     lg_out, t5_out, pooled, l_attn_mask, g_attn_mask, t5_attn_mask = encode_prompt(prompt)
     cond = encoding_strategy.concat_encodings(lg_out, t5_out, pooled)
 
     # encode negative prompts
     lg_out, t5_out, pooled, l_attn_mask, g_attn_mask, t5_attn_mask = encode_prompt(negative_prompt)
->>>>>>> 70a179e4
     neg_cond = encoding_strategy.concat_encodings(lg_out, t5_out, pooled)
 
     # sample image
     clean_memory_on_device(accelerator.device)
-<<<<<<< HEAD
-    with accelerator.autocast():
-        latents = do_sample(height, width, seed, cond, neg_cond, mmdit, sample_steps, scale, mmdit.dtype, accelerator.device)
-=======
     with accelerator.autocast(), torch.no_grad():
         # mmdit may be fp8, so we need weight_dtype here. vae is always in that dtype.
         latents = do_sample(height, width, seed, cond, neg_cond, mmdit, sample_steps, scale, vae.dtype, accelerator.device)
->>>>>>> 70a179e4
 
     # latent to image
     clean_memory_on_device(accelerator.device)
@@ -638,11 +601,7 @@
     image = vae.decode(latents)
     vae.to(org_vae_device)
     clean_memory_on_device(accelerator.device)
-<<<<<<< HEAD
-    
-=======
-
->>>>>>> 70a179e4
+
     image = image.float()
     image = torch.clamp((image + 1.0) / 2.0, min=0.0, max=1.0)[0]
     decoded_np = 255.0 * np.moveaxis(image.cpu().numpy(), 0, 2)
