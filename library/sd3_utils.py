--- conflicted
+++ resolved
@@ -41,22 +41,6 @@
 
     #  x_block_self_attn_layers.append(int(key.split(".x_block.attn2.ln_k.weight")[0].split(".")[-1]))
     x_block_self_attn_layers = []
-<<<<<<< HEAD
-    re_attn = re.compile(r".(\d+).x_block.attn2.ln_k.weight")
-    for key in list(state_dict.keys()):
-        m = re_attn.match(key)
-        if m:
-            x_block_self_attn_layers.append(int(m.group(1)))
-
-    assert len(x_block_self_attn_layers) == 0, "x_block_self_attn_layers is not supported"
-
-    context_embedder_in_features = context_shape[1]
-    context_embedder_out_features = context_shape[0]
-
-    # only supports 3-5-large and 3-medium
-    if qk_norm is not None:
-        model_type = "3-5-large"
-=======
     re_attn = re.compile(r"\.(\d+)\.x_block\.attn2\.ln_k\.weight")
     for key in list(state_dict.keys()):
         m = re_attn.search(key)
@@ -72,7 +56,6 @@
             model_type = "3-5-large"
         else:
             model_type = "3-5-medium"
->>>>>>> 70a179e4
     else:
         model_type = "3-medium"
 
