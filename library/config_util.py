--- conflicted
+++ resolved
@@ -73,11 +73,8 @@
     token_warmup_min: int = 1
     token_warmup_step: float = 0
     custom_attributes: Optional[Dict[str, Any]] = None
-<<<<<<< HEAD
-=======
     validation_seed: int = 0
     validation_split: float = 0.0
->>>>>>> 3d79239b
 
 
 @dataclass
@@ -498,58 +495,9 @@
             logging.warning(f"Dataset param `validation_split` ({dataset_blueprint.params.validation_split}) is not a valid number between 0.0 and 1.0, skipping validation split...")
             continue
 
-<<<<<<< HEAD
-        if dataset.enable_bucket:
-            info += indent(
-                dedent(
-                    f"""\
-        min_bucket_reso: {dataset.min_bucket_reso}
-        max_bucket_reso: {dataset.max_bucket_reso}
-        bucket_reso_steps: {dataset.bucket_reso_steps}
-        bucket_no_upscale: {dataset.bucket_no_upscale}
-      \n"""
-                ),
-                "  ",
-            )
-        else:
-            info += "\n"
-
-        for j, subset in enumerate(dataset.subsets):
-            info += indent(
-                dedent(
-                    f"""\
-        [Subset {j} of Dataset {i}]
-          image_dir: "{subset.image_dir}"
-          image_count: {subset.img_count}
-          num_repeats: {subset.num_repeats}
-          shuffle_caption: {subset.shuffle_caption}
-          keep_tokens: {subset.keep_tokens}
-          keep_tokens_separator: {subset.keep_tokens_separator}
-          caption_separator: {subset.caption_separator}
-          secondary_separator: {subset.secondary_separator}
-          enable_wildcard: {subset.enable_wildcard}
-          caption_dropout_rate: {subset.caption_dropout_rate}
-          caption_dropout_every_n_epochs: {subset.caption_dropout_every_n_epochs}
-          caption_tag_dropout_rate: {subset.caption_tag_dropout_rate}
-          caption_prefix: {subset.caption_prefix}
-          caption_suffix: {subset.caption_suffix}
-          color_aug: {subset.color_aug}
-          flip_aug: {subset.flip_aug}
-          face_crop_aug_range: {subset.face_crop_aug_range}
-          random_crop: {subset.random_crop}
-          token_warmup_min: {subset.token_warmup_min}
-          token_warmup_step: {subset.token_warmup_step}
-          alpha_mask: {subset.alpha_mask}
-          custom_attributes: {subset.custom_attributes}
-      """
-                ),
-                "  ",
-            )
-=======
         # if the dataset isn't setting a validation split, there is no current validation dataset
         if dataset_blueprint.params.validation_split == 0.0:
             continue
->>>>>>> 3d79239b
 
         extra_dataset_params = {}
         if dataset_blueprint.is_controlnet:
