--- conflicted
+++ resolved
@@ -108,10 +108,7 @@
     debug_dataset: bool = False
     validation_seed: Optional[int] = None
     validation_split: float = 0.0
-<<<<<<< HEAD
-=======
     system_prompt: Optional[str] = None
->>>>>>> 7f93e21f
     resize_interpolation: Optional[str] = None
 
 @dataclass
@@ -249,10 +246,7 @@
         "validation_split": float,
         "resolution": functools.partial(__validate_and_convert_scalar_or_twodim.__func__, int),
         "network_multiplier": float,
-<<<<<<< HEAD
-=======
         "system_prompt": str,
->>>>>>> 7f93e21f
         "resize_interpolation": str,
     }
 
