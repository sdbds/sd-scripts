--- conflicted
+++ resolved
@@ -49,9 +49,6 @@
 
 
 class Sd3TextEncodingStrategy(TextEncodingStrategy):
-<<<<<<< HEAD
-    def __init__(self, apply_lg_attn_mask: Optional[bool] = None, apply_t5_attn_mask: Optional[bool] = None) -> None:
-=======
     def __init__(
         self,
         apply_lg_attn_mask: Optional[bool] = None,
@@ -60,19 +57,15 @@
         g_dropout_rate: float = 0.0,
         t5_dropout_rate: float = 0.0,
     ) -> None:
->>>>>>> 70a179e4
         """
         Args:
             apply_t5_attn_mask: Default value for apply_t5_attn_mask.
         """
         self.apply_lg_attn_mask = apply_lg_attn_mask
         self.apply_t5_attn_mask = apply_t5_attn_mask
-<<<<<<< HEAD
-=======
         self.l_dropout_rate = l_dropout_rate
         self.g_dropout_rate = g_dropout_rate
         self.t5_dropout_rate = t5_dropout_rate
->>>>>>> 70a179e4
 
     def encode_tokens(
         self,
@@ -81,73 +74,21 @@
         tokens: List[torch.Tensor],
         apply_lg_attn_mask: Optional[bool] = False,
         apply_t5_attn_mask: Optional[bool] = False,
-<<<<<<< HEAD
-=======
         enable_dropout: bool = True,
->>>>>>> 70a179e4
     ) -> List[torch.Tensor]:
         """
         returned embeddings are not masked
         """
         clip_l, clip_g, t5xxl = models
-<<<<<<< HEAD
-        clip_l: CLIPTextModel
-        clip_g: CLIPTextModelWithProjection
-        t5xxl: T5EncoderModel
-=======
         clip_l: Optional[CLIPTextModel]
         clip_g: Optional[CLIPTextModelWithProjection]
         t5xxl: Optional[T5EncoderModel]
->>>>>>> 70a179e4
 
         if apply_lg_attn_mask is None:
             apply_lg_attn_mask = self.apply_lg_attn_mask
         if apply_t5_attn_mask is None:
             apply_t5_attn_mask = self.apply_t5_attn_mask
 
-<<<<<<< HEAD
-        l_tokens, g_tokens, t5_tokens = tokens[:3]
-
-        if len(tokens) > 3:
-            l_attn_mask, g_attn_mask, t5_attn_mask = tokens[3:]
-            if not apply_lg_attn_mask:
-                l_attn_mask = None
-                g_attn_mask = None
-            else:
-                l_attn_mask = l_attn_mask.to(clip_l.device)
-                g_attn_mask = g_attn_mask.to(clip_g.device)
-            if not apply_t5_attn_mask:
-                t5_attn_mask = None
-            else:
-                t5_attn_mask = t5_attn_mask.to(t5xxl.device)
-        else:
-            l_attn_mask = None
-            g_attn_mask = None
-            t5_attn_mask = None
-
-        if l_tokens is None:
-            assert g_tokens is None, "g_tokens must be None if l_tokens is None"
-            lg_out = None
-            lg_pooled = None
-        else:
-            with torch.no_grad():
-                assert g_tokens is not None, "g_tokens must not be None if l_tokens is not None"
-                prompt_embeds = clip_l(l_tokens.to(clip_l.device), l_attn_mask, output_hidden_states=True)
-                l_pooled = prompt_embeds[0]
-                l_out = prompt_embeds.hidden_states[-2]
-
-                prompt_embeds = clip_g(g_tokens.to(clip_g.device), g_attn_mask, output_hidden_states=True)
-                g_pooled = prompt_embeds[0]
-                g_out = prompt_embeds.hidden_states[-2]
-
-                lg_pooled = torch.cat((l_pooled, g_pooled), dim=-1) if l_tokens is not None else None
-                lg_out = torch.cat([l_out, g_out], dim=-1)
-
-        if t5xxl is not None and t5_tokens is not None:
-            with torch.no_grad():
-                t5_out, _ = t5xxl(t5_tokens.to(t5xxl.device), t5_attn_mask, return_dict=False, output_hidden_states=True)
-        else:
-=======
         l_tokens, g_tokens, t5_tokens, l_attn_mask, g_attn_mask, t5_attn_mask = tokens
 
         # dropout: if enable_dropout is False, dropout is not applied. dropout means zeroing out embeddings
@@ -229,7 +170,6 @@
             lg_out = torch.cat([l_out, g_out], dim=-1)
 
         if t5xxl is None or t5_tokens is None:
->>>>>>> 70a179e4
             t5_out = None
             t5_attn_mask = None
         else:
@@ -302,11 +242,7 @@
                     if t5_attn_mask is not None:
                         t5_attn_mask[i] = torch.zeros_like(t5_attn_mask[i])
 
-<<<<<<< HEAD
-        return [lg_out, t5_out, lg_pooled, l_attn_mask, g_attn_mask, t5_attn_mask] # masks are used for attention masking in transformer
-=======
         return [lg_out, t5_out, lg_pooled, l_attn_mask, g_attn_mask, t5_attn_mask]
->>>>>>> 70a179e4
 
     def concat_encodings(
         self, lg_out: torch.Tensor, t5_out: Optional[torch.Tensor], lg_pooled: torch.Tensor
@@ -393,10 +329,6 @@
 
         tokens_and_masks = tokenize_strategy.tokenize(captions)
         with torch.no_grad():
-<<<<<<< HEAD
-            lg_out, t5_out, lg_pooled, l_attn_mask, g_attn_mask, t5_attn_mask = sd3_text_encoding_strategy.encode_tokens(
-                tokenize_strategy, models, tokens_and_masks, self.apply_lg_attn_mask, self.apply_t5_attn_mask
-=======
             # always disable dropout during caching
             lg_out, t5_out, lg_pooled, l_attn_mask, g_attn_mask, t5_attn_mask = sd3_text_encoding_strategy.encode_tokens(
                 tokenize_strategy,
@@ -405,7 +337,6 @@
                 apply_lg_attn_mask=self.apply_lg_attn_mask,
                 apply_t5_attn_mask=self.apply_t5_attn_mask,
                 enable_dropout=False,
->>>>>>> 70a179e4
             )
 
         if lg_out.dtype == torch.bfloat16:
@@ -446,10 +377,7 @@
                     apply_t5_attn_mask=apply_t5_attn_mask,
                 )
             else:
-<<<<<<< HEAD
-=======
                 # it's fine that attn mask is not None. it's overwritten before calling the model if necessary
->>>>>>> 70a179e4
                 info.text_encoder_outputs = (lg_out_i, t5_out_i, lg_pooled_i, l_attn_mask_i, g_attn_mask_i, t5_attn_mask_i)
 
 
