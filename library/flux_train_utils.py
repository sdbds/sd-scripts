import argparse
import math
import os
import numpy as np
import toml
import json
import time
from typing import Callable, Dict, List, Optional, Tuple, Union

import torch
from accelerate import Accelerator, PartialState
from transformers import CLIPTextModel
from tqdm import tqdm
from PIL import Image
from safetensors.torch import save_file

from library import flux_models, flux_utils, strategy_base, train_util
from library.sd3_train_utils import load_prompts
from library.device_utils import init_ipex, clean_memory_on_device

init_ipex()

from .utils import setup_logging, mem_eff_save_file

setup_logging()
import logging

logger = logging.getLogger(__name__)


# region sample images


def sample_images(
    accelerator: Accelerator,
    args: argparse.Namespace,
    epoch,
    steps,
    flux,
    ae,
    text_encoders,
    sample_prompts_te_outputs,
    prompt_replacement=None,
):
    if steps == 0:
        if not args.sample_at_first:
            return
    else:
        if args.sample_every_n_steps is None and args.sample_every_n_epochs is None:
            return
        if args.sample_every_n_epochs is not None:
            # sample_every_n_steps は無視する
            if epoch is None or epoch % args.sample_every_n_epochs != 0:
                return
        else:
            if steps % args.sample_every_n_steps != 0 or epoch is not None:  # steps is not divisible or end of epoch
                return

    logger.info("")
    logger.info(f"generating sample images at step / サンプル画像生成 ステップ: {steps}")
    if not os.path.isfile(args.sample_prompts) and sample_prompts_te_outputs is None:
        logger.error(f"No prompt file / プロンプトファイルがありません: {args.sample_prompts}")
        return

    distributed_state = PartialState()  # for multi gpu distributed inference. this is a singleton, so it's safe to use it here

    # unwrap unet and text_encoder(s)
    flux = accelerator.unwrap_model(flux)
    if text_encoders is not None:
        text_encoders = [accelerator.unwrap_model(te) for te in text_encoders]
    # print([(te.parameters().__next__().device if te is not None else None) for te in text_encoders])

    prompts = load_prompts(args.sample_prompts)

    save_dir = args.output_dir + "/sample"
    os.makedirs(save_dir, exist_ok=True)

    # save random state to restore later
    rng_state = torch.get_rng_state()
    cuda_rng_state = None
    try:
        cuda_rng_state = torch.cuda.get_rng_state() if torch.cuda.is_available() else None
    except Exception:
        pass

    if distributed_state.num_processes <= 1:
        # If only one device is available, just use the original prompt list. We don't need to care about the distribution of prompts.
        with torch.no_grad(), accelerator.autocast():
            for prompt_dict in prompts:
                sample_image_inference(
                    accelerator,
                    args,
                    flux,
                    text_encoders,
                    ae,
                    save_dir,
                    prompt_dict,
                    epoch,
                    steps,
                    sample_prompts_te_outputs,
                    prompt_replacement,
                )
    else:
        # Creating list with N elements, where each element is a list of prompt_dicts, and N is the number of processes available (number of devices available)
        # prompt_dicts are assigned to lists based on order of processes, to attempt to time the image creation time to match enum order. Probably only works when steps and sampler are identical.
        per_process_prompts = []  # list of lists
        for i in range(distributed_state.num_processes):
            per_process_prompts.append(prompts[i :: distributed_state.num_processes])

        with torch.no_grad():
            with distributed_state.split_between_processes(per_process_prompts) as prompt_dict_lists:
                for prompt_dict in prompt_dict_lists[0]:
                    sample_image_inference(
                        accelerator,
                        args,
                        flux,
                        text_encoders,
                        ae,
                        save_dir,
                        prompt_dict,
                        epoch,
                        steps,
                        sample_prompts_te_outputs,
                        prompt_replacement,
                    )

    torch.set_rng_state(rng_state)
    if cuda_rng_state is not None:
        torch.cuda.set_rng_state(cuda_rng_state)

    clean_memory_on_device(accelerator.device)


def sample_image_inference(
    accelerator: Accelerator,
    args: argparse.Namespace,
    flux: flux_models.Flux,
    text_encoders: Optional[List[CLIPTextModel]],
    ae: flux_models.AutoEncoder,
    save_dir,
    prompt_dict,
    epoch,
    steps,
    sample_prompts_te_outputs,
    prompt_replacement,
):
    assert isinstance(prompt_dict, dict)
    # negative_prompt = prompt_dict.get("negative_prompt")
    sample_steps = prompt_dict.get("sample_steps", 20)
    width = prompt_dict.get("width", 512)
    height = prompt_dict.get("height", 512)
    scale = prompt_dict.get("scale", 3.5)
    seed = prompt_dict.get("seed")
    # controlnet_image = prompt_dict.get("controlnet_image")
    prompt: str = prompt_dict.get("prompt", "")
    # sampler_name: str = prompt_dict.get("sample_sampler", args.sample_sampler)

    if prompt_replacement is not None:
        prompt = prompt.replace(prompt_replacement[0], prompt_replacement[1])
        # if negative_prompt is not None:
        #     negative_prompt = negative_prompt.replace(prompt_replacement[0], prompt_replacement[1])

    if seed is not None:
        torch.manual_seed(seed)
        torch.cuda.manual_seed(seed)
    else:
        # True random sample image generation
        torch.seed()
        torch.cuda.seed()

    # if negative_prompt is None:
    #     negative_prompt = ""

    height = max(64, height - height % 16)  # round to divisible by 16
    width = max(64, width - width % 16)  # round to divisible by 16
    logger.info(f"prompt: {prompt}")
    # logger.info(f"negative_prompt: {negative_prompt}")
    logger.info(f"height: {height}")
    logger.info(f"width: {width}")
    logger.info(f"sample_steps: {sample_steps}")
    logger.info(f"scale: {scale}")
    # logger.info(f"sample_sampler: {sampler_name}")
    if seed is not None:
        logger.info(f"seed: {seed}")

    # encode prompts
    tokenize_strategy = strategy_base.TokenizeStrategy.get_strategy()
    encoding_strategy = strategy_base.TextEncodingStrategy.get_strategy()

    text_encoder_conds = []
    if sample_prompts_te_outputs and prompt in sample_prompts_te_outputs:
        text_encoder_conds = sample_prompts_te_outputs[prompt]
        print(f"Using cached text encoder outputs for prompt: {prompt}")
    if text_encoders is not None:
        print(f"Encoding prompt: {prompt}")
        tokens_and_masks = tokenize_strategy.tokenize(prompt)
        # strategy has apply_t5_attn_mask option
        encoded_text_encoder_conds = encoding_strategy.encode_tokens(tokenize_strategy, text_encoders, tokens_and_masks)
        print([x.shape if x is not None else None for x in encoded_text_encoder_conds])

        # if text_encoder_conds is not cached, use encoded_text_encoder_conds
        if len(text_encoder_conds) == 0:
            text_encoder_conds = encoded_text_encoder_conds
        else:
            # if encoded_text_encoder_conds is not None, update cached text_encoder_conds
            for i in range(len(encoded_text_encoder_conds)):
                if encoded_text_encoder_conds[i] is not None:
                    text_encoder_conds[i] = encoded_text_encoder_conds[i]

    l_pooled, t5_out, txt_ids, t5_attn_mask = text_encoder_conds

    # sample image
    weight_dtype = ae.dtype  # TOFO give dtype as argument
    packed_latent_height = height // 16
    packed_latent_width = width // 16
    noise = torch.randn(
        1,
        packed_latent_height * packed_latent_width,
        16 * 2 * 2,
        device=accelerator.device,
        dtype=weight_dtype,
        generator=torch.Generator(device=accelerator.device).manual_seed(seed) if seed is not None else None,
    )
    timesteps = get_schedule(sample_steps, noise.shape[1], shift=True)  # FLUX.1 dev -> shift=True
    img_ids = flux_utils.prepare_img_ids(1, packed_latent_height, packed_latent_width).to(accelerator.device, weight_dtype)
    t5_attn_mask = t5_attn_mask.to(accelerator.device) if args.apply_t5_attn_mask else None

    with accelerator.autocast(), torch.no_grad():
        x = denoise(flux, noise, img_ids, t5_out, txt_ids, l_pooled, timesteps=timesteps, guidance=scale, t5_attn_mask=t5_attn_mask)

    x = x.float()
    x = flux_utils.unpack_latents(x, packed_latent_height, packed_latent_width)

    # latent to image
    clean_memory_on_device(accelerator.device)
    org_vae_device = ae.device  # will be on cpu
    ae.to(accelerator.device)  # distributed_state.device is same as accelerator.device
    with accelerator.autocast(), torch.no_grad():
        x = ae.decode(x)
    ae.to(org_vae_device)
    clean_memory_on_device(accelerator.device)

    x = x.clamp(-1, 1)
    x = x.permute(0, 2, 3, 1)
    image = Image.fromarray((127.5 * (x + 1.0)).float().cpu().numpy().astype(np.uint8)[0])

    # adding accelerator.wait_for_everyone() here should sync up and ensure that sample images are saved in the same order as the original prompt list
    # but adding 'enum' to the filename should be enough

    ts_str = time.strftime("%Y%m%d%H%M%S", time.localtime())
    num_suffix = f"e{epoch:06d}" if epoch is not None else f"{steps:06d}"
    seed_suffix = "" if seed is None else f"_{seed}"
    i: int = prompt_dict["enum"]
    img_filename = f"{'' if args.output_name is None else args.output_name + '_'}{num_suffix}_{i:02d}_{ts_str}{seed_suffix}.png"
    image.save(os.path.join(save_dir, img_filename))

    # wandb有効時のみログを送信
    try:
        wandb_tracker = accelerator.get_tracker("wandb")
        try:
            import wandb
        except ImportError:  # 事前に一度確認するのでここはエラー出ないはず
            raise ImportError("No wandb / wandb がインストールされていないようです")

        wandb_tracker.log({f"sample_{i}": wandb.Image(image)})
    except:  # wandb 無効時
        pass


def time_shift(mu: float, sigma: float, t: torch.Tensor):
    return math.exp(mu) / (math.exp(mu) + (1 / t - 1) ** sigma)


def get_lin_function(x1: float = 256, y1: float = 0.5, x2: float = 4096, y2: float = 1.15) -> Callable[[float], float]:
    m = (y2 - y1) / (x2 - x1)
    b = y1 - m * x1
    return lambda x: m * x + b


def get_schedule(
    num_steps: int,
    image_seq_len: int,
    base_shift: float = 0.5,
    max_shift: float = 1.15,
    shift: bool = True,
) -> list[float]:
    # extra step for zero
    timesteps = torch.linspace(1, 0, num_steps + 1)

    # shifting the schedule to favor high timesteps for higher signal images
    if shift:
        # eastimate mu based on linear estimation between two points
        mu = get_lin_function(y1=base_shift, y2=max_shift)(image_seq_len)
        timesteps = time_shift(mu, 1.0, timesteps)

    return timesteps.tolist()


def denoise(
    model: flux_models.Flux,
    img: torch.Tensor,
    img_ids: torch.Tensor,
    txt: torch.Tensor,
    txt_ids: torch.Tensor,
    vec: torch.Tensor,
    timesteps: list[float],
    guidance: float = 4.0,
    t5_attn_mask: Optional[torch.Tensor] = None,
):
    # this is ignored for schnell
    guidance_vec = torch.full((img.shape[0],), guidance, device=img.device, dtype=img.dtype)
    for t_curr, t_prev in zip(tqdm(timesteps[:-1]), timesteps[1:]):
        t_vec = torch.full((img.shape[0],), t_curr, dtype=img.dtype, device=img.device)
        pred = model(
            img=img,
            img_ids=img_ids,
            txt=txt,
            txt_ids=txt_ids,
            y=vec,
            timesteps=t_vec,
            guidance=guidance_vec,
            txt_attention_mask=t5_attn_mask,
        )

        img = img + (t_prev - t_curr) * pred

    return img


# endregion


# region train
def get_sigmas(noise_scheduler, timesteps, device, n_dim=4, dtype=torch.float32):
    sigmas = noise_scheduler.sigmas.to(device=device, dtype=dtype)
    schedule_timesteps = noise_scheduler.timesteps.to(device)
    timesteps = timesteps.to(device)
    step_indices = [(schedule_timesteps == t).nonzero().item() for t in timesteps]

    sigma = sigmas[step_indices].flatten()
    while len(sigma.shape) < n_dim:
        sigma = sigma.unsqueeze(-1)
    return sigma


def compute_density_for_timestep_sampling(
    weighting_scheme: str, batch_size: int, logit_mean: float = None, logit_std: float = None, mode_scale: float = None
):
    """Compute the density for sampling the timesteps when doing SD3 training.

    Courtesy: This was contributed by Rafie Walker in https://github.com/huggingface/diffusers/pull/8528.

    SD3 paper reference: https://arxiv.org/abs/2403.03206v1.
    """
    if weighting_scheme == "logit_normal":
        # See 3.1 in the SD3 paper ($rf/lognorm(0.00,1.00)$).
        u = torch.normal(mean=logit_mean, std=logit_std, size=(batch_size,), device="cpu")
        u = torch.nn.functional.sigmoid(u)
    elif weighting_scheme == "mode":
        u = torch.rand(size=(batch_size,), device="cpu")
        u = 1 - u - mode_scale * (torch.cos(math.pi * u / 2) ** 2 - 1 + u)
    else:
        u = torch.rand(size=(batch_size,), device="cpu")
    return u


def compute_loss_weighting_for_sd3(weighting_scheme: str, sigmas=None):
    """Computes loss weighting scheme for SD3 training.

    Courtesy: This was contributed by Rafie Walker in https://github.com/huggingface/diffusers/pull/8528.

    SD3 paper reference: https://arxiv.org/abs/2403.03206v1.
    """
    if weighting_scheme == "sigma_sqrt":
        weighting = (sigmas**-2.0).float()
    elif weighting_scheme == "cosmap":
        bot = 1 - 2 * sigmas + 2 * sigmas**2
        weighting = 2 / (math.pi * bot)
    else:
        weighting = torch.ones_like(sigmas)
    return weighting


def get_noisy_model_input_and_timesteps(
    args, noise_scheduler, latents, noise, device, dtype
) -> Tuple[torch.Tensor, torch.Tensor, torch.Tensor]:
    bsz, _, h, w = latents.shape
    sigmas = None

    if args.timestep_sampling == "uniform" or args.timestep_sampling == "sigmoid":
        # Simple random t-based noise sampling
        if args.timestep_sampling == "sigmoid":
            # https://github.com/XLabs-AI/x-flux/tree/main
            t = torch.sigmoid(args.sigmoid_scale * torch.randn((bsz,), device=device))
        else:
            t = torch.rand((bsz,), device=device)

        timesteps = t * 1000.0
        t = t.view(-1, 1, 1, 1)
        noisy_model_input = (1 - t) * latents + t * noise
    elif args.timestep_sampling == "shift":
        shift = args.discrete_flow_shift
        logits_norm = torch.randn(bsz, device=device)
        logits_norm = logits_norm * args.sigmoid_scale  # larger scale for more uniform sampling
        timesteps = logits_norm.sigmoid()
        timesteps = (timesteps * shift) / (1 + (shift - 1) * timesteps)

        t = timesteps.view(-1, 1, 1, 1)
        timesteps = timesteps * 1000.0
        noisy_model_input = (1 - t) * latents + t * noise
    elif args.timestep_sampling == "flux_shift":
        logits_norm = torch.randn(bsz, device=device)
        logits_norm = logits_norm * args.sigmoid_scale  # larger scale for more uniform sampling
        timesteps = logits_norm.sigmoid()
<<<<<<< HEAD
        mu = get_lin_function(y1=0.5, y2=2.01)((h // 2) * (w // 2))
=======
        x1, x2 = args.min_bucket_reso or min(args.resolution), args.max_bucket_reso or max(args.resolution)
        mu = get_lin_function(
            y1=get_lin_function(x1),
            y2=get_lin_function(x2),
        )((h // 2) * (w // 2))
>>>>>>> 2f2473c4
        timesteps = time_shift(mu, 1.0, timesteps)

        t = timesteps.view(-1, 1, 1, 1)
        timesteps = timesteps * 1000.0
        noisy_model_input = (1 - t) * latents + t * noise
    else:
        # Sample a random timestep for each image
        # for weighting schemes where we sample timesteps non-uniformly
        u = compute_density_for_timestep_sampling(
            weighting_scheme=args.weighting_scheme,
            batch_size=bsz,
            logit_mean=args.logit_mean,
            logit_std=args.logit_std,
            mode_scale=args.mode_scale,
        )
        indices = (u * noise_scheduler.config.num_train_timesteps).long()
        timesteps = noise_scheduler.timesteps[indices].to(device=device)

        # Add noise according to flow matching.
        sigmas = get_sigmas(noise_scheduler, timesteps, device, n_dim=latents.ndim, dtype=dtype)
        noisy_model_input = sigmas * noise + (1.0 - sigmas) * latents

    return noisy_model_input, timesteps, sigmas


def apply_model_prediction_type(args, model_pred, noisy_model_input, sigmas):
    weighting = None
    if args.model_prediction_type == "raw":
        pass
    elif args.model_prediction_type == "additive":
        # add the model_pred to the noisy_model_input
        model_pred = model_pred + noisy_model_input
    elif args.model_prediction_type == "sigma_scaled":
        # apply sigma scaling
        model_pred = model_pred * (-sigmas) + noisy_model_input

        # these weighting schemes use a uniform timestep sampling
        # and instead post-weight the loss
        weighting = compute_loss_weighting_for_sd3(weighting_scheme=args.weighting_scheme, sigmas=sigmas)

    return model_pred, weighting


def save_models(
    ckpt_path: str,
    flux: flux_models.Flux,
    sai_metadata: Optional[dict],
    save_dtype: Optional[torch.dtype] = None,
    use_mem_eff_save: bool = False,
):
    state_dict = {}

    def update_sd(prefix, sd):
        for k, v in sd.items():
            key = prefix + k
            if save_dtype is not None and v.dtype != save_dtype:
                v = v.detach().clone().to("cpu").to(save_dtype)
            state_dict[key] = v

    update_sd("", flux.state_dict())

    if not use_mem_eff_save:
        save_file(state_dict, ckpt_path, metadata=sai_metadata)
    else:
        mem_eff_save_file(state_dict, ckpt_path, metadata=sai_metadata)


def save_flux_model_on_train_end(
    args: argparse.Namespace, save_dtype: torch.dtype, epoch: int, global_step: int, flux: flux_models.Flux
):
    def sd_saver(ckpt_file, epoch_no, global_step):
        sai_metadata = train_util.get_sai_model_spec(None, args, False, False, False, is_stable_diffusion_ckpt=True, flux="dev")
        save_models(ckpt_file, flux, sai_metadata, save_dtype, args.mem_eff_save)

    train_util.save_sd_model_on_train_end_common(args, True, True, epoch, global_step, sd_saver, None)


# epochとstepの保存、メタデータにepoch/stepが含まれ引数が同じになるため、統合している
# on_epoch_end: Trueならepoch終了時、Falseならstep経過時
def save_flux_model_on_epoch_end_or_stepwise(
    args: argparse.Namespace,
    on_epoch_end: bool,
    accelerator,
    save_dtype: torch.dtype,
    epoch: int,
    num_train_epochs: int,
    global_step: int,
    flux: flux_models.Flux,
):
    def sd_saver(ckpt_file, epoch_no, global_step):
        sai_metadata = train_util.get_sai_model_spec(None, args, False, False, False, is_stable_diffusion_ckpt=True, flux="dev")
        save_models(ckpt_file, flux, sai_metadata, save_dtype, args.mem_eff_save)

    train_util.save_sd_model_on_epoch_end_or_stepwise_common(
        args,
        on_epoch_end,
        accelerator,
        True,
        True,
        epoch,
        num_train_epochs,
        global_step,
        sd_saver,
        None,
    )


# endregion


def add_flux_train_arguments(parser: argparse.ArgumentParser):
    parser.add_argument(
        "--clip_l",
        type=str,
        help="path to clip_l (*.sft or *.safetensors), should be float16 / clip_lのパス（*.sftまたは*.safetensors）、float16が前提",
    )
    parser.add_argument(
        "--t5xxl",
        type=str,
        help="path to t5xxl (*.sft or *.safetensors), should be float16 / t5xxlのパス（*.sftまたは*.safetensors）、float16が前提",
    )
    parser.add_argument("--ae", type=str, help="path to ae (*.sft or *.safetensors) / aeのパス（*.sftまたは*.safetensors）")
    parser.add_argument(
        "--t5xxl_max_token_length",
        type=int,
        default=None,
        help="maximum token length for T5-XXL. if omitted, 256 for schnell and 512 for dev"
        " / T5-XXLの最大トークン長。省略された場合、schnellの場合は256、devの場合は512",
    )
    parser.add_argument(
        "--apply_t5_attn_mask",
        action="store_true",
        help="apply attention mask to T5-XXL encode and FLUX double blocks / T5-XXLエンコードとFLUXダブルブロックにアテンションマスクを適用する",
    )
    parser.add_argument(
        "--cache_text_encoder_outputs", action="store_true", help="cache text encoder outputs / text encoderの出力をキャッシュする"
    )
    parser.add_argument(
        "--cache_text_encoder_outputs_to_disk",
        action="store_true",
        help="cache text encoder outputs to disk / text encoderの出力をディスクにキャッシュする",
    )
    parser.add_argument(
        "--text_encoder_batch_size",
        type=int,
        default=None,
        help="text encoder batch size (default: None, use dataset's batch size)"
        + " / text encoderのバッチサイズ（デフォルト: None, データセットのバッチサイズを使用）",
    )
    parser.add_argument(
        "--disable_mmap_load_safetensors",
        action="store_true",
        help="disable mmap load for safetensors. Speed up model loading in WSL environment / safetensorsのmmapロードを無効にする。WSL環境等でモデル読み込みを高速化できる",
    )

    # copy from Diffusers
    parser.add_argument(
        "--weighting_scheme",
        type=str,
        default="none",
        choices=["sigma_sqrt", "logit_normal", "mode", "cosmap", "none"],
    )
    parser.add_argument(
        "--logit_mean", type=float, default=0.0, help="mean to use when using the `'logit_normal'` weighting scheme."
    )
    parser.add_argument("--logit_std", type=float, default=1.0, help="std to use when using the `'logit_normal'` weighting scheme.")
    parser.add_argument(
        "--mode_scale",
        type=float,
        default=1.29,
        help="Scale of mode weighting scheme. Only effective when using the `'mode'` as the `weighting_scheme`.",
    )
    parser.add_argument(
        "--guidance_scale",
        type=float,
        default=3.5,
        help="the FLUX.1 dev variant is a guidance distilled model",
    )

    parser.add_argument(
        "--guidance_rescale",
        action="store_true",
        help="rescale the guidance to match the original guidance scale",
    )

    parser.add_argument(
        "--timestep_sampling",
        choices=["sigma", "uniform", "sigmoid", "shift", "flux_shift"],
        default="sigma",
        help="Method to sample timesteps: sigma-based, uniform random, sigmoid of random normal, shift of sigmoid and FLUX.1 shifting."
        " / タイムステップをサンプリングする方法：sigma、random uniform、random normalのsigmoid、sigmoidのシフト、FLUX.1のシフト。",
    )
    parser.add_argument(
        "--sigmoid_scale",
        type=float,
        default=1.0,
        help='Scale factor for sigmoid timestep sampling (only used when timestep-sampling is "sigmoid"). / sigmoidタイムステップサンプリングの倍率（timestep-samplingが"sigmoid"の場合のみ有効）。',
    )
    parser.add_argument(
        "--model_prediction_type",
        choices=["raw", "additive", "sigma_scaled"],
        default="sigma_scaled",
        help="How to interpret and process the model prediction: "
        "raw (use as is), additive (add to noisy input), sigma_scaled (apply sigma scaling)."
        " / モデル予測の解釈と処理方法："
        "raw（そのまま使用）、additive（ノイズ入力に加算）、sigma_scaled（シグマスケーリングを適用）。",
    )
    parser.add_argument(
        "--discrete_flow_shift",
        type=float,
        default=3.0,
        help="Discrete flow shift for the Euler Discrete Scheduler, default is 3.0. / Euler Discrete Schedulerの離散フローシフト、デフォルトは3.0。",
    )<|MERGE_RESOLUTION|>--- conflicted
+++ resolved
@@ -412,15 +412,11 @@
         logits_norm = torch.randn(bsz, device=device)
         logits_norm = logits_norm * args.sigmoid_scale  # larger scale for more uniform sampling
         timesteps = logits_norm.sigmoid()
-<<<<<<< HEAD
-        mu = get_lin_function(y1=0.5, y2=2.01)((h // 2) * (w // 2))
-=======
         x1, x2 = args.min_bucket_reso or min(args.resolution), args.max_bucket_reso or max(args.resolution)
         mu = get_lin_function(
             y1=get_lin_function(x1),
             y2=get_lin_function(x2),
         )((h // 2) * (w // 2))
->>>>>>> 2f2473c4
         timesteps = time_shift(mu, 1.0, timesteps)
 
         t = timesteps.view(-1, 1, 1, 1)
