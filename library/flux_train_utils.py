--- conflicted
+++ resolved
@@ -348,10 +348,7 @@
 ):
     # this is ignored for schnell
     guidance_vec = torch.full((img.shape[0],), guidance, device=img.device, dtype=img.dtype)
-<<<<<<< HEAD
-=======
     do_cfg = neg_cond is not None
->>>>>>> 5b38d07f
 
     for t_curr, t_prev in zip(tqdm(timesteps[:-1]), timesteps[1:]):
         t_vec = torch.full((img.shape[0],), t_curr, dtype=img.dtype, device=img.device)
