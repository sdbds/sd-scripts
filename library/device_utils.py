import functools
import gc
from typing import Optional, Union

import torch

try:
    # intel gpu support for pytorch older than 2.5
    # ipex is not needed after pytorch 2.5
    import intel_extension_for_pytorch as ipex  # noqa
except Exception:
    pass


try:
    HAS_CUDA = torch.cuda.is_available()
except Exception:
    HAS_CUDA = False

try:
    HAS_MPS = torch.backends.mps.is_available()
except Exception:
    HAS_MPS = False

try:
    HAS_XPU = torch.xpu.is_available()
except Exception:
    HAS_XPU = False


def clean_memory():
    gc.collect()
    if HAS_CUDA:
        torch.cuda.empty_cache()
    if HAS_XPU:
        torch.xpu.empty_cache()
    if HAS_MPS:
        torch.mps.empty_cache()


def clean_memory_on_device(device: Optional[Union[str, torch.device]]):
    r"""
    Clean memory on the specified device, will be called from training scripts.
    """
    gc.collect()
    if device is None:
        return
    if isinstance(device, str):
        device = torch.device(device)
    # device may "cuda" or "cuda:0", so we need to check the type of device
    if device.type == "cuda":
        torch.cuda.empty_cache()
    if device.type == "xpu":
        torch.xpu.empty_cache()
    if device.type == "mps":
        torch.mps.empty_cache()


<<<<<<< HEAD
def synchronize_device(device: torch.device):
=======
def synchronize_device(device: Optional[Union[str, torch.device]]):
    if device is None:
        return
    if isinstance(device, str):
        device = torch.device(device)
>>>>>>> f5d44fd4
    if device.type == "cuda":
        torch.cuda.synchronize()
    elif device.type == "xpu":
        torch.xpu.synchronize()
    elif device.type == "mps":
        torch.mps.synchronize()


@functools.lru_cache(maxsize=None)
def get_preferred_device() -> torch.device:
    r"""
    Do not call this function from training scripts. Use accelerator.device instead.
    """
    if HAS_CUDA:
        device = torch.device("cuda")
    elif HAS_XPU:
        device = torch.device("xpu")
    elif HAS_MPS:
        device = torch.device("mps")
    else:
        device = torch.device("cpu")
    print(f"get_preferred_device() -> {device}")
    return device


def init_ipex():
    """
    Apply IPEX to CUDA hijacks using `library.ipex.ipex_init`.

    This function should run right after importing torch and before doing anything else.

    If xpu is not available, this function does nothing.
    """
    try:
        if HAS_XPU:
            from library.ipex import ipex_init

            is_initialized, error_message = ipex_init()
            if not is_initialized:
                print("failed to initialize ipex:", error_message)
        else:
            return
    except Exception as e:
        print("failed to initialize ipex:", e)<|MERGE_RESOLUTION|>--- conflicted
+++ resolved
@@ -3,6 +3,7 @@
 from typing import Optional, Union
 
 import torch
+
 
 try:
     # intel gpu support for pytorch older than 2.5
@@ -56,15 +57,11 @@
         torch.mps.empty_cache()
 
 
-<<<<<<< HEAD
-def synchronize_device(device: torch.device):
-=======
 def synchronize_device(device: Optional[Union[str, torch.device]]):
     if device is None:
         return
     if isinstance(device, str):
         device = torch.device(device)
->>>>>>> f5d44fd4
     if device.type == "cuda":
         torch.cuda.synchronize()
     elif device.type == "xpu":
