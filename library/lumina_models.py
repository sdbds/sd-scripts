--- conflicted
+++ resolved
@@ -21,12 +21,8 @@
 
 try:
     from apex.normalization import FusedRMSNorm as RMSNorm
-<<<<<<< HEAD
-except:
-=======
 except ModuleNotFoundError:
     import warnings
->>>>>>> 6965a017
     warnings.warn("Cannot import apex RMSNorm, switch to vanilla implementation")
 
 memory_efficient_attention = None
