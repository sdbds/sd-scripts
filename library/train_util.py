--- conflicted
+++ resolved
@@ -4744,7 +4744,6 @@
         except ImportError:
             raise ImportError("No adam-mini / adam-mini がインストールされていないようです")
 
-<<<<<<< HEAD
         # 验证 p.requires_grad = True
         named_params = [(name, param) for name, param in model.named_parameters() if param.requires_grad]
 
@@ -4752,12 +4751,6 @@
         optimizer_kwargs["n_heads"] = 19
         optimizer = optimizer_class(named_params, lr=lr, **optimizer_kwargs)
         optimizer.embd_names.add("attn")
-=======
-        optimizer = optimizer_class(model.named_parameters(), lr=lr, **optimizer_kwargs)
-        optimizer.embd_names.add("embed")
-        optimizer.wqk_names.add("attn")
-        optimizer.wqk_names.add('mlp')
->>>>>>> ee9ef204
 
     if optimizer is None:
         # 任意のoptimizerを使う
