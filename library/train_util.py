--- conflicted
+++ resolved
@@ -193,11 +193,7 @@
         self.latents_flipped: Optional[torch.Tensor] = None
         self.latents_npz: Optional[str] = None  # set in cache_latents
         self.latents_original_size: Optional[Tuple[int, int]] = None  # original image size, not latents size
-<<<<<<< HEAD
         self.latents_crop_ltrb: Optional[Tuple[int, int, int, int]] = (
-=======
-        self.latents_crop_ltrb: Optional[Tuple[int, int]] = (
->>>>>>> e2ed2651
             None  # crop left top right bottom in original pixel size, not latents size
         )
         self.cond_img_path: Optional[str] = None
@@ -213,11 +209,8 @@
 
         self.alpha_mask: Optional[torch.Tensor] = None  # alpha mask can be flipped in runtime
         self.resize_interpolation: Optional[str] = None
-<<<<<<< HEAD
 
         self.system_prompt: Optional[str] = None
-=======
->>>>>>> e2ed2651
 
 
 class BucketManager:
@@ -442,10 +435,7 @@
         custom_attributes: Optional[Dict[str, Any]] = None,
         validation_seed: Optional[int] = None,
         validation_split: Optional[float] = 0.0,
-<<<<<<< HEAD
         system_prompt: Optional[str] = None,
-=======
->>>>>>> e2ed2651
         resize_interpolation: Optional[str] = None,
     ) -> None:
         self.image_dir = image_dir
@@ -477,10 +467,7 @@
         self.validation_seed = validation_seed
         self.validation_split = validation_split
 
-<<<<<<< HEAD
         self.system_prompt = system_prompt
-=======
->>>>>>> e2ed2651
         self.resize_interpolation = resize_interpolation
 
 
@@ -514,10 +501,7 @@
         custom_attributes: Optional[Dict[str, Any]] = None,
         validation_seed: Optional[int] = None,
         validation_split: Optional[float] = 0.0,
-<<<<<<< HEAD
         system_prompt: Optional[str] = None,
-=======
->>>>>>> e2ed2651
         resize_interpolation: Optional[str] = None,
     ) -> None:
         assert image_dir is not None, "image_dir must be specified / image_dirは指定が必須です"
@@ -546,10 +530,7 @@
             custom_attributes=custom_attributes,
             validation_seed=validation_seed,
             validation_split=validation_split,
-<<<<<<< HEAD
             system_prompt=system_prompt,
-=======
->>>>>>> e2ed2651
             resize_interpolation=resize_interpolation,
         )
 
@@ -593,10 +574,7 @@
         custom_attributes: Optional[Dict[str, Any]] = None,
         validation_seed: Optional[int] = None,
         validation_split: Optional[float] = 0.0,
-<<<<<<< HEAD
         system_prompt: Optional[str] = None,
-=======
->>>>>>> e2ed2651
         resize_interpolation: Optional[str] = None,
     ) -> None:
         assert metadata_file is not None, "metadata_file must be specified / metadata_fileは指定が必須です"
@@ -625,10 +603,7 @@
             custom_attributes=custom_attributes,
             validation_seed=validation_seed,
             validation_split=validation_split,
-<<<<<<< HEAD
             system_prompt=system_prompt,
-=======
->>>>>>> e2ed2651
             resize_interpolation=resize_interpolation,
         )
 
@@ -668,10 +643,7 @@
         custom_attributes: Optional[Dict[str, Any]] = None,
         validation_seed: Optional[int] = None,
         validation_split: Optional[float] = 0.0,
-<<<<<<< HEAD
         system_prompt: Optional[str] = None,
-=======
->>>>>>> e2ed2651
         resize_interpolation: Optional[str] = None,
     ) -> None:
         assert image_dir is not None, "image_dir must be specified / image_dirは指定が必須です"
@@ -700,10 +672,7 @@
             custom_attributes=custom_attributes,
             validation_seed=validation_seed,
             validation_split=validation_split,
-<<<<<<< HEAD
             system_prompt=system_prompt,
-=======
->>>>>>> e2ed2651
             resize_interpolation=resize_interpolation,
         )
 
@@ -1408,7 +1377,6 @@
         return self.cache_text_encoder_outputs_common(
             tokenizers, text_encoders, [device, device], output_dtype, [output_dtype], cache_to_disk, is_main_process
         )
-<<<<<<< HEAD
 
     # same as above, but for SD3
     def cache_text_encoder_outputs_sd3(
@@ -1426,25 +1394,6 @@
             batch_size,
         )
 
-=======
-
-    # same as above, but for SD3
-    def cache_text_encoder_outputs_sd3(
-        self, tokenizer, text_encoders, devices, output_dtype, te_dtypes, cache_to_disk=False, is_main_process=True, batch_size=None
-    ):
-        return self.cache_text_encoder_outputs_common(
-            [tokenizer],
-            text_encoders,
-            devices,
-            output_dtype,
-            te_dtypes,
-            cache_to_disk,
-            is_main_process,
-            TEXT_ENCODER_OUTPUTS_CACHE_SUFFIX_SD3,
-            batch_size,
-        )
-
->>>>>>> e2ed2651
     def cache_text_encoder_outputs_common(
         self,
         tokenizers,
@@ -1779,15 +1728,10 @@
             text_encoder_outputs_list.append(text_encoder_outputs)
 
             if tokenization_required:
-<<<<<<< HEAD
                 system_prompt_special_token = "<Prompt Start>"
                 system_prompt = f"{subset.system_prompt} {system_prompt_special_token} " if subset.system_prompt else ""
                 caption = self.process_caption(subset, image_info.caption)
                 input_ids = [ids[0] for ids in self.tokenize_strategy.tokenize(system_prompt + caption)]  # remove batch dimension
-=======
-                caption = self.process_caption(subset, image_info.caption)
-                input_ids = [ids[0] for ids in self.tokenize_strategy.tokenize(caption)]  # remove batch dimension
->>>>>>> e2ed2651
                 # if self.XTI_layers:
                 #     caption_layer = []
                 #     for layer in self.XTI_layers:
@@ -1957,12 +1901,8 @@
         debug_dataset: bool,
         validation_split: float,
         validation_seed: Optional[int],
-<<<<<<< HEAD
         system_prompt: Optional[str] = None,
         resize_interpolation: Optional[str] = None,
-=======
-        resize_interpolation: Optional[str],
->>>>>>> e2ed2651
     ) -> None:
         super().__init__(resolution, network_multiplier, debug_dataset, resize_interpolation)
 
@@ -1975,10 +1915,7 @@
         self.is_training_dataset = is_training_dataset
         self.validation_seed = validation_seed
         self.validation_split = validation_split
-<<<<<<< HEAD
         self.system_prompt = system_prompt
-=======
->>>>>>> e2ed2651
 
         self.enable_bucket = enable_bucket
         if self.enable_bucket:
@@ -2198,11 +2135,7 @@
             system_prompt_special_token = "<Prompt Start>"
             system_prompt = f"{self.system_prompt or subset.system_prompt} {system_prompt_special_token} " if self.system_prompt or subset.system_prompt else ""
             for img_path, caption, size in zip(img_paths, captions, sizes):
-<<<<<<< HEAD
                 info = ImageInfo(img_path, num_repeats, system_prompt + caption, subset.is_reg, img_path)
-=======
-                info = ImageInfo(img_path, num_repeats, caption, subset.is_reg, img_path)
->>>>>>> e2ed2651
                 info.resize_interpolation = subset.resize_interpolation if subset.resize_interpolation is not None else self.resize_interpolation
                 if size is not None:
                     info.image_size = size
@@ -2259,12 +2192,8 @@
         debug_dataset: bool,
         validation_seed: int,
         validation_split: float,
-<<<<<<< HEAD
         system_prompt: Optional[str] = None,
         resize_interpolation: Optional[str] = None,
-=======
-        resize_interpolation: Optional[str],
->>>>>>> e2ed2651
     ) -> None:
         super().__init__(resolution, network_multiplier, debug_dataset, resize_interpolation)
 
@@ -2492,12 +2421,8 @@
         bucket_no_upscale: bool,
         debug_dataset: bool,
         validation_split: float,
-<<<<<<< HEAD
         validation_seed: Optional[int],
         system_prompt: Optional[str] = None,
-=======
-        validation_seed: Optional[int],        
->>>>>>> e2ed2651
         resize_interpolation: Optional[str] = None,
     ) -> None:
         super().__init__(resolution, network_multiplier, debug_dataset, resize_interpolation)
@@ -2551,10 +2476,7 @@
             debug_dataset,
             validation_split,
             validation_seed,
-<<<<<<< HEAD
             system_prompt,
-=======
->>>>>>> e2ed2651
             resize_interpolation,
         )
 
@@ -2619,12 +2541,6 @@
 
     def cache_latents(self, vae, vae_batch_size=1, cache_to_disk=False, is_main_process=True, file_suffix=".npz"):
         return self.dreambooth_dataset_delegate.cache_latents(vae, vae_batch_size, cache_to_disk, is_main_process, file_suffix)
-
-    def new_cache_latents(self, model: Any, accelerator: Accelerator):
-        return self.dreambooth_dataset_delegate.new_cache_latents(model, accelerator)
-
-    def new_cache_text_encoder_outputs(self, models: List[Any], is_main_process: bool):
-        return self.dreambooth_dataset_delegate.new_cache_text_encoder_outputs(models, is_main_process)
 
     def new_cache_latents(self, model: Any, accelerator: Accelerator):
         return self.dreambooth_dataset_delegate.new_cache_latents(model, accelerator)
@@ -2726,7 +2642,6 @@
             dataset.enable_XTI(*args, **kwargs)
 
     def cache_latents(self, vae, vae_batch_size=1, cache_to_disk=False, is_main_process=True, file_suffix=".npz"):
-<<<<<<< HEAD
         for i, dataset in enumerate(self.datasets):
             logger.info(f"[Dataset {i}]")
             dataset.cache_latents(vae, vae_batch_size, cache_to_disk, is_main_process, file_suffix)
@@ -2734,15 +2649,6 @@
     def new_cache_latents(self, model: Any, accelerator: Accelerator):
         for i, dataset in enumerate(self.datasets):
             logger.info(f"[Dataset {i}]")
-=======
-        for i, dataset in enumerate(self.datasets):
-            logger.info(f"[Dataset {i}]")
-            dataset.cache_latents(vae, vae_batch_size, cache_to_disk, is_main_process, file_suffix)
-
-    def new_cache_latents(self, model: Any, accelerator: Accelerator):
-        for i, dataset in enumerate(self.datasets):
-            logger.info(f"[Dataset {i}]")
->>>>>>> e2ed2651
             dataset.new_cache_latents(model, accelerator)
         accelerator.wait_for_everyone()
 
@@ -3052,13 +2958,8 @@
 
     def get_resolutions(self) -> List[Tuple[int, int]]:
         return []
-<<<<<<< HEAD
-
-
-=======
-
-
->>>>>>> e2ed2651
+
+
 def load_arbitrary_dataset(args, tokenizer=None) -> MinimalDataset:
     module = ".".join(args.dataset_class.split(".")[:-1])
     dataset_class = args.dataset_class.split(".")[-1]
@@ -3119,11 +3020,7 @@
 # for new_cache_latents
 def load_images_and_masks_for_caching(
     image_infos: List[ImageInfo], use_alpha_mask: bool, random_crop: bool
-<<<<<<< HEAD
 ) -> Tuple[torch.Tensor, List[torch.Tensor], List[Tuple[int, int]], List[Tuple[int, int, int, int]]]:
-=======
-) -> Tuple[torch.Tensor, List[np.ndarray], List[Tuple[int, int]], List[Tuple[int, int, int, int]]]:
->>>>>>> e2ed2651
     r"""
     requires image_infos to have: [absolute_path or image], bucket_reso, resized_size
 
@@ -3623,13 +3520,9 @@
     textual_inversion: bool,
     is_stable_diffusion_ckpt: Optional[bool] = None,  # None for TI and LoRA
     sd3: str = None,
-<<<<<<< HEAD
     hydit: str = None,
     flux: str = None,
     lumina: str = None,
-=======
-    flux: str = None,
->>>>>>> e2ed2651
 ):
     timestamp = time.time()
 
@@ -3664,13 +3557,9 @@
         timesteps=timesteps,
         clip_skip=args.clip_skip,  # None or int
         sd3=sd3,
-<<<<<<< HEAD
         hydit=hydit,
         flux=flux,
         lumina=lumina,
-=======
-        flux=flux,
->>>>>>> e2ed2651
     )
     return metadata
 
@@ -3757,7 +3646,6 @@
         help='additional arguments for optimizer (like "weight_decay=0.01 betas=0.9,0.999 ...") / オプティマイザの追加引数（例： "weight_decay=0.01 betas=0.9,0.999 ..."）',
     )
 
-<<<<<<< HEAD
     parser.add_argument(
         "--optimizer_schedulefree_wrapper",
         action="store_true",
@@ -3771,21 +3659,6 @@
         nargs="*",
         help='additional arguments for schedulefree_wrapper (like "momentum=0.9 weight_decay_at_y=0.1 ...") / オプティマイザの追加引数（例： "momentum=0.9 weight_decay_at_y=0.1 ..."）',
     )
-=======
-    # parser.add_argument(
-    #     "--optimizer_schedulefree_wrapper",
-    #     action="store_true",
-    #     help="use schedulefree_wrapper any optimizer / 任意のオプティマイザにschedulefree_wrapperを使用",
-    # )
-
-    # parser.add_argument(
-    #     "--schedulefree_wrapper_args",
-    #     type=str,
-    #     default=None,
-    #     nargs="*",
-    #     help='additional arguments for schedulefree_wrapper (like "momentum=0.9 weight_decay_at_y=0.1 ...") / オプティマイザの追加引数（例： "momentum=0.9 weight_decay_at_y=0.1 ..."）',
-    # )
->>>>>>> e2ed2651
 
     parser.add_argument("--lr_scheduler_type", type=str, default="", help="custom scheduler module / 使用するスケジューラ")
     parser.add_argument(
@@ -4034,16 +3907,7 @@
             "aot_ts_nvfuser",
             "nvprims_nvfuser",
             "cudagraphs",
-<<<<<<< HEAD
             "onnxrt",
-=======
-            "ofi",
-            "fx2trt",
-            "onnxrt",
-            "tensort",
-            "ipex",
-            "tvm",
->>>>>>> e2ed2651
         ],
         help="dynamo backend type (default is inductor) / dynamoのbackendの種類（デフォルトは inductor）",
     )
@@ -4259,7 +4123,6 @@
         default=1.0,
         help="The Huber loss scale parameter. Only used if one of the huber loss modes (huber or smooth l1) is selected with loss_type. default is 1.0"
         " / Huber損失のスケールパラメータ。loss_typeがhuberまたはsmooth l1の場合に有効。デフォルトは1.0",
-<<<<<<< HEAD
     )
     parser.add_argument(
         "--immiscible_noise",
@@ -4267,8 +4130,6 @@
         default=None,
         help="Batch size to match noise to latent images. Use Immiscible Noise algorithm to project training images only to nearby noise (from arxiv.org/abs/2406.12303) "
         + "/ ノイズを潜在画像に一致させるためのバッチ サイズ。Immiscible Noise ノイズアルゴリズを使用して、トレーニング画像を近くのノイズにのみ投影します（arxiv.org/abs/2406.12303 より）",
-=======
->>>>>>> e2ed2651
     )
 
     parser.add_argument(
@@ -4972,11 +4833,7 @@
     accelerator.load_state(dirname)
 
 
-<<<<<<< HEAD
 def get_optimizer(args, trainable_params, model=None) -> tuple[str, str, object]:
-=======
-def get_optimizer(args, trainable_params) -> tuple[str, str, object]:
->>>>>>> e2ed2651
     # "Optimizer to use: AdamW, AdamW8bit, Lion, SGDNesterov, SGDNesterov8bit, PagedAdamW, PagedAdamW8bit, PagedAdamW32bit, Lion8bit, PagedLion8bit, AdEMAMix8bit, PagedAdEMAMix8bit, DAdaptation(DAdaptAdamPreprint), DAdaptAdaGrad, DAdaptAdam, DAdaptAdan, DAdaptAdanIP, DAdaptLion, DAdaptSGD, Adafactor"
 
     optimizer_type = args.optimizer_type
@@ -5340,7 +5197,6 @@
             logger.info(f"use AdamW optimizer | {optimizer_kwargs}")
         optimizer = optimizer_class(trainable_params, lr=lr, **optimizer_kwargs)
 
-<<<<<<< HEAD
     elif optimizer_type == "AdamMini".lower():
         logger.info(f"use AdamMini optimizer | {optimizer_kwargs}")
         try:
@@ -5367,8 +5223,6 @@
             raise ImportError("No sara / sara がインストールされていないようです")
         optimizer = optimizer_class(model, **optimizer_kwargs)
 
-=======
->>>>>>> e2ed2651
     elif optimizer_type.endswith("schedulefree".lower()):
         try:
             import schedulefree as sf
@@ -5384,12 +5238,9 @@
         elif optimizer_type == "SGDScheduleFree".lower():
             optimizer_class = sf.SGDScheduleFree
             logger.info(f"use SGDScheduleFree optimizer | {optimizer_kwargs}")
-<<<<<<< HEAD
         elif optimizer_type == "RAdamScheduleFree".lower():
             optimizer_class = sf.RAdamScheduleFree
             logger.info(f"use RAdamScheduleFree optimizer | {optimizer_kwargs}")
-=======
->>>>>>> e2ed2651
         else:
             optimizer_class = None
 
@@ -6345,7 +6196,6 @@
     return timesteps
 
 
-<<<<<<< HEAD
 def immiscible_diffusion_get_noise(args, latents):
     # "Immiscible Diffusion: Accelerating Diffusion Training with Noise Assignment" (2024) Li et al. arxiv.org/abs/2406.12303
     # Minimize latent-noise pairs over a batch
@@ -6374,8 +6224,6 @@
     return x_t_b
 
 
-=======
->>>>>>> e2ed2651
 def get_noise_noisy_latents_and_timesteps(
     args, noise_scheduler, latents: torch.FloatTensor
 ) -> Tuple[torch.FloatTensor, torch.FloatTensor, torch.IntTensor]:
@@ -6402,12 +6250,9 @@
     max_timestep = noise_scheduler.config.num_train_timesteps if args.max_timestep is None else args.max_timestep
 
     timesteps = get_timesteps(min_timestep, max_timestep, b_size, latents.device)
-<<<<<<< HEAD
 
     if args.immiscible_noise:
         latents = immiscible_diffusion(args, noise_scheduler, latents, noise, timesteps)
-=======
->>>>>>> e2ed2651
 
     # Add noise to the latents according to the noise magnitude at each timestep
     # (this is the forward diffusion process)
@@ -6636,10 +6481,7 @@
 
 
 def load_prompts(prompt_file: str) -> List[Dict]:
-<<<<<<< HEAD
     prompts = []
-=======
->>>>>>> e2ed2651
     # read prompts
     if prompt_file.endswith(".txt"):
         with open(prompt_file, "r", encoding="utf-8") as f:
