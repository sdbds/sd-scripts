# common functions for training

import argparse
import ast
import asyncio
import datetime
import importlib
import json
import logging
import pathlib
import re
import shutil
import time
from typing import (
    Dict,
    List,
    NamedTuple,
    Optional,
    Sequence,
    Tuple,
    Union,
)
from accelerate import Accelerator, InitProcessGroupKwargs, DistributedDataParallelKwargs, PartialState
import glob
import math
import os
import random
import hashlib
import subprocess
from io import BytesIO
import toml

from tqdm import tqdm
from scipy.optimize import linear_sum_assignment

import torch
from library.device_utils import init_ipex, clean_memory_on_device

init_ipex()

from torch.nn.parallel import DistributedDataParallel as DDP
from torch.optim import Optimizer
from torchvision import transforms
from transformers import CLIPTokenizer, CLIPTextModel, CLIPTextModelWithProjection, T5Tokenizer
import transformers
from transformers.optimization import SchedulerType, TYPE_TO_SCHEDULER_FUNCTION
from diffusers import (
    StableDiffusionPipeline,
    DDPMScheduler,
    EulerAncestralDiscreteScheduler,
    DPMSolverMultistepScheduler,
    DPMSolverSinglestepScheduler,
    LMSDiscreteScheduler,
    PNDMScheduler,
    DDIMScheduler,
    EulerDiscreteScheduler,
    HeunDiscreteScheduler,
    KDPM2DiscreteScheduler,
    KDPM2AncestralDiscreteScheduler,
    AutoencoderKL,
)
from library import custom_train_functions, sd3_utils
from library.original_unet import UNet2DConditionModel
from huggingface_hub import hf_hub_download
import numpy as np
from PIL import Image
import imagesize
import cv2
import safetensors.torch
from library.lpw_stable_diffusion import StableDiffusionLongPromptWeightingPipeline
import library.model_util as model_util
import library.hunyuan_utils as hunyuan_utils
import library.huggingface_util as huggingface_util
import library.sai_model_spec as sai_model_spec
import library.deepspeed_utils as deepspeed_utils
from library.utils import setup_logging

setup_logging()
import logging

logger = logging.getLogger(__name__)
# from library.attention_processors import FlashAttnProcessor
# from library.hypernetwork import replace_attentions_for_hypernetwork
from library.original_unet import UNet2DConditionModel

# Tokenizer: checkpointから読み込むのではなくあらかじめ提供されているものを使う
TOKENIZER_PATH = "openai/clip-vit-large-patch14"
V2_STABLE_DIFFUSION_PATH = "stabilityai/stable-diffusion-2"  # ここからtokenizerだけ使う v2とv2.1はtokenizer仕様は同じ

HIGH_VRAM = False

# checkpointファイル名
EPOCH_STATE_NAME = "{}-{:06d}-state"
EPOCH_FILE_NAME = "{}-{:06d}"
EPOCH_DIFFUSERS_DIR_NAME = "{}-{:06d}"
LAST_STATE_NAME = "{}-state"
DEFAULT_EPOCH_NAME = "epoch"
DEFAULT_LAST_OUTPUT_NAME = "last"

DEFAULT_STEP_NAME = "at"
STEP_STATE_NAME = "{}-step{:08d}-state"
STEP_FILE_NAME = "{}-step{:08d}"
STEP_DIFFUSERS_DIR_NAME = "{}-step{:08d}"

# region dataset

IMAGE_EXTENSIONS = [".png", ".jpg", ".jpeg", ".webp", ".bmp", ".PNG", ".JPG", ".JPEG", ".WEBP", ".BMP"]

try:
    import pillow_avif

    IMAGE_EXTENSIONS.extend([".avif", ".AVIF"])
except:
    pass

# JPEG-XL on Linux
try:
    from jxlpy import JXLImagePlugin

    IMAGE_EXTENSIONS.extend([".jxl", ".JXL"])
except:
    pass

# JPEG-XL on Windows
try:
    import pillow_jxl

    IMAGE_EXTENSIONS.extend([".jxl", ".JXL"])
except:
    pass

IMAGE_TRANSFORMS = transforms.Compose(
    [
        transforms.ToTensor(),
        transforms.Normalize([0.5], [0.5]),
    ]
)

TEXT_ENCODER_OUTPUTS_CACHE_SUFFIX = "_te_outputs.npz"
TEXT_ENCODER_OUTPUTS_CACHE_SUFFIX_SD3 = "_sd3_te.npz"


class ImageInfo:
    def __init__(self, image_key: str, num_repeats: int, caption: str, is_reg: bool, absolute_path: str) -> None:
        self.image_key: str = image_key
        self.num_repeats: int = num_repeats
        self.caption: str = caption
        self.is_reg: bool = is_reg
        self.absolute_path: str = absolute_path
        self.image_size: Tuple[int, int] = None
        self.resized_size: Tuple[int, int] = None
        self.bucket_reso: Tuple[int, int] = None
        self.latents: torch.Tensor = None
        self.latents_flipped: torch.Tensor = None
        self.latents_npz: str = None
        self.latents_original_size: Tuple[int, int] = None  # original image size, not latents size
        self.latents_crop_ltrb: Tuple[int, int] = None  # crop left top right bottom in original pixel size, not latents size
        self.cond_img_path: str = None
        self.image: Optional[Image.Image] = None  # optional, original PIL Image
        # SDXL, optional
        self.text_encoder_outputs_npz: Optional[str] = None
        self.text_encoder_outputs1: Optional[torch.Tensor] = None
        self.text_encoder_outputs2: Optional[torch.Tensor] = None
        self.text_encoder_pool2: Optional[torch.Tensor] = None
        self.alpha_mask: Optional[torch.Tensor] = None  # alpha mask can be flipped in runtime


class BucketManager:
    def __init__(self, no_upscale, max_reso, min_size, max_size, reso_steps) -> None:
        if max_size is not None:
            if max_reso is not None:
                assert max_size >= max_reso[0], "the max_size should be larger than the width of max_reso"
                assert max_size >= max_reso[1], "the max_size should be larger than the height of max_reso"
            if min_size is not None:
                assert max_size >= min_size, "the max_size should be larger than the min_size"

        self.no_upscale = no_upscale
        if max_reso is None:
            self.max_reso = None
            self.max_area = None
        else:
            self.max_reso = max_reso
            self.max_area = max_reso[0] * max_reso[1]
        self.min_size = min_size
        self.max_size = max_size
        self.reso_steps = reso_steps

        self.resos = []
        self.reso_to_id = {}
        self.buckets = []  # 前処理時は (image_key, image, original size, crop left/top)、学習時は image_key

    def add_image(self, reso, image_or_info):
        bucket_id = self.reso_to_id[reso]
        self.buckets[bucket_id].append(image_or_info)

    def shuffle(self):
        for bucket in self.buckets:
            random.shuffle(bucket)

    def sort(self):
        # 解像度順にソートする（表示時、メタデータ格納時の見栄えをよくするためだけ）。bucketsも入れ替えてreso_to_idも振り直す
        sorted_resos = self.resos.copy()
        sorted_resos.sort()

        sorted_buckets = []
        sorted_reso_to_id = {}
        for i, reso in enumerate(sorted_resos):
            bucket_id = self.reso_to_id[reso]
            sorted_buckets.append(self.buckets[bucket_id])
            sorted_reso_to_id[reso] = i

        self.resos = sorted_resos
        self.buckets = sorted_buckets
        self.reso_to_id = sorted_reso_to_id

    def make_buckets(self):
        resos = model_util.make_bucket_resolutions(self.max_reso, self.min_size, self.max_size, self.reso_steps)
        self.set_predefined_resos(resos)

    def set_predefined_resos(self, resos):
        # 規定サイズから選ぶ場合の解像度、aspect ratioの情報を格納しておく
        self.predefined_resos = resos.copy()
        self.predefined_resos_set = set(resos)
        self.predefined_aspect_ratios = np.array([w / h for w, h in resos])

    def add_if_new_reso(self, reso):
        if reso not in self.reso_to_id:
            bucket_id = len(self.resos)
            self.reso_to_id[reso] = bucket_id
            self.resos.append(reso)
            self.buckets.append([])
            # logger.info(reso, bucket_id, len(self.buckets))

    def round_to_steps(self, x):
        x = int(x + 0.5)
        return x - x % self.reso_steps

    def select_bucket(self, image_width, image_height):
        aspect_ratio = image_width / image_height
        if not self.no_upscale:
            # 拡大および縮小を行う
            # 同じaspect ratioがあるかもしれないので（fine tuningで、no_upscale=Trueで前処理した場合）、解像度が同じものを優先する
            reso = (image_width, image_height)
            if reso in self.predefined_resos_set:
                pass
            else:
                ar_errors = self.predefined_aspect_ratios - aspect_ratio
                predefined_bucket_id = np.abs(ar_errors).argmin()  # 当該解像度以外でaspect ratio errorが最も少ないもの
                reso = self.predefined_resos[predefined_bucket_id]

            ar_reso = reso[0] / reso[1]
            if aspect_ratio > ar_reso:  # 横が長い→縦を合わせる
                scale = reso[1] / image_height
            else:
                scale = reso[0] / image_width

            resized_size = (int(image_width * scale + 0.5), int(image_height * scale + 0.5))
            # logger.info(f"use predef, {image_width}, {image_height}, {reso}, {resized_size}")
        else:
            # 縮小のみを行う
            if image_width * image_height > self.max_area:
                # 画像が大きすぎるのでアスペクト比を保ったまま縮小することを前提にbucketを決める
                resized_width = math.sqrt(self.max_area * aspect_ratio)
                resized_height = self.max_area / resized_width
                assert abs(resized_width / resized_height - aspect_ratio) < 1e-2, "aspect is illegal"

                # リサイズ後の短辺または長辺をreso_steps単位にする：aspect ratioの差が少ないほうを選ぶ
                # 元のbucketingと同じロジック
                b_width_rounded = self.round_to_steps(resized_width)
                b_height_in_wr = self.round_to_steps(b_width_rounded / aspect_ratio)
                ar_width_rounded = b_width_rounded / b_height_in_wr

                b_height_rounded = self.round_to_steps(resized_height)
                b_width_in_hr = self.round_to_steps(b_height_rounded * aspect_ratio)
                ar_height_rounded = b_width_in_hr / b_height_rounded

                # logger.info(b_width_rounded, b_height_in_wr, ar_width_rounded)
                # logger.info(b_width_in_hr, b_height_rounded, ar_height_rounded)

                if abs(ar_width_rounded - aspect_ratio) < abs(ar_height_rounded - aspect_ratio):
                    resized_size = (b_width_rounded, int(b_width_rounded / aspect_ratio + 0.5))
                else:
                    resized_size = (int(b_height_rounded * aspect_ratio + 0.5), b_height_rounded)
                # logger.info(resized_size)
            else:
                resized_size = (image_width, image_height)  # リサイズは不要

            # 画像のサイズ未満をbucketのサイズとする（paddingせずにcroppingする）
            bucket_width = resized_size[0] - resized_size[0] % self.reso_steps
            bucket_height = resized_size[1] - resized_size[1] % self.reso_steps
            # logger.info(f"use arbitrary {image_width}, {image_height}, {resized_size}, {bucket_width}, {bucket_height}")

            reso = (bucket_width, bucket_height)

        self.add_if_new_reso(reso)

        ar_error = (reso[0] / reso[1]) - aspect_ratio
        return reso, resized_size, ar_error

    @staticmethod
    def get_crop_ltrb(bucket_reso: Tuple[int, int], image_size: Tuple[int, int]):
        # Stability AIの前処理に合わせてcrop left/topを計算する。crop rightはflipのaugmentationのために求める
        # Calculate crop left/top according to the preprocessing of Stability AI. Crop right is calculated for flip augmentation.

        bucket_ar = bucket_reso[0] / bucket_reso[1]
        image_ar = image_size[0] / image_size[1]
        if bucket_ar > image_ar:
            # bucketのほうが横長→縦を合わせる
            resized_width = bucket_reso[1] * image_ar
            resized_height = bucket_reso[1]
        else:
            resized_width = bucket_reso[0]
            resized_height = bucket_reso[0] / image_ar
        crop_left = (bucket_reso[0] - resized_width) // 2
        crop_top = (bucket_reso[1] - resized_height) // 2
        crop_right = crop_left + resized_width
        crop_bottom = crop_top + resized_height
        return crop_left, crop_top, crop_right, crop_bottom


class BucketBatchIndex(NamedTuple):
    bucket_index: int
    bucket_batch_size: int
    batch_index: int


class AugHelper:
    # albumentationsへの依存をなくしたがとりあえず同じinterfaceを持たせる

    def __init__(self):
        pass

    def color_aug(self, image: np.ndarray):
        # self.color_aug_method = albu.OneOf(
        #     [
        #         albu.HueSaturationValue(8, 0, 0, p=0.5),
        #         albu.RandomGamma((95, 105), p=0.5),
        #     ],
        #     p=0.33,
        # )
        hue_shift_limit = 8

        # remove dependency to albumentations
        if random.random() <= 0.33:
            if random.random() > 0.5:
                # hue shift
                hsv_img = cv2.cvtColor(image, cv2.COLOR_BGR2HSV)
                hue_shift = random.uniform(-hue_shift_limit, hue_shift_limit)
                if hue_shift < 0:
                    hue_shift = 180 + hue_shift
                hsv_img[:, :, 0] = (hsv_img[:, :, 0] + hue_shift) % 180
                image = cv2.cvtColor(hsv_img, cv2.COLOR_HSV2BGR)
            else:
                # random gamma
                gamma = random.uniform(0.95, 1.05)
                image = np.clip(image**gamma, 0, 255).astype(np.uint8)

        return {"image": image}

    def get_augmentor(self, use_color_aug: bool):  # -> Optional[Callable[[np.ndarray], Dict[str, np.ndarray]]]:
        return self.color_aug if use_color_aug else None


class BaseSubset:
    def __init__(
        self,
        image_dir: Optional[str],
        alpha_mask: Optional[bool],
        num_repeats: int,
        shuffle_caption: bool,
        caption_separator: str,
        keep_tokens: int,
        keep_tokens_separator: str,
        secondary_separator: Optional[str],
        enable_wildcard: bool,
        color_aug: bool,
        flip_aug: bool,
        face_crop_aug_range: Optional[Tuple[float, float]],
        random_crop: bool,
        caption_dropout_rate: float,
        caption_dropout_every_n_epochs: int,
        caption_tag_dropout_rate: float,
        caption_prefix: Optional[str],
        caption_suffix: Optional[str],
        token_warmup_min: int,
        token_warmup_step: Union[float, int],
    ) -> None:
        self.image_dir = image_dir
        self.alpha_mask = alpha_mask if alpha_mask is not None else False
        self.num_repeats = num_repeats
        self.shuffle_caption = shuffle_caption
        self.caption_separator = caption_separator
        self.keep_tokens = keep_tokens
        self.keep_tokens_separator = keep_tokens_separator
        self.secondary_separator = secondary_separator
        self.enable_wildcard = enable_wildcard
        self.color_aug = color_aug
        self.flip_aug = flip_aug
        self.face_crop_aug_range = face_crop_aug_range
        self.random_crop = random_crop
        self.caption_dropout_rate = caption_dropout_rate
        self.caption_dropout_every_n_epochs = caption_dropout_every_n_epochs
        self.caption_tag_dropout_rate = caption_tag_dropout_rate
        self.caption_prefix = caption_prefix
        self.caption_suffix = caption_suffix

        self.token_warmup_min = token_warmup_min  # step=0におけるタグの数
        self.token_warmup_step = token_warmup_step  # N（N<1ならN*max_train_steps）ステップ目でタグの数が最大になる

        self.img_count = 0


class DreamBoothSubset(BaseSubset):
    def __init__(
        self,
        image_dir: str,
        is_reg: bool,
        class_tokens: Optional[str],
        caption_extension: str,
        cache_info: bool,
        alpha_mask: bool,
        num_repeats,
        shuffle_caption,
        caption_separator: str,
        keep_tokens,
        keep_tokens_separator,
        secondary_separator,
        enable_wildcard,
        color_aug,
        flip_aug,
        face_crop_aug_range,
        random_crop,
        caption_dropout_rate,
        caption_dropout_every_n_epochs,
        caption_tag_dropout_rate,
        caption_prefix,
        caption_suffix,
        token_warmup_min,
        token_warmup_step,
    ) -> None:
        assert image_dir is not None, "image_dir must be specified / image_dirは指定が必須です"

        super().__init__(
            image_dir,
            alpha_mask,
            num_repeats,
            shuffle_caption,
            caption_separator,
            keep_tokens,
            keep_tokens_separator,
            secondary_separator,
            enable_wildcard,
            color_aug,
            flip_aug,
            face_crop_aug_range,
            random_crop,
            caption_dropout_rate,
            caption_dropout_every_n_epochs,
            caption_tag_dropout_rate,
            caption_prefix,
            caption_suffix,
            token_warmup_min,
            token_warmup_step,
        )

        self.is_reg = is_reg
        self.class_tokens = class_tokens
        self.caption_extension = caption_extension
        if self.caption_extension and not self.caption_extension.startswith("."):
            self.caption_extension = "." + self.caption_extension
        self.cache_info = cache_info

    def __eq__(self, other) -> bool:
        if not isinstance(other, DreamBoothSubset):
            return NotImplemented
        return self.image_dir == other.image_dir


class FineTuningSubset(BaseSubset):
    def __init__(
        self,
        image_dir,
        metadata_file: str,
        alpha_mask: bool,
        num_repeats,
        shuffle_caption,
        caption_separator,
        keep_tokens,
        keep_tokens_separator,
        secondary_separator,
        enable_wildcard,
        color_aug,
        flip_aug,
        face_crop_aug_range,
        random_crop,
        caption_dropout_rate,
        caption_dropout_every_n_epochs,
        caption_tag_dropout_rate,
        caption_prefix,
        caption_suffix,
        token_warmup_min,
        token_warmup_step,
    ) -> None:
        assert metadata_file is not None, "metadata_file must be specified / metadata_fileは指定が必須です"

        super().__init__(
            image_dir,
            alpha_mask,
            num_repeats,
            shuffle_caption,
            caption_separator,
            keep_tokens,
            keep_tokens_separator,
            secondary_separator,
            enable_wildcard,
            color_aug,
            flip_aug,
            face_crop_aug_range,
            random_crop,
            caption_dropout_rate,
            caption_dropout_every_n_epochs,
            caption_tag_dropout_rate,
            caption_prefix,
            caption_suffix,
            token_warmup_min,
            token_warmup_step,
        )

        self.metadata_file = metadata_file

    def __eq__(self, other) -> bool:
        if not isinstance(other, FineTuningSubset):
            return NotImplemented
        return self.metadata_file == other.metadata_file


class ControlNetSubset(BaseSubset):
    def __init__(
        self,
        image_dir: str,
        conditioning_data_dir: str,
        caption_extension: str,
        cache_info: bool,
        num_repeats,
        shuffle_caption,
        caption_separator,
        keep_tokens,
        keep_tokens_separator,
        secondary_separator,
        enable_wildcard,
        color_aug,
        flip_aug,
        face_crop_aug_range,
        random_crop,
        caption_dropout_rate,
        caption_dropout_every_n_epochs,
        caption_tag_dropout_rate,
        caption_prefix,
        caption_suffix,
        token_warmup_min,
        token_warmup_step,
    ) -> None:
        assert image_dir is not None, "image_dir must be specified / image_dirは指定が必須です"

        super().__init__(
            image_dir,
            False,  # alpha_mask
            num_repeats,
            shuffle_caption,
            caption_separator,
            keep_tokens,
            keep_tokens_separator,
            secondary_separator,
            enable_wildcard,
            color_aug,
            flip_aug,
            face_crop_aug_range,
            random_crop,
            caption_dropout_rate,
            caption_dropout_every_n_epochs,
            caption_tag_dropout_rate,
            caption_prefix,
            caption_suffix,
            token_warmup_min,
            token_warmup_step,
        )

        self.conditioning_data_dir = conditioning_data_dir
        self.caption_extension = caption_extension
        if self.caption_extension and not self.caption_extension.startswith("."):
            self.caption_extension = "." + self.caption_extension
        self.cache_info = cache_info

    def __eq__(self, other) -> bool:
        if not isinstance(other, ControlNetSubset):
            return NotImplemented
        return self.image_dir == other.image_dir and self.conditioning_data_dir == other.conditioning_data_dir


class BaseDataset(torch.utils.data.Dataset):
    def __init__(
        self,
        tokenizer: Union[CLIPTokenizer, List[CLIPTokenizer]],
        max_token_length: int,
        resolution: Optional[Tuple[int, int]],
        network_multiplier: float,
        debug_dataset: bool,
    ) -> None:
        super().__init__()

        self.tokenizers = tokenizer if isinstance(tokenizer, list) else [tokenizer]

        self.max_token_length = max_token_length
        # width/height is used when enable_bucket==False
        self.width, self.height = (None, None) if resolution is None else resolution
        self.network_multiplier = network_multiplier
        self.debug_dataset = debug_dataset

        self.subsets: List[Union[DreamBoothSubset, FineTuningSubset]] = []

        self.token_padding_disabled = False
        self.tag_frequency = {}
        self.XTI_layers = None
        self.token_strings = None

        self.enable_bucket = False
        self.bucket_manager: BucketManager = None  # not initialized
        self.min_bucket_reso = None
        self.max_bucket_reso = None
        self.bucket_reso_steps = None
        self.bucket_no_upscale = None
        self.bucket_info = None  # for metadata

        self.tokenizer_max_length = self.tokenizers[0].model_max_length if max_token_length is None else max_token_length + 2

        self.current_epoch: int = 0  # インスタンスがepochごとに新しく作られるようなので外側から渡さないとダメ

        self.current_step: int = 0
        self.max_train_steps: int = 0
        self.seed: int = 0

        # augmentation
        self.aug_helper = AugHelper()

        self.image_transforms = IMAGE_TRANSFORMS

        self.image_data: Dict[str, ImageInfo] = {}
        self.image_to_subset: Dict[str, Union[DreamBoothSubset, FineTuningSubset]] = {}

        self.replacements = {}

        # caching
        self.caching_mode = None  # None, 'latents', 'text'

    def set_seed(self, seed):
        self.seed = seed

    def set_caching_mode(self, mode):
        self.caching_mode = mode

    def set_current_epoch(self, epoch):
        if not self.current_epoch == epoch:  # epochが切り替わったらバケツをシャッフルする
            if epoch > self.current_epoch:
                logger.info("epoch is incremented. current_epoch: {}, epoch: {}".format(self.current_epoch, epoch))
                num_epochs = epoch - self.current_epoch
                for _ in range(num_epochs):
                    self.current_epoch += 1
                    self.shuffle_buckets()
                # self.current_epoch seem to be set to 0 again in the next epoch. it may be caused by skipped_dataloader?
            else:
                logger.warning("epoch is not incremented. current_epoch: {}, epoch: {}".format(self.current_epoch, epoch))
                self.current_epoch = epoch

    def set_current_step(self, step):
        self.current_step = step

    def set_max_train_steps(self, max_train_steps):
        self.max_train_steps = max_train_steps

    def set_tag_frequency(self, dir_name, captions):
        frequency_for_dir = self.tag_frequency.get(dir_name, {})
        self.tag_frequency[dir_name] = frequency_for_dir
        for caption in captions:
            for tag in caption.split(","):
                tag = tag.strip()
                if tag:
                    tag = tag.lower()
                    frequency = frequency_for_dir.get(tag, 0)
                    frequency_for_dir[tag] = frequency + 1

    def disable_token_padding(self):
        self.token_padding_disabled = True

    def enable_XTI(self, layers=None, token_strings=None):
        self.XTI_layers = layers
        self.token_strings = token_strings

    def add_replacement(self, str_from, str_to):
        self.replacements[str_from] = str_to

    def process_caption(self, subset: BaseSubset, caption):
        # caption に prefix/suffix を付ける
        if subset.caption_prefix:
            caption = subset.caption_prefix + " " + caption
        if subset.caption_suffix:
            caption = caption + " " + subset.caption_suffix

        # dropoutの決定：tag dropがこのメソッド内にあるのでここで行うのが良い
        is_drop_out = subset.caption_dropout_rate > 0 and random.random() < subset.caption_dropout_rate
        is_drop_out = (
            is_drop_out
            or subset.caption_dropout_every_n_epochs > 0
            and self.current_epoch % subset.caption_dropout_every_n_epochs == 0
        )

        if is_drop_out:
            caption = ""
        else:
            # process wildcards
            if subset.enable_wildcard:
                # if caption is multiline, random choice one line
                if "\n" in caption:
                    caption = random.choice(caption.split("\n"))

                # wildcard is like '{aaa|bbb|ccc...}'
                # escape the curly braces like {{ or }}
                replacer1 = "⦅"
                replacer2 = "⦆"
                while replacer1 in caption or replacer2 in caption:
                    replacer1 += "⦅"
                    replacer2 += "⦆"

                caption = caption.replace("{{", replacer1).replace("}}", replacer2)

                # replace the wildcard
                def replace_wildcard(match):
                    return random.choice(match.group(1).split("|"))

                caption = re.sub(r"\{([^}]+)\}", replace_wildcard, caption)

                # unescape the curly braces
                caption = caption.replace(replacer1, "{").replace(replacer2, "}")
            else:
                # if caption is multiline, use the first line
                caption = caption.split("\n")[0]

            if subset.shuffle_caption or subset.token_warmup_step > 0 or subset.caption_tag_dropout_rate > 0:
                fixed_tokens = []
                flex_tokens = []
                fixed_suffix_tokens = []
                if (
                    hasattr(subset, "keep_tokens_separator")
                    and subset.keep_tokens_separator
                    and subset.keep_tokens_separator in caption
                ):
                    fixed_part, flex_part = caption.split(subset.keep_tokens_separator, 1)
                    if subset.keep_tokens_separator in flex_part:
                        flex_part, fixed_suffix_part = flex_part.split(subset.keep_tokens_separator, 1)
                        fixed_suffix_tokens = [t.strip() for t in fixed_suffix_part.split(subset.caption_separator) if t.strip()]

                    fixed_tokens = [t.strip() for t in fixed_part.split(subset.caption_separator) if t.strip()]
                    flex_tokens = [t.strip() for t in flex_part.split(subset.caption_separator) if t.strip()]
                else:
                    tokens = [t.strip() for t in caption.strip().split(subset.caption_separator)]
                    flex_tokens = tokens[:]
                    if subset.keep_tokens > 0:
                        fixed_tokens = flex_tokens[: subset.keep_tokens]
                        flex_tokens = tokens[subset.keep_tokens :]

                if subset.token_warmup_step < 1:  # 初回に上書きする
                    subset.token_warmup_step = math.floor(subset.token_warmup_step * self.max_train_steps)
                if subset.token_warmup_step and self.current_step < subset.token_warmup_step:
                    tokens_len = (
                        math.floor(
                            (self.current_step) * ((len(flex_tokens) - subset.token_warmup_min) / (subset.token_warmup_step))
                        )
                        + subset.token_warmup_min
                    )
                    flex_tokens = flex_tokens[:tokens_len]

                def dropout_tags(tokens):
                    if subset.caption_tag_dropout_rate <= 0:
                        return tokens
                    l = []
                    for token in tokens:
                        if random.random() >= subset.caption_tag_dropout_rate:
                            l.append(token)
                    return l

                if subset.shuffle_caption:
                    random.shuffle(flex_tokens)

                flex_tokens = dropout_tags(flex_tokens)

                caption = ", ".join(fixed_tokens + flex_tokens + fixed_suffix_tokens)

            # process secondary separator
            if subset.secondary_separator:
                caption = caption.replace(subset.secondary_separator, subset.caption_separator)

            # textual inversion対応
            for str_from, str_to in self.replacements.items():
                if str_from == "":
                    # replace all
                    if type(str_to) == list:
                        caption = random.choice(str_to)
                    else:
                        caption = str_to
                else:
                    caption = caption.replace(str_from, str_to)

        return caption

    def get_input_ids(self, caption, tokenizer=None):
        if tokenizer is None:
            tokenizer = self.tokenizers[0]

        # HunYuan DiT
        if not isinstance(tokenizer, CLIPTokenizer):
            if isinstance(tokenizer, T5Tokenizer):
                result = tokenizer(
                    caption,
                    padding="max_length",
                    truncation=True,
                    max_length=256,
                    return_tensors="pt",
                ).input_ids
            else:
                result = hunyuan_utils.clip_get_input_ids(caption, tokenizer, self.tokenizer_max_length)
            return result

        input_ids = tokenizer(
            caption, padding="max_length", truncation=True, max_length=self.tokenizer_max_length, return_tensors="pt"
        ).input_ids

        if self.tokenizer_max_length > tokenizer.model_max_length:
            input_ids = input_ids.squeeze(0)
            iids_list = []
            if tokenizer.pad_token_id == tokenizer.eos_token_id:
                # v1
                # 77以上の時は "<BOS> .... <EOS> <EOS> <EOS>" でトータル227とかになっているので、"<BOS>...<EOS>"の三連に変換する
                # 1111氏のやつは , で区切る、とかしているようだが　とりあえず単純に
                for i in range(
                    1, self.tokenizer_max_length - tokenizer.model_max_length + 2, tokenizer.model_max_length - 2
                ):  # (1, 152, 75)
                    ids_chunk = (
                        input_ids[0].unsqueeze(0),
                        input_ids[i : i + tokenizer.model_max_length - 2],
                        input_ids[-1].unsqueeze(0),
                    )
                    ids_chunk = torch.cat(ids_chunk)
                    iids_list.append(ids_chunk)
            else:
                # v2 or SDXL
                # 77以上の時は "<BOS> .... <EOS> <PAD> <PAD>..." でトータル227とかになっているので、"<BOS>...<EOS> <PAD> <PAD> ..."の三連に変換する
                for i in range(1, self.tokenizer_max_length - tokenizer.model_max_length + 2, tokenizer.model_max_length - 2):
                    ids_chunk = (
                        input_ids[0].unsqueeze(0),  # BOS
                        input_ids[i : i + tokenizer.model_max_length - 2],
                        input_ids[-1].unsqueeze(0),
                    )  # PAD or EOS
                    ids_chunk = torch.cat(ids_chunk)

                    # 末尾が <EOS> <PAD> または <PAD> <PAD> の場合は、何もしなくてよい
                    # 末尾が x <PAD/EOS> の場合は末尾を <EOS> に変える（x <EOS> なら結果的に変化なし）
                    if ids_chunk[-2] != tokenizer.eos_token_id and ids_chunk[-2] != tokenizer.pad_token_id:
                        ids_chunk[-1] = tokenizer.eos_token_id
                    # 先頭が <BOS> <PAD> ... の場合は <BOS> <EOS> <PAD> ... に変える
                    if ids_chunk[1] == tokenizer.pad_token_id:
                        ids_chunk[1] = tokenizer.eos_token_id

                    iids_list.append(ids_chunk)

            input_ids = torch.stack(iids_list)  # 3,77
        return input_ids

    def register_image(self, info: ImageInfo, subset: BaseSubset):
        self.image_data[info.image_key] = info
        self.image_to_subset[info.image_key] = subset

    def make_buckets(self):
        """
        bucketingを行わない場合も呼び出し必須（ひとつだけbucketを作る）
        min_size and max_size are ignored when enable_bucket is False
        """
        logger.info("loading image sizes.")
        for info in tqdm(self.image_data.values()):
            if info.image_size is None:
                info.image_size = self.get_image_size(info.absolute_path)

        if self.enable_bucket:
            logger.info("make buckets")
        else:
            logger.info("prepare dataset")

        # bucketを作成し、画像をbucketに振り分ける
        if self.enable_bucket:
            if self.bucket_manager is None:  # fine tuningの場合でmetadataに定義がある場合は、すでに初期化済み
                self.bucket_manager = BucketManager(
                    self.bucket_no_upscale,
                    (self.width, self.height),
                    self.min_bucket_reso,
                    self.max_bucket_reso,
                    self.bucket_reso_steps,
                )
                if not self.bucket_no_upscale:
                    self.bucket_manager.make_buckets()
                else:
                    logger.warning(
                        "min_bucket_reso and max_bucket_reso are ignored if bucket_no_upscale is set, because bucket reso is defined by image size automatically / bucket_no_upscaleが指定された場合は、bucketの解像度は画像サイズから自動計算されるため、min_bucket_resoとmax_bucket_resoは無視されます"
                    )

            img_ar_errors = []
            for image_info in self.image_data.values():
                image_width, image_height = image_info.image_size
                image_info.bucket_reso, image_info.resized_size, ar_error = self.bucket_manager.select_bucket(
                    image_width, image_height
                )

                # logger.info(image_info.image_key, image_info.bucket_reso)
                img_ar_errors.append(abs(ar_error))

            self.bucket_manager.sort()
        else:
            self.bucket_manager = BucketManager(False, (self.width, self.height), None, None, None)
            self.bucket_manager.set_predefined_resos([(self.width, self.height)])  # ひとつの固定サイズbucketのみ
            for image_info in self.image_data.values():
                image_width, image_height = image_info.image_size
                image_info.bucket_reso, image_info.resized_size, _ = self.bucket_manager.select_bucket(image_width, image_height)

        for image_info in self.image_data.values():
            for _ in range(image_info.num_repeats):
                self.bucket_manager.add_image(image_info.bucket_reso, image_info.image_key)

        # bucket情報を表示、格納する
        if self.enable_bucket:
            self.bucket_info = {"buckets": {}}
            logger.info("number of images (including repeats) / 各bucketの画像枚数（繰り返し回数を含む）")
            for i, (reso, bucket) in enumerate(zip(self.bucket_manager.resos, self.bucket_manager.buckets)):
                count = len(bucket)
                if count > 0:
                    self.bucket_info["buckets"][i] = {"resolution": reso, "count": len(bucket)}
                    logger.info(f"bucket {i}: resolution {reso}, count: {len(bucket)}")

            img_ar_errors = np.array(img_ar_errors)
            mean_img_ar_error = np.mean(np.abs(img_ar_errors))
            self.bucket_info["mean_img_ar_error"] = mean_img_ar_error
            logger.info(f"mean ar error (without repeats): {mean_img_ar_error}")

        # データ参照用indexを作る。このindexはdatasetのshuffleに用いられる
        self.buckets_indices: List[BucketBatchIndex] = []
        for bucket_index, bucket in enumerate(self.bucket_manager.buckets):
            batch_count = int(math.ceil(len(bucket) / self.batch_size))
            for batch_index in range(batch_count):
                self.buckets_indices.append(BucketBatchIndex(bucket_index, self.batch_size, batch_index))

            # ↓以下はbucketごとのbatch件数があまりにも増えて混乱を招くので元に戻す
            # 　学習時はステップ数がランダムなので、同一画像が同一batch内にあってもそれほど悪影響はないであろう、と考えられる
            #
            # # bucketが細分化されることにより、ひとつのbucketに一種類の画像のみというケースが増え、つまりそれは
            # # ひとつのbatchが同じ画像で占められることになるので、さすがに良くないであろう
            # # そのためバッチサイズを画像種類までに制限する
            # # ただそれでも同一画像が同一バッチに含まれる可能性はあるので、繰り返し回数が少ないほうがshuffleの品質は良くなることは間違いない？
            # # TO DO 正則化画像をepochまたがりで利用する仕組み
            # num_of_image_types = len(set(bucket))
            # bucket_batch_size = min(self.batch_size, num_of_image_types)
            # batch_count = int(math.ceil(len(bucket) / bucket_batch_size))
            # # logger.info(bucket_index, num_of_image_types, bucket_batch_size, batch_count)
            # for batch_index in range(batch_count):
            #   self.buckets_indices.append(BucketBatchIndex(bucket_index, bucket_batch_size, batch_index))
            # ↑ここまで

        self.shuffle_buckets()
        self._length = len(self.buckets_indices)

    def shuffle_buckets(self):
        # set random seed for this epoch
        random.seed(self.seed + self.current_epoch)

        random.shuffle(self.buckets_indices)
        self.bucket_manager.shuffle()

    def verify_bucket_reso_steps(self, min_steps: int):
        assert self.bucket_reso_steps is None or self.bucket_reso_steps % min_steps == 0, (
            f"bucket_reso_steps is {self.bucket_reso_steps}. it must be divisible by {min_steps}.\n"
            + f"bucket_reso_stepsが{self.bucket_reso_steps}です。{min_steps}で割り切れる必要があります"
        )

    def is_latent_cacheable(self):
        return all([not subset.color_aug and not subset.random_crop for subset in self.subsets])

    def is_text_encoder_output_cacheable(self):
        return all(
            [
                not (
                    subset.caption_dropout_rate > 0
                    or subset.shuffle_caption
                    or subset.token_warmup_step > 0
                    or subset.caption_tag_dropout_rate > 0
                )
                for subset in self.subsets
            ]
        )

    def cache_latents(self, vae, vae_batch_size=1, cache_to_disk=False, is_main_process=True, file_suffix=".npz"):
        # マルチGPUには対応していないので、そちらはtools/cache_latents.pyを使うこと
        logger.info("caching latents.")

        image_infos = list(self.image_data.values())

        # sort by resolution
        image_infos.sort(key=lambda info: info.bucket_reso[0] * info.bucket_reso[1])

        # split by resolution
        batches = []
        batch = []
        logger.info("checking cache validity...")
        for info in tqdm(image_infos):
            subset = self.image_to_subset[info.image_key]

            if info.latents_npz is not None:  # fine tuning dataset
                continue

            # check disk cache exists and size of latents
            if cache_to_disk:
                info.latents_npz = os.path.splitext(info.absolute_path)[0] + file_suffix
                if not is_main_process:  # store to info only
                    continue

                cache_available = is_disk_cached_latents_is_expected(
                    info.bucket_reso, info.latents_npz, subset.flip_aug, subset.alpha_mask
                )

                if cache_available:  # do not add to batch
                    continue

            # if last member of batch has different resolution, flush the batch
            if len(batch) > 0 and batch[-1].bucket_reso != info.bucket_reso:
                batches.append(batch)
                batch = []

            batch.append(info)

            # if number of data in batch is enough, flush the batch
            if len(batch) >= vae_batch_size:
                batches.append(batch)
                batch = []

        if len(batch) > 0:
            batches.append(batch)

        if cache_to_disk and not is_main_process:  # if cache to disk, don't cache latents in non-main process, set to info only
            return

        # iterate batches: batch doesn't have image, image will be loaded in cache_batch_latents and discarded
        logger.info("caching latents...")
        for batch in tqdm(batches, smoothing=1, total=len(batches)):
            cache_batch_latents(vae, cache_to_disk, batch, subset.flip_aug, subset.alpha_mask, subset.random_crop)

    # if weight_dtype is specified, Text Encoder itself and output will be converted to the dtype
    # this method is only for SDXL, but it should be implemented here because it needs to be a method of dataset
    # to support SD1/2, it needs a flag for v2, but it is postponed
    def cache_text_encoder_outputs(
        self, tokenizers, text_encoders, device, output_dtype, cache_to_disk=False, is_main_process=True
    ):
        assert len(tokenizers) == 2, "only support SDXL"
        return self.cache_text_encoder_outputs_common(
            tokenizers, text_encoders, [device, device], output_dtype, [output_dtype], cache_to_disk, is_main_process
        )

    # same as above, but for SD3
    def cache_text_encoder_outputs_sd3(
        self, tokenizer, text_encoders, devices, output_dtype, te_dtypes, cache_to_disk=False, is_main_process=True, batch_size=None
    ):
        return self.cache_text_encoder_outputs_common(
            [tokenizer],
            text_encoders,
            devices,
            output_dtype,
            te_dtypes,
            cache_to_disk,
            is_main_process,
            TEXT_ENCODER_OUTPUTS_CACHE_SUFFIX_SD3,
            batch_size,
        )

    def cache_text_encoder_outputs_common(
        self,
        tokenizers,
        text_encoders,
        devices,
        output_dtype,
        te_dtypes,
        cache_to_disk=False,
        is_main_process=True,
        file_suffix=TEXT_ENCODER_OUTPUTS_CACHE_SUFFIX,
        batch_size=None,
    ):
        # latentsのキャッシュと同様に、ディスクへのキャッシュに対応する
        # またマルチGPUには対応していないので、そちらはtools/cache_latents.pyを使うこと
        logger.info("caching text encoder outputs.")

        if batch_size is None:
            batch_size = self.batch_size
            
        image_infos = list(self.image_data.values())

        logger.info("checking cache existence...")
        image_infos_to_cache = []
        for info in tqdm(image_infos):
            # subset = self.image_to_subset[info.image_key]
            if cache_to_disk:
                te_out_npz = os.path.splitext(info.absolute_path)[0] + file_suffix
                info.text_encoder_outputs_npz = te_out_npz

                if not is_main_process:  # store to info only
                    continue

                if os.path.exists(te_out_npz):
                    # TODO check varidity of cache here
                    continue

            image_infos_to_cache.append(info)

        if cache_to_disk and not is_main_process:  # if cache to disk, don't cache latents in non-main process, set to info only
            return

        # prepare tokenizers and text encoders
        for text_encoder, device, te_dtype in zip(text_encoders, devices, te_dtypes):
            text_encoder.to(device)
            if te_dtype is not None:
                text_encoder.to(dtype=te_dtype)

        # create batch
        is_sd3 = len(tokenizers) == 1
        batch = []
        batches = []
        for info in image_infos_to_cache:
            if not is_sd3:
                input_ids1 = self.get_input_ids(info.caption, tokenizers[0])
                input_ids2 = self.get_input_ids(info.caption, tokenizers[1])
                batch.append((info, input_ids1, input_ids2))
            else:
                l_tokens, g_tokens, t5_tokens = tokenizers[0].tokenize_with_weights(info.caption)
                batch.append((info, l_tokens, g_tokens, t5_tokens))

            if len(batch) >= batch_size:
                batches.append(batch)
                batch = []

        if len(batch) > 0:
            batches.append(batch)

        # iterate batches: call text encoder and cache outputs for memory or disk
        logger.info("caching text encoder outputs...")
        if not is_sd3:
            for batch in tqdm(batches):
                infos, input_ids1, input_ids2 = zip(*batch)
                input_ids1 = torch.stack(input_ids1, dim=0)
                input_ids2 = torch.stack(input_ids2, dim=0)
                cache_batch_text_encoder_outputs(
                    infos, tokenizers, text_encoders, self.max_token_length, cache_to_disk, input_ids1, input_ids2, output_dtype
                )
        else:
            for batch in tqdm(batches):
                infos, l_tokens, g_tokens, t5_tokens = zip(*batch)

                # stack tokens
                # l_tokens = [tokens[0] for tokens in l_tokens]
                # g_tokens = [tokens[0] for tokens in g_tokens]
                # t5_tokens = [tokens[0] for tokens in t5_tokens]

                cache_batch_text_encoder_outputs_sd3(
                    infos,
                    tokenizers[0],
                    text_encoders,
                    self.max_token_length,
                    cache_to_disk,
                    (l_tokens, g_tokens, t5_tokens),
                    output_dtype,
                )

    def get_image_size(self, image_path):
        return imagesize.get(image_path)

    def load_image_with_face_info(self, subset: BaseSubset, image_path: str, alpha_mask=False):
        img = load_image(image_path, alpha_mask)

        face_cx = face_cy = face_w = face_h = 0
        if subset.face_crop_aug_range is not None:
            tokens = os.path.splitext(os.path.basename(image_path))[0].split("_")
            if len(tokens) >= 5:
                face_cx = int(tokens[-4])
                face_cy = int(tokens[-3])
                face_w = int(tokens[-2])
                face_h = int(tokens[-1])

        return img, face_cx, face_cy, face_w, face_h

    # いい感じに切り出す
    def crop_target(self, subset: BaseSubset, image, face_cx, face_cy, face_w, face_h):
        height, width = image.shape[0:2]
        if height == self.height and width == self.width:
            return image

        # 画像サイズはsizeより大きいのでリサイズする
        face_size = max(face_w, face_h)
        size = min(self.height, self.width)  # 短いほう
        min_scale = max(self.height / height, self.width / width)  # 画像がモデル入力サイズぴったりになる倍率（最小の倍率）
        min_scale = min(1.0, max(min_scale, size / (face_size * subset.face_crop_aug_range[1])))  # 指定した顔最小サイズ
        max_scale = min(1.0, max(min_scale, size / (face_size * subset.face_crop_aug_range[0])))  # 指定した顔最大サイズ
        if min_scale >= max_scale:  # range指定がmin==max
            scale = min_scale
        else:
            scale = random.uniform(min_scale, max_scale)

        nh = int(height * scale + 0.5)
        nw = int(width * scale + 0.5)
        assert nh >= self.height and nw >= self.width, f"internal error. small scale {scale}, {width}*{height}"
        image = cv2.resize(image, (nw, nh), interpolation=cv2.INTER_AREA)
        face_cx = int(face_cx * scale + 0.5)
        face_cy = int(face_cy * scale + 0.5)
        height, width = nh, nw

        # 顔を中心として448*640とかへ切り出す
        for axis, (target_size, length, face_p) in enumerate(zip((self.height, self.width), (height, width), (face_cy, face_cx))):
            p1 = face_p - target_size // 2  # 顔を中心に持ってくるための切り出し位置

            if subset.random_crop:
                # 背景も含めるために顔を中心に置く確率を高めつつずらす
                range = max(length - face_p, face_p)  # 画像の端から顔中心までの距離の長いほう
                p1 = p1 + (random.randint(0, range) + random.randint(0, range)) - range  # -range ~ +range までのいい感じの乱数
            else:
                # range指定があるときのみ、すこしだけランダムに（わりと適当）
                if subset.face_crop_aug_range[0] != subset.face_crop_aug_range[1]:
                    if face_size > size // 10 and face_size >= 40:
                        p1 = p1 + random.randint(-face_size // 20, +face_size // 20)

            p1 = max(0, min(p1, length - target_size))

            if axis == 0:
                image = image[p1 : p1 + target_size, :]
            else:
                image = image[:, p1 : p1 + target_size]

        return image

    def __len__(self):
        return self._length

    def __getitem__(self, index):
        bucket = self.bucket_manager.buckets[self.buckets_indices[index].bucket_index]
        bucket_batch_size = self.buckets_indices[index].bucket_batch_size
        image_index = self.buckets_indices[index].batch_index * bucket_batch_size

        if self.caching_mode is not None:  # return batch for latents/text encoder outputs caching
            return self.get_item_for_caching(bucket, bucket_batch_size, image_index)

        loss_weights = []
        captions = []
        input_ids_list = []
        input_ids2_list = []
        latents_list = []
        alpha_mask_list = []
        images = []
        original_sizes_hw = []
        crop_top_lefts = []
        target_sizes_hw = []
        flippeds = []  # 変数名が微妙
        text_encoder_outputs1_list = []
        text_encoder_outputs2_list = []
        text_encoder_pool2_list = []

        for image_key in bucket[image_index : image_index + bucket_batch_size]:
            image_info = self.image_data[image_key]
            subset = self.image_to_subset[image_key]
            loss_weights.append(
                self.prior_loss_weight if image_info.is_reg else 1.0
            )  # in case of fine tuning, is_reg is always False

            flipped = subset.flip_aug and random.random() < 0.5  # not flipped or flipped with 50% chance

            # image/latentsを処理する
            if image_info.latents is not None:  # cache_latents=Trueの場合
                original_size = image_info.latents_original_size
                crop_ltrb = image_info.latents_crop_ltrb  # calc values later if flipped
                if not flipped:
                    latents = image_info.latents
                    alpha_mask = image_info.alpha_mask
                else:
                    latents = image_info.latents_flipped
                    alpha_mask = None if image_info.alpha_mask is None else torch.flip(image_info.alpha_mask, [1])

                image = None
            elif image_info.latents_npz is not None:  # FineTuningDatasetまたはcache_latents_to_disk=Trueの場合
                latents, original_size, crop_ltrb, flipped_latents, alpha_mask = load_latents_from_disk(image_info.latents_npz)
                if flipped:
                    latents = flipped_latents
                    alpha_mask = None if alpha_mask is None else alpha_mask[:, ::-1].copy()  # copy to avoid negative stride problem
                    del flipped_latents
                latents = torch.FloatTensor(latents)
                if alpha_mask is not None:
                    alpha_mask = torch.FloatTensor(alpha_mask)

                image = None
            else:
                # 画像を読み込み、必要ならcropする
                img, face_cx, face_cy, face_w, face_h = self.load_image_with_face_info(
                    subset, image_info.absolute_path, subset.alpha_mask
                )
                im_h, im_w = img.shape[0:2]

                if self.enable_bucket:
                    img, original_size, crop_ltrb = trim_and_resize_if_required(
                        subset.random_crop, img, image_info.bucket_reso, image_info.resized_size
                    )
                else:
                    if face_cx > 0:  # 顔位置情報あり
                        img = self.crop_target(subset, img, face_cx, face_cy, face_w, face_h)
                    elif im_h > self.height or im_w > self.width:
                        assert (
                            subset.random_crop
                        ), f"image too large, but cropping and bucketing are disabled / 画像サイズが大きいのでface_crop_aug_rangeかrandom_crop、またはbucketを有効にしてください: {image_info.absolute_path}"
                        if im_h > self.height:
                            p = random.randint(0, im_h - self.height)
                            img = img[p : p + self.height]
                        if im_w > self.width:
                            p = random.randint(0, im_w - self.width)
                            img = img[:, p : p + self.width]

                    im_h, im_w = img.shape[0:2]
                    assert (
                        im_h == self.height and im_w == self.width
                    ), f"image size is small / 画像サイズが小さいようです: {image_info.absolute_path}"

                    original_size = [im_w, im_h]
                    crop_ltrb = (0, 0, 0, 0)

                # augmentation
                aug = self.aug_helper.get_augmentor(subset.color_aug)
                if aug is not None:
                    # augment RGB channels only
                    img_rgb = img[:, :, :3]
                    img_rgb = aug(image=img_rgb)["image"]
                    img[:, :, :3] = img_rgb

                if flipped:
                    img = img[:, ::-1, :].copy()  # copy to avoid negative stride problem

                if subset.alpha_mask:
                    if img.shape[2] == 4:
                        alpha_mask = img[:, :, 3]  # [H,W]
                        alpha_mask = alpha_mask.astype(np.float32) / 255.0  # 0.0~1.0
                        alpha_mask = torch.FloatTensor(alpha_mask)
                    else:
                        alpha_mask = torch.ones((img.shape[0], img.shape[1]), dtype=torch.float32)
                else:
                    alpha_mask = None

                img = img[:, :, :3]  # remove alpha channel

                latents = None
                image = self.image_transforms(img)  # -1.0~1.0のtorch.Tensorになる
                del img

            images.append(image)
            latents_list.append(latents)
            alpha_mask_list.append(alpha_mask)

            target_size = (image.shape[2], image.shape[1]) if image is not None else (latents.shape[2] * 8, latents.shape[1] * 8)

            if not flipped:
                crop_left_top = (crop_ltrb[0], crop_ltrb[1])
            else:
                # crop_ltrb[2] is right, so target_size[0] - crop_ltrb[2] is left in flipped image
                crop_left_top = (target_size[0] - crop_ltrb[2], crop_ltrb[1])

            original_sizes_hw.append((int(original_size[1]), int(original_size[0])))
            crop_top_lefts.append((int(crop_left_top[1]), int(crop_left_top[0])))
            target_sizes_hw.append((int(target_size[1]), int(target_size[0])))
            flippeds.append(flipped)

            # captionとtext encoder outputを処理する
            caption = image_info.caption  # default
            if image_info.text_encoder_outputs1 is not None:
                text_encoder_outputs1_list.append(image_info.text_encoder_outputs1)
                text_encoder_outputs2_list.append(image_info.text_encoder_outputs2)
                text_encoder_pool2_list.append(image_info.text_encoder_pool2)
                captions.append(caption)
            elif image_info.text_encoder_outputs_npz is not None:
                text_encoder_outputs1, text_encoder_outputs2, text_encoder_pool2 = load_text_encoder_outputs_from_disk(
                    image_info.text_encoder_outputs_npz
                )
                text_encoder_outputs1_list.append(text_encoder_outputs1)
                text_encoder_outputs2_list.append(text_encoder_outputs2)
                text_encoder_pool2_list.append(text_encoder_pool2)
                captions.append(caption)
            else:
                caption = self.process_caption(subset, image_info.caption)
                if self.XTI_layers:
                    caption_layer = []
                    for layer in self.XTI_layers:
                        token_strings_from = " ".join(self.token_strings)
                        token_strings_to = " ".join([f"{x}_{layer}" for x in self.token_strings])
                        caption_ = caption.replace(token_strings_from, token_strings_to)
                        caption_layer.append(caption_)
                    captions.append(caption_layer)
                else:
                    captions.append(caption)

                if not self.token_padding_disabled:  # this option might be omitted in future
                    # TODO get_input_ids must support SD3
                    if self.XTI_layers:
                        token_caption = self.get_input_ids(caption_layer, self.tokenizers[0])
                    else:
                        token_caption = self.get_input_ids(caption, self.tokenizers[0])
                    input_ids_list.append(token_caption)

                    if len(self.tokenizers) > 1:
                        if self.XTI_layers:
                            token_caption2 = self.get_input_ids(caption_layer, self.tokenizers[1])
                        else:
                            token_caption2 = self.get_input_ids(caption, self.tokenizers[1])
                        input_ids2_list.append(token_caption2)

        example = {}
        example["loss_weights"] = torch.FloatTensor(loss_weights)

        if len(text_encoder_outputs1_list) == 0:
            if self.token_padding_disabled:
                # padding=True means pad in the batch
                example["input_ids"] = self.tokenizer[0](captions, padding=True, truncation=True, return_tensors="pt").input_ids
                if len(self.tokenizers) > 1:
                    example["input_ids2"] = self.tokenizer[1](
                        captions, padding=True, truncation=True, return_tensors="pt"
                    ).input_ids
                else:
                    example["input_ids2"] = None
            else:
                example["input_ids"] = torch.stack(input_ids_list)
                example["input_ids2"] = torch.stack(input_ids2_list) if len(self.tokenizers) > 1 else None
            example["text_encoder_outputs1_list"] = None
            example["text_encoder_outputs2_list"] = None
            example["text_encoder_pool2_list"] = None
        else:
            example["input_ids"] = None
            example["input_ids2"] = None
            # # for assertion
            # example["input_ids"] = torch.stack([self.get_input_ids(cap, self.tokenizers[0]) for cap in captions])
            # example["input_ids2"] = torch.stack([self.get_input_ids(cap, self.tokenizers[1]) for cap in captions])
            example["text_encoder_outputs1_list"] = torch.stack(text_encoder_outputs1_list)
            example["text_encoder_outputs2_list"] = torch.stack(text_encoder_outputs2_list)
            example["text_encoder_pool2_list"] = torch.stack(text_encoder_pool2_list)

        # if one of alpha_masks is not None, we need to replace None with ones
        none_or_not = [x is None for x in alpha_mask_list]
        if all(none_or_not):
            example["alpha_masks"] = None
        elif any(none_or_not):
            for i in range(len(alpha_mask_list)):
                if alpha_mask_list[i] is None:
                    if images[i] is not None:
                        alpha_mask_list[i] = torch.ones((images[i].shape[1], images[i].shape[2]), dtype=torch.float32)
                    else:
                        alpha_mask_list[i] = torch.ones(
                            (latents_list[i].shape[1] * 8, latents_list[i].shape[2] * 8), dtype=torch.float32
                        )
            example["alpha_masks"] = torch.stack(alpha_mask_list)
        else:
            example["alpha_masks"] = torch.stack(alpha_mask_list)

        if images[0] is not None:
            images = torch.stack(images)
            images = images.to(memory_format=torch.contiguous_format).float()
        else:
            images = None
        example["images"] = images

        example["latents"] = torch.stack(latents_list) if latents_list[0] is not None else None
        example["captions"] = captions

        example["original_sizes_hw"] = torch.stack([torch.LongTensor(x) for x in original_sizes_hw])
        example["crop_top_lefts"] = torch.stack([torch.LongTensor(x) for x in crop_top_lefts])
        example["target_sizes_hw"] = torch.stack([torch.LongTensor(x) for x in target_sizes_hw])
        example["flippeds"] = flippeds

        example["network_multipliers"] = torch.FloatTensor([self.network_multiplier] * len(captions))

        if self.debug_dataset:
            example["image_keys"] = bucket[image_index : image_index + self.batch_size]
        return example

    def get_item_for_caching(self, bucket, bucket_batch_size, image_index):
        captions = []
        images = []
        input_ids1_list = []
        input_ids2_list = []
        absolute_paths = []
        resized_sizes = []
        bucket_reso = None
        flip_aug = None
        alpha_mask = None
        random_crop = None

        for image_key in bucket[image_index : image_index + bucket_batch_size]:
            image_info = self.image_data[image_key]
            subset = self.image_to_subset[image_key]

            if flip_aug is None:
                flip_aug = subset.flip_aug
                alpha_mask = subset.alpha_mask
                random_crop = subset.random_crop
                bucket_reso = image_info.bucket_reso
            else:
                # TODO そもそも混在してても動くようにしたほうがいい
                assert flip_aug == subset.flip_aug, "flip_aug must be same in a batch"
                assert alpha_mask == subset.alpha_mask, "alpha_mask must be same in a batch"
                assert random_crop == subset.random_crop, "random_crop must be same in a batch"
                assert bucket_reso == image_info.bucket_reso, "bucket_reso must be same in a batch"

            caption = image_info.caption  # TODO cache some patterns of dropping, shuffling, etc.

            if self.caching_mode == "latents":
                image = load_image(image_info.absolute_path)
            else:
                image = None

            if self.caching_mode == "text":
                input_ids1 = self.get_input_ids(caption, self.tokenizers[0])
                input_ids2 = self.get_input_ids(caption, self.tokenizers[1])
            else:
                input_ids1 = None
                input_ids2 = None

            captions.append(caption)
            images.append(image)
            input_ids1_list.append(input_ids1)
            input_ids2_list.append(input_ids2)
            absolute_paths.append(image_info.absolute_path)
            resized_sizes.append(image_info.resized_size)

        example = {}

        if images[0] is None:
            images = None
        example["images"] = images

        example["captions"] = captions
        example["input_ids1_list"] = input_ids1_list
        example["input_ids2_list"] = input_ids2_list
        example["absolute_paths"] = absolute_paths
        example["resized_sizes"] = resized_sizes
        example["flip_aug"] = flip_aug
        example["alpha_mask"] = alpha_mask
        example["random_crop"] = random_crop
        example["bucket_reso"] = bucket_reso
        return example


class DreamBoothDataset(BaseDataset):
    IMAGE_INFO_CACHE_FILE = "metadata_cache.json"

    def __init__(
        self,
        subsets: Sequence[DreamBoothSubset],
        batch_size: int,
        tokenizer,
        max_token_length,
        resolution,
        network_multiplier: float,
        enable_bucket: bool,
        min_bucket_reso: int,
        max_bucket_reso: int,
        bucket_reso_steps: int,
        bucket_no_upscale: bool,
        prior_loss_weight: float,
        debug_dataset: bool,
    ) -> None:
        super().__init__(tokenizer, max_token_length, resolution, network_multiplier, debug_dataset)

        assert resolution is not None, f"resolution is required / resolution（解像度）指定は必須です"

        self.batch_size = batch_size
        self.size = min(self.width, self.height)  # 短いほう
        self.prior_loss_weight = prior_loss_weight
        self.latents_cache = None

        self.enable_bucket = enable_bucket
        if self.enable_bucket:
            assert (
                min(resolution) >= min_bucket_reso
            ), f"min_bucket_reso must be equal or less than resolution / min_bucket_resoは最小解像度より大きくできません。解像度を大きくするかmin_bucket_resoを小さくしてください"
            assert (
                max(resolution) <= max_bucket_reso
            ), f"max_bucket_reso must be equal or greater than resolution / max_bucket_resoは最大解像度より小さくできません。解像度を小さくするかmin_bucket_resoを大きくしてください"
            self.min_bucket_reso = min_bucket_reso
            self.max_bucket_reso = max_bucket_reso
            self.bucket_reso_steps = bucket_reso_steps
            self.bucket_no_upscale = bucket_no_upscale
        else:
            self.min_bucket_reso = None
            self.max_bucket_reso = None
            self.bucket_reso_steps = None  # この情報は使われない
            self.bucket_no_upscale = False

        def read_caption(img_path, caption_extension, enable_wildcard):
            # captionの候補ファイル名を作る
            base_name = os.path.splitext(img_path)[0]
            base_name_face_det = base_name
            tokens = base_name.split("_")
            if len(tokens) >= 5:
                base_name_face_det = "_".join(tokens[:-4])
            cap_paths = [base_name + caption_extension, base_name_face_det + caption_extension]

            caption = None
            for cap_path in cap_paths:
                if os.path.isfile(cap_path):
                    with open(cap_path, "rt", encoding="utf-8") as f:
                        try:
                            lines = f.readlines()
                        except UnicodeDecodeError as e:
                            logger.error(f"illegal char in file (not UTF-8) / ファイルにUTF-8以外の文字があります: {cap_path}")
                            raise e
                        assert len(lines) > 0, f"caption file is empty / キャプションファイルが空です: {cap_path}"
                        if enable_wildcard:
                            caption = "\n".join([line.strip() for line in lines if line.strip() != ""])  # 空行を除く、改行で連結
                        else:
                            caption = lines[0].strip()
                    break
            return caption

        def load_dreambooth_dir(subset: DreamBoothSubset):
            if not os.path.isdir(subset.image_dir):
                logger.warning(f"not directory: {subset.image_dir}")
                return [], []

            info_cache_file = os.path.join(subset.image_dir, self.IMAGE_INFO_CACHE_FILE)
            use_cached_info_for_subset = subset.cache_info
            if use_cached_info_for_subset:
                logger.info(
                    f"using cached image info for this subset / このサブセットで、キャッシュされた画像情報を使います: {info_cache_file}"
                )
                if not os.path.isfile(info_cache_file):
                    logger.warning(
                        f"image info file not found. You can ignore this warning if this is the first time to use this subset"
                        + " / キャッシュファイルが見つかりませんでした。初回実行時はこの警告を無視してください: {metadata_file}"
                    )
                    use_cached_info_for_subset = False

            if use_cached_info_for_subset:
                # json: {`img_path`:{"caption": "caption...", "resolution": [width, height]}, ...}
                with open(info_cache_file, "r", encoding="utf-8") as f:
                    metas = json.load(f)
                img_paths = list(metas.keys())
                sizes = [meta["resolution"] for meta in metas.values()]

                # we may need to check image size and existence of image files, but it takes time, so user should check it before training
            else:
                img_paths = glob_images(subset.image_dir, "*")
                sizes = [None] * len(img_paths)

            logger.info(f"found directory {subset.image_dir} contains {len(img_paths)} image files")

            if use_cached_info_for_subset:
                captions = [meta["caption"] for meta in metas.values()]
                missing_captions = [img_path for img_path, caption in zip(img_paths, captions) if caption is None or caption == ""]
            else:
                # 画像ファイルごとにプロンプトを読み込み、もしあればそちらを使う
                captions = []
                missing_captions = []
                for img_path in img_paths:
                    cap_for_img = read_caption(img_path, subset.caption_extension, subset.enable_wildcard)
                    if cap_for_img is None and subset.class_tokens is None:
                        logger.warning(
                            f"neither caption file nor class tokens are found. use empty caption for {img_path} / キャプションファイルもclass tokenも見つかりませんでした。空のキャプションを使用します: {img_path}"
                        )
                        captions.append("")
                        missing_captions.append(img_path)
                    else:
                        if cap_for_img is None:
                            captions.append(subset.class_tokens)
                            missing_captions.append(img_path)
                        else:
                            captions.append(cap_for_img)

            self.set_tag_frequency(os.path.basename(subset.image_dir), captions)  # タグ頻度を記録

            if missing_captions:
                number_of_missing_captions = len(missing_captions)
                number_of_missing_captions_to_show = 5
                remaining_missing_captions = number_of_missing_captions - number_of_missing_captions_to_show

                logger.warning(
                    f"No caption file found for {number_of_missing_captions} images. Training will continue without captions for these images. If class token exists, it will be used. / {number_of_missing_captions}枚の画像にキャプションファイルが見つかりませんでした。これらの画像についてはキャプションなしで学習を続行します。class tokenが存在する場合はそれを使います。"
                )
                for i, missing_caption in enumerate(missing_captions):
                    if i >= number_of_missing_captions_to_show:
                        logger.warning(missing_caption + f"... and {remaining_missing_captions} more")
                        break
                    logger.warning(missing_caption)

            if not use_cached_info_for_subset and subset.cache_info:
                logger.info(f"cache image info for / 画像情報をキャッシュします : {info_cache_file}")
                sizes = [self.get_image_size(img_path) for img_path in tqdm(img_paths, desc="get image size")]
                matas = {}
                for img_path, caption, size in zip(img_paths, captions, sizes):
                    matas[img_path] = {"caption": caption, "resolution": list(size)}
                with open(info_cache_file, "w", encoding="utf-8") as f:
                    json.dump(matas, f, ensure_ascii=False, indent=2)
                logger.info(f"cache image info done for / 画像情報を出力しました : {info_cache_file}")

            # if sizes are not set, image size will be read in make_buckets
            return img_paths, captions, sizes

        logger.info("prepare images.")
        num_train_images = 0
        num_reg_images = 0
        reg_infos: List[Tuple[ImageInfo, DreamBoothSubset]] = []
        for subset in subsets:
            if subset.num_repeats < 1:
                logger.warning(
                    f"ignore subset with image_dir='{subset.image_dir}': num_repeats is less than 1 / num_repeatsが1を下回っているためサブセットを無視します: {subset.num_repeats}"
                )
                continue

            if subset in self.subsets:
                logger.warning(
                    f"ignore duplicated subset with image_dir='{subset.image_dir}': use the first one / 既にサブセットが登録されているため、重複した後発のサブセットを無視します"
                )
                continue

            img_paths, captions, sizes = load_dreambooth_dir(subset)
            if len(img_paths) < 1:
                logger.warning(
                    f"ignore subset with image_dir='{subset.image_dir}': no images found / 画像が見つからないためサブセットを無視します"
                )
                continue

            if subset.is_reg:
                num_reg_images += subset.num_repeats * len(img_paths)
            else:
                num_train_images += subset.num_repeats * len(img_paths)

            for img_path, caption, size in zip(img_paths, captions, sizes):
                info = ImageInfo(img_path, subset.num_repeats, caption, subset.is_reg, img_path)
                if size is not None:
                    info.image_size = size
                if subset.is_reg:
                    reg_infos.append((info, subset))
                else:
                    self.register_image(info, subset)

            subset.img_count = len(img_paths)
            self.subsets.append(subset)

        logger.info(f"{num_train_images} train images with repeating.")
        self.num_train_images = num_train_images

        logger.info(f"{num_reg_images} reg images.")
        if num_train_images < num_reg_images:
            logger.warning("some of reg images are not used / 正則化画像の数が多いので、一部使用されない正則化画像があります")

        if num_reg_images == 0:
            logger.warning("no regularization images / 正則化画像が見つかりませんでした")
        else:
            # num_repeatsを計算する：どうせ大した数ではないのでループで処理する
            n = 0
            first_loop = True
            while n < num_train_images:
                for info, subset in reg_infos:
                    if first_loop:
                        self.register_image(info, subset)
                        n += info.num_repeats
                    else:
                        info.num_repeats += 1  # rewrite registered info
                        n += 1
                    if n >= num_train_images:
                        break
                first_loop = False

        self.num_reg_images = num_reg_images


class FineTuningDataset(BaseDataset):
    def __init__(
        self,
        subsets: Sequence[FineTuningSubset],
        batch_size: int,
        tokenizer,
        max_token_length,
        resolution,
        network_multiplier: float,
        enable_bucket: bool,
        min_bucket_reso: int,
        max_bucket_reso: int,
        bucket_reso_steps: int,
        bucket_no_upscale: bool,
        debug_dataset: bool,
    ) -> None:
        super().__init__(tokenizer, max_token_length, resolution, network_multiplier, debug_dataset)

        self.batch_size = batch_size

        self.num_train_images = 0
        self.num_reg_images = 0

        for subset in subsets:
            if subset.num_repeats < 1:
                logger.warning(
                    f"ignore subset with metadata_file='{subset.metadata_file}': num_repeats is less than 1 / num_repeatsが1を下回っているためサブセットを無視します: {subset.num_repeats}"
                )
                continue

            if subset in self.subsets:
                logger.warning(
                    f"ignore duplicated subset with metadata_file='{subset.metadata_file}': use the first one / 既にサブセットが登録されているため、重複した後発のサブセットを無視します"
                )
                continue

            # メタデータを読み込む
            if os.path.exists(subset.metadata_file):
                logger.info(f"loading existing metadata: {subset.metadata_file}")
                with open(subset.metadata_file, "rt", encoding="utf-8") as f:
                    metadata = json.load(f)
            else:
                raise ValueError(f"no metadata / メタデータファイルがありません: {subset.metadata_file}")

            if len(metadata) < 1:
                logger.warning(
                    f"ignore subset with '{subset.metadata_file}': no image entries found / 画像に関するデータが見つからないためサブセットを無視します"
                )
                continue

            tags_list = []
            for image_key, img_md in metadata.items():
                # path情報を作る
                abs_path = None

                # まず画像を優先して探す
                if os.path.exists(image_key):
                    abs_path = image_key
                else:
                    # わりといい加減だがいい方法が思いつかん
                    paths = glob_images(subset.image_dir, image_key)
                    if len(paths) > 0:
                        abs_path = paths[0]

                # なければnpzを探す
                if abs_path is None:
                    if os.path.exists(os.path.splitext(image_key)[0] + ".npz"):
                        abs_path = os.path.splitext(image_key)[0] + ".npz"
                    else:
                        npz_path = os.path.join(subset.image_dir, image_key + ".npz")
                        if os.path.exists(npz_path):
                            abs_path = npz_path

                assert abs_path is not None, f"no image / 画像がありません: {image_key}"

                caption = img_md.get("caption")
                tags = img_md.get("tags")
                if caption is None:
                    caption = tags  # could be multiline
                    tags = None

                if subset.enable_wildcard:
                    # tags must be single line
                    if tags is not None:
                        tags = tags.replace("\n", subset.caption_separator)

                    # add tags to each line of caption
                    if caption is not None and tags is not None:
                        caption = "\n".join(
                            [f"{line}{subset.caption_separator}{tags}" for line in caption.split("\n") if line.strip() != ""]
                        )
                else:
                    # use as is
                    if tags is not None and len(tags) > 0:
                        caption = caption + subset.caption_separator + tags
                        tags_list.append(tags)

                if caption is None:
                    caption = ""

                image_info = ImageInfo(image_key, subset.num_repeats, caption, False, abs_path)
                image_info.image_size = img_md.get("train_resolution")

                if not subset.color_aug and not subset.random_crop:
                    # if npz exists, use them
                    image_info.latents_npz, image_info.latents_npz_flipped = self.image_key_to_npz_file(subset, image_key)

                self.register_image(image_info, subset)

            self.num_train_images += len(metadata) * subset.num_repeats

            # TODO do not record tag freq when no tag
            self.set_tag_frequency(os.path.basename(subset.metadata_file), tags_list)
            subset.img_count = len(metadata)
            self.subsets.append(subset)

        # check existence of all npz files
        use_npz_latents = all([not (subset.color_aug or subset.random_crop) for subset in self.subsets])
        if use_npz_latents:
            flip_aug_in_subset = False
            npz_any = False
            npz_all = True

            for image_info in self.image_data.values():
                subset = self.image_to_subset[image_info.image_key]

                has_npz = image_info.latents_npz is not None
                npz_any = npz_any or has_npz

                if subset.flip_aug:
                    has_npz = has_npz and image_info.latents_npz_flipped is not None
                    flip_aug_in_subset = True
                npz_all = npz_all and has_npz

                if npz_any and not npz_all:
                    break

            if not npz_any:
                use_npz_latents = False
                logger.warning(f"npz file does not exist. ignore npz files / npzファイルが見つからないためnpzファイルを無視します")
            elif not npz_all:
                use_npz_latents = False
                logger.warning(
                    f"some of npz file does not exist. ignore npz files / いくつかのnpzファイルが見つからないためnpzファイルを無視します"
                )
                if flip_aug_in_subset:
                    logger.warning("maybe no flipped files / 反転されたnpzファイルがないのかもしれません")
        # else:
        #   logger.info("npz files are not used with color_aug and/or random_crop / color_augまたはrandom_cropが指定されているためnpzファイルは使用されません")

        # check min/max bucket size
        sizes = set()
        resos = set()
        for image_info in self.image_data.values():
            if image_info.image_size is None:
                sizes = None  # not calculated
                break
            sizes.add(image_info.image_size[0])
            sizes.add(image_info.image_size[1])
            resos.add(tuple(image_info.image_size))

        if sizes is None:
            if use_npz_latents:
                use_npz_latents = False
                logger.warning(
                    f"npz files exist, but no bucket info in metadata. ignore npz files / メタデータにbucket情報がないためnpzファイルを無視します"
                )

            assert (
                resolution is not None
            ), "if metadata doesn't have bucket info, resolution is required / メタデータにbucket情報がない場合はresolutionを指定してください"

            self.enable_bucket = enable_bucket
            if self.enable_bucket:
                self.min_bucket_reso = min_bucket_reso
                self.max_bucket_reso = max_bucket_reso
                self.bucket_reso_steps = bucket_reso_steps
                self.bucket_no_upscale = bucket_no_upscale
        else:
            if not enable_bucket:
                logger.info("metadata has bucket info, enable bucketing / メタデータにbucket情報があるためbucketを有効にします")
            logger.info("using bucket info in metadata / メタデータ内のbucket情報を使います")
            self.enable_bucket = True

            assert (
                not bucket_no_upscale
            ), "if metadata has bucket info, bucket reso is precalculated, so bucket_no_upscale cannot be used / メタデータ内にbucket情報がある場合はbucketの解像度は計算済みのため、bucket_no_upscaleは使えません"

            # bucket情報を初期化しておく、make_bucketsで再作成しない
            self.bucket_manager = BucketManager(False, None, None, None, None)
            self.bucket_manager.set_predefined_resos(resos)

        # npz情報をきれいにしておく
        if not use_npz_latents:
            for image_info in self.image_data.values():
                image_info.latents_npz = image_info.latents_npz_flipped = None

    def image_key_to_npz_file(self, subset: FineTuningSubset, image_key):
        base_name = os.path.splitext(image_key)[0]
        npz_file_norm = base_name + ".npz"

        if os.path.exists(npz_file_norm):
            # image_key is full path
            npz_file_flip = base_name + "_flip.npz"
            if not os.path.exists(npz_file_flip):
                npz_file_flip = None
            return npz_file_norm, npz_file_flip

        # if not full path, check image_dir. if image_dir is None, return None
        if subset.image_dir is None:
            return None, None

        # image_key is relative path
        npz_file_norm = os.path.join(subset.image_dir, image_key + ".npz")
        npz_file_flip = os.path.join(subset.image_dir, image_key + "_flip.npz")

        if not os.path.exists(npz_file_norm):
            npz_file_norm = None
            npz_file_flip = None
        elif not os.path.exists(npz_file_flip):
            npz_file_flip = None

        return npz_file_norm, npz_file_flip


class ControlNetDataset(BaseDataset):
    def __init__(
        self,
        subsets: Sequence[ControlNetSubset],
        batch_size: int,
        tokenizer,
        max_token_length,
        resolution,
        network_multiplier: float,
        enable_bucket: bool,
        min_bucket_reso: int,
        max_bucket_reso: int,
        bucket_reso_steps: int,
        bucket_no_upscale: bool,
        debug_dataset: float,
    ) -> None:
        super().__init__(tokenizer, max_token_length, resolution, network_multiplier, debug_dataset)

        db_subsets = []
        for subset in subsets:
            assert (
                not subset.random_crop
            ), "random_crop is not supported in ControlNetDataset / random_cropはControlNetDatasetではサポートされていません"
            db_subset = DreamBoothSubset(
                subset.image_dir,
                False,
                None,
                subset.caption_extension,
                subset.cache_info,
                False,
                subset.num_repeats,
                subset.shuffle_caption,
                subset.caption_separator,
                subset.keep_tokens,
                subset.keep_tokens_separator,
                subset.secondary_separator,
                subset.enable_wildcard,
                subset.color_aug,
                subset.flip_aug,
                subset.face_crop_aug_range,
                subset.random_crop,
                subset.caption_dropout_rate,
                subset.caption_dropout_every_n_epochs,
                subset.caption_tag_dropout_rate,
                subset.caption_prefix,
                subset.caption_suffix,
                subset.token_warmup_min,
                subset.token_warmup_step,
            )
            db_subsets.append(db_subset)

        self.dreambooth_dataset_delegate = DreamBoothDataset(
            db_subsets,
            batch_size,
            tokenizer,
            max_token_length,
            resolution,
            network_multiplier,
            enable_bucket,
            min_bucket_reso,
            max_bucket_reso,
            bucket_reso_steps,
            bucket_no_upscale,
            1.0,
            debug_dataset,
        )

        # config_util等から参照される値をいれておく（若干微妙なのでなんとかしたい）
        self.image_data = self.dreambooth_dataset_delegate.image_data
        self.batch_size = batch_size
        self.num_train_images = self.dreambooth_dataset_delegate.num_train_images
        self.num_reg_images = self.dreambooth_dataset_delegate.num_reg_images

        # assert all conditioning data exists
        missing_imgs = []
        cond_imgs_with_pair = set()
        for image_key, info in self.dreambooth_dataset_delegate.image_data.items():
            db_subset = self.dreambooth_dataset_delegate.image_to_subset[image_key]
            subset = None
            for s in subsets:
                if s.image_dir == db_subset.image_dir:
                    subset = s
                    break
            assert subset is not None, "internal error: subset not found"

            if not os.path.isdir(subset.conditioning_data_dir):
                logger.warning(f"not directory: {subset.conditioning_data_dir}")
                continue

            img_basename = os.path.splitext(os.path.basename(info.absolute_path))[0]
            ctrl_img_path = glob_images(subset.conditioning_data_dir, img_basename)
            if len(ctrl_img_path) < 1:
                missing_imgs.append(img_basename)
                continue
            ctrl_img_path = ctrl_img_path[0]
            ctrl_img_path = os.path.abspath(ctrl_img_path)  # normalize path

            info.cond_img_path = ctrl_img_path
            cond_imgs_with_pair.add(os.path.splitext(ctrl_img_path)[0])  # remove extension because Windows is case insensitive

        extra_imgs = []
        for subset in subsets:
            conditioning_img_paths = glob_images(subset.conditioning_data_dir, "*")
            conditioning_img_paths = [os.path.abspath(p) for p in conditioning_img_paths]  # normalize path
            extra_imgs.extend([p for p in conditioning_img_paths if os.path.splitext(p)[0] not in cond_imgs_with_pair])

        assert (
            len(missing_imgs) == 0
        ), f"missing conditioning data for {len(missing_imgs)} images / 制御用画像が見つかりませんでした: {missing_imgs}"
        assert (
            len(extra_imgs) == 0
        ), f"extra conditioning data for {len(extra_imgs)} images / 余分な制御用画像があります: {extra_imgs}"

        self.conditioning_image_transforms = IMAGE_TRANSFORMS

    def make_buckets(self):
        self.dreambooth_dataset_delegate.make_buckets()
        self.bucket_manager = self.dreambooth_dataset_delegate.bucket_manager
        self.buckets_indices = self.dreambooth_dataset_delegate.buckets_indices

    def cache_latents(self, vae, vae_batch_size=1, cache_to_disk=False, is_main_process=True):
        return self.dreambooth_dataset_delegate.cache_latents(vae, vae_batch_size, cache_to_disk, is_main_process)

    def __len__(self):
        return self.dreambooth_dataset_delegate.__len__()

    def __getitem__(self, index):
        example = self.dreambooth_dataset_delegate[index]

        bucket = self.dreambooth_dataset_delegate.bucket_manager.buckets[
            self.dreambooth_dataset_delegate.buckets_indices[index].bucket_index
        ]
        bucket_batch_size = self.dreambooth_dataset_delegate.buckets_indices[index].bucket_batch_size
        image_index = self.dreambooth_dataset_delegate.buckets_indices[index].batch_index * bucket_batch_size

        conditioning_images = []

        for i, image_key in enumerate(bucket[image_index : image_index + bucket_batch_size]):
            image_info = self.dreambooth_dataset_delegate.image_data[image_key]

            target_size_hw = example["target_sizes_hw"][i]
            original_size_hw = example["original_sizes_hw"][i]
            crop_top_left = example["crop_top_lefts"][i]
            flipped = example["flippeds"][i]
            cond_img = load_image(image_info.cond_img_path)

            if self.dreambooth_dataset_delegate.enable_bucket:
                assert (
                    cond_img.shape[0] == original_size_hw[0] and cond_img.shape[1] == original_size_hw[1]
                ), f"size of conditioning image is not match / 画像サイズが合いません: {image_info.absolute_path}"
                cond_img = cv2.resize(
                    cond_img, image_info.resized_size, interpolation=cv2.INTER_AREA
                )  # INTER_AREAでやりたいのでcv2でリサイズ

                # TODO support random crop
                # 現在サポートしているcropはrandomではなく中央のみ
                h, w = target_size_hw
                ct = (cond_img.shape[0] - h) // 2
                cl = (cond_img.shape[1] - w) // 2
                cond_img = cond_img[ct : ct + h, cl : cl + w]
            else:
                # assert (
                #     cond_img.shape[0] == self.height and cond_img.shape[1] == self.width
                # ), f"image size is small / 画像サイズが小さいようです: {image_info.absolute_path}"
                # resize to target
                if cond_img.shape[0] != target_size_hw[0] or cond_img.shape[1] != target_size_hw[1]:
                    cond_img = cv2.resize(
                        cond_img, (int(target_size_hw[1]), int(target_size_hw[0])), interpolation=cv2.INTER_LANCZOS4
                    )

            if flipped:
                cond_img = cond_img[:, ::-1, :].copy()  # copy to avoid negative stride

            cond_img = self.conditioning_image_transforms(cond_img)
            conditioning_images.append(cond_img)

        example["conditioning_images"] = torch.stack(conditioning_images).to(memory_format=torch.contiguous_format).float()

        return example


# behave as Dataset mock
class DatasetGroup(torch.utils.data.ConcatDataset):
    def __init__(self, datasets: Sequence[Union[DreamBoothDataset, FineTuningDataset]]):
        self.datasets: List[Union[DreamBoothDataset, FineTuningDataset]]

        super().__init__(datasets)

        self.image_data = {}
        self.num_train_images = 0
        self.num_reg_images = 0

        # simply concat together
        # TODO: handling image_data key duplication among dataset
        #   In practical, this is not the big issue because image_data is accessed from outside of dataset only for debug_dataset.
        for dataset in datasets:
            self.image_data.update(dataset.image_data)
            self.num_train_images += dataset.num_train_images
            self.num_reg_images += dataset.num_reg_images

    def add_replacement(self, str_from, str_to):
        for dataset in self.datasets:
            dataset.add_replacement(str_from, str_to)

    # def make_buckets(self):
    #   for dataset in self.datasets:
    #     dataset.make_buckets()

    def enable_XTI(self, *args, **kwargs):
        for dataset in self.datasets:
            dataset.enable_XTI(*args, **kwargs)

    def cache_latents(self, vae, vae_batch_size=1, cache_to_disk=False, is_main_process=True, file_suffix=".npz"):
        for i, dataset in enumerate(self.datasets):
            logger.info(f"[Dataset {i}]")
            dataset.cache_latents(vae, vae_batch_size, cache_to_disk, is_main_process, file_suffix)

    def cache_text_encoder_outputs(
        self, tokenizers, text_encoders, device, weight_dtype, cache_to_disk=False, is_main_process=True
    ):
        for i, dataset in enumerate(self.datasets):
            logger.info(f"[Dataset {i}]")
            dataset.cache_text_encoder_outputs(tokenizers, text_encoders, device, weight_dtype, cache_to_disk, is_main_process)

    def cache_text_encoder_outputs_sd3(
        self, tokenizer, text_encoders, device, output_dtype, te_dtypes, cache_to_disk=False, is_main_process=True, batch_size=None
    ):
        for i, dataset in enumerate(self.datasets):
            logger.info(f"[Dataset {i}]")
            dataset.cache_text_encoder_outputs_sd3(
                tokenizer, text_encoders, device, output_dtype, te_dtypes, cache_to_disk, is_main_process, batch_size
            )

    def set_caching_mode(self, caching_mode):
        for dataset in self.datasets:
            dataset.set_caching_mode(caching_mode)

    def verify_bucket_reso_steps(self, min_steps: int):
        for dataset in self.datasets:
            dataset.verify_bucket_reso_steps(min_steps)

    def is_latent_cacheable(self) -> bool:
        return all([dataset.is_latent_cacheable() for dataset in self.datasets])

    def is_text_encoder_output_cacheable(self) -> bool:
        return all([dataset.is_text_encoder_output_cacheable() for dataset in self.datasets])

    def set_current_epoch(self, epoch):
        for dataset in self.datasets:
            dataset.set_current_epoch(epoch)

    def set_current_step(self, step):
        for dataset in self.datasets:
            dataset.set_current_step(step)

    def set_max_train_steps(self, max_train_steps):
        for dataset in self.datasets:
            dataset.set_max_train_steps(max_train_steps)

    def disable_token_padding(self):
        for dataset in self.datasets:
            dataset.disable_token_padding()


def is_disk_cached_latents_is_expected(reso, npz_path: str, flip_aug: bool, alpha_mask: bool):
    expected_latents_size = (reso[1] // 8, reso[0] // 8)  # bucket_resoはWxHなので注意

    if not os.path.exists(npz_path):
        return False

    try:
        npz = np.load(npz_path)
        if "latents" not in npz or "original_size" not in npz or "crop_ltrb" not in npz:  # old ver?
            return False
        if npz["latents"].shape[1:3] != expected_latents_size:
            return False

        if flip_aug:
            if "latents_flipped" not in npz:
                return False
            if npz["latents_flipped"].shape[1:3] != expected_latents_size:
                return False

        if alpha_mask:
            if "alpha_mask" not in npz:
                return False
            if npz["alpha_mask"].shape[0:2] != reso:  # HxW
                return False
        else:
            if "alpha_mask" in npz:
                return False
    except Exception as e:
        logger.error(f"Error loading file: {npz_path}")
        raise e

    return True


# 戻り値は、latents_tensor, (original_size width, original_size height), (crop left, crop top)
def load_latents_from_disk(
    npz_path,
) -> Tuple[Optional[np.ndarray], Optional[List[int]], Optional[List[int]], Optional[np.ndarray], Optional[np.ndarray]]:
    npz = np.load(npz_path)
    if "latents" not in npz:
        raise ValueError(f"error: npz is old format. please re-generate {npz_path}")

    latents = npz["latents"]
    original_size = npz["original_size"].tolist()
    crop_ltrb = npz["crop_ltrb"].tolist()
    flipped_latents = npz["latents_flipped"] if "latents_flipped" in npz else None
    alpha_mask = npz["alpha_mask"] if "alpha_mask" in npz else None
    return latents, original_size, crop_ltrb, flipped_latents, alpha_mask


def save_latents_to_disk(npz_path, latents_tensor, original_size, crop_ltrb, flipped_latents_tensor=None, alpha_mask=None):
    kwargs = {}
    if flipped_latents_tensor is not None:
        kwargs["latents_flipped"] = flipped_latents_tensor.float().cpu().numpy()
    if alpha_mask is not None:
        kwargs["alpha_mask"] = alpha_mask.float().cpu().numpy()
    np.savez(
        npz_path,
        latents=latents_tensor.float().cpu().numpy(),
        original_size=np.array(original_size),
        crop_ltrb=np.array(crop_ltrb),
        **kwargs,
    )


def debug_dataset(train_dataset, show_input_ids=False):
    logger.info(f"Total dataset length (steps) / データセットの長さ（ステップ数）: {len(train_dataset)}")
    logger.info(
        "`S` for next step, `E` for next epoch no. , Escape for exit. / Sキーで次のステップ、Eキーで次のエポック、Escキーで中断、終了します"
    )

    epoch = 1
    while True:
        logger.info(f"")
        logger.info(f"epoch: {epoch}")

        steps = (epoch - 1) * len(train_dataset) + 1
        indices = list(range(len(train_dataset)))
        random.shuffle(indices)

        k = 0
        for i, idx in enumerate(indices):
            train_dataset.set_current_epoch(epoch)
            train_dataset.set_current_step(steps)
            logger.info(f"steps: {steps} ({i + 1}/{len(train_dataset)})")

            example = train_dataset[idx]
            if example["latents"] is not None:
                logger.info(f"sample has latents from npz file: {example['latents'].size()}")
            for j, (ik, cap, lw, iid, orgsz, crptl, trgsz, flpdz) in enumerate(
                zip(
                    example["image_keys"],
                    example["captions"],
                    example["loss_weights"],
                    example["input_ids"],
                    example["original_sizes_hw"],
                    example["crop_top_lefts"],
                    example["target_sizes_hw"],
                    example["flippeds"],
                )
            ):
                logger.info(
                    f'{ik}, size: {train_dataset.image_data[ik].image_size}, loss weight: {lw}, caption: "{cap}", original size: {orgsz}, crop top left: {crptl}, target size: {trgsz}, flipped: {flpdz}'
                )
                if "network_multipliers" in example:
                    print(f"network multiplier: {example['network_multipliers'][j]}")

                if show_input_ids:
                    logger.info(f"input ids: {iid}")
                    if "input_ids2" in example:
                        logger.info(f"input ids2: {example['input_ids2'][j]}")
                if example["images"] is not None:
                    im = example["images"][j]
                    logger.info(f"image size: {im.size()}")
                    im = ((im.numpy() + 1.0) * 127.5).astype(np.uint8)
                    im = np.transpose(im, (1, 2, 0))  # c,H,W -> H,W,c
                    im = im[:, :, ::-1]  # RGB -> BGR (OpenCV)

                    if "conditioning_images" in example:
                        cond_img = example["conditioning_images"][j]
                        logger.info(f"conditioning image size: {cond_img.size()}")
                        cond_img = ((cond_img.numpy() + 1.0) * 127.5).astype(np.uint8)
                        cond_img = np.transpose(cond_img, (1, 2, 0))
                        cond_img = cond_img[:, :, ::-1]
                        if os.name == "nt":
                            cv2.imshow("cond_img", cond_img)

                    if "alpha_masks" in example and example["alpha_masks"] is not None:
                        alpha_mask = example["alpha_masks"][j]
                        logger.info(f"alpha mask size: {alpha_mask.size()}")
                        alpha_mask = (alpha_mask[0].numpy() * 255.0).astype(np.uint8)
                        if os.name == "nt":
                            cv2.imshow("alpha_mask", alpha_mask)

                    if os.name == "nt":  # only windows
                        cv2.imshow("img", im)
                        k = cv2.waitKey()
                        cv2.destroyAllWindows()
                    if k == 27 or k == ord("s") or k == ord("e"):
                        break
            steps += 1

            if k == ord("e"):
                break
            if k == 27 or (example["images"] is None and i >= 8):
                k = 27
                break
        if k == 27:
            break

        epoch += 1


def glob_images(directory, base="*"):
    img_paths = []
    for ext in IMAGE_EXTENSIONS:
        if base == "*":
            img_paths.extend(glob.glob(os.path.join(glob.escape(directory), base + ext)))
        else:
            img_paths.extend(glob.glob(glob.escape(os.path.join(directory, base + ext))))
    img_paths = list(set(img_paths))  # 重複を排除
    img_paths.sort()
    return img_paths


def glob_images_pathlib(dir_path, recursive):
    image_paths = []
    if recursive:
        for ext in IMAGE_EXTENSIONS:
            image_paths += list(dir_path.rglob("*" + ext))
    else:
        for ext in IMAGE_EXTENSIONS:
            image_paths += list(dir_path.glob("*" + ext))
    image_paths = list(set(image_paths))  # 重複を排除
    image_paths.sort()
    return image_paths


class MinimalDataset(BaseDataset):
    def __init__(self, tokenizer, max_token_length, resolution, network_multiplier, debug_dataset=False):
        super().__init__(tokenizer, max_token_length, resolution, network_multiplier, debug_dataset)

        self.num_train_images = 0  # update in subclass
        self.num_reg_images = 0  # update in subclass
        self.datasets = [self]
        self.batch_size = 1  # update in subclass

        self.subsets = [self]
        self.num_repeats = 1  # update in subclass if needed
        self.img_count = 1  # update in subclass if needed
        self.bucket_info = {}
        self.is_reg = False
        self.image_dir = "dummy"  # for metadata

    def verify_bucket_reso_steps(self, min_steps: int):
        pass

    def is_latent_cacheable(self) -> bool:
        return False

    def __len__(self):
        raise NotImplementedError

    # override to avoid shuffling buckets
    def set_current_epoch(self, epoch):
        self.current_epoch = epoch

    def __getitem__(self, idx):
        r"""
        The subclass may have image_data for debug_dataset, which is a dict of ImageInfo objects.

        Returns: example like this:

            for i in range(batch_size):
                image_key = ...  # whatever hashable
                image_keys.append(image_key)

                image = ...  # PIL Image
                img_tensor = self.image_transforms(img)
                images.append(img_tensor)

                caption = ...  # str
                input_ids = self.get_input_ids(caption)
                input_ids_list.append(input_ids)

                captions.append(caption)

            images = torch.stack(images, dim=0)
            input_ids_list = torch.stack(input_ids_list, dim=0)
            example = {
                "images": images,
                "input_ids": input_ids_list,
                "captions": captions,   # for debug_dataset
                "latents": None,
                "image_keys": image_keys,   # for debug_dataset
                "loss_weights": torch.ones(batch_size, dtype=torch.float32),
            }
            return example
        """
        raise NotImplementedError


def load_arbitrary_dataset(args, tokenizer) -> MinimalDataset:
    module = ".".join(args.dataset_class.split(".")[:-1])
    dataset_class = args.dataset_class.split(".")[-1]
    module = importlib.import_module(module)
    dataset_class = getattr(module, dataset_class)
    train_dataset_group: MinimalDataset = dataset_class(tokenizer, args.max_token_length, args.resolution, args.debug_dataset)
    return train_dataset_group


def load_image(image_path, alpha=False):    
    try:
        with Image.open(image_path) as image:
            if alpha:
                if not image.mode == "RGBA":
                    image = image.convert("RGBA")
            else:
                if not image.mode == "RGB":
                    image = image.convert("RGB")
            img = np.array(image, np.uint8)
            return img
    except (IOError, OSError) as e:
        logger.error(f"Error loading file: {image_path}")
        raise e


# 画像を読み込む。戻り値はnumpy.ndarray,(original width, original height),(crop left, crop top, crop right, crop bottom)
def trim_and_resize_if_required(
    random_crop: bool, image: np.ndarray, reso, resized_size: Tuple[int, int]
) -> Tuple[np.ndarray, Tuple[int, int], Tuple[int, int, int, int]]:
    image_height, image_width = image.shape[0:2]
    original_size = (image_width, image_height)  # size before resize

    if image_width != resized_size[0] or image_height != resized_size[1]:
        # リサイズする
        image = cv2.resize(image, resized_size, interpolation=cv2.INTER_AREA)  # INTER_AREAでやりたいのでcv2でリサイズ

    image_height, image_width = image.shape[0:2]

    if image_width > reso[0]:
        trim_size = image_width - reso[0]
        p = trim_size // 2 if not random_crop else random.randint(0, trim_size)
        # logger.info(f"w {trim_size} {p}")
        image = image[:, p : p + reso[0]]
    if image_height > reso[1]:
        trim_size = image_height - reso[1]
        p = trim_size // 2 if not random_crop else random.randint(0, trim_size)
        # logger.info(f"h {trim_size} {p})
        image = image[p : p + reso[1]]

    # random cropの場合のcropされた値をどうcrop left/topに反映するべきか全くアイデアがない
    # I have no idea how to reflect the cropped value in crop left/top in the case of random crop

    crop_ltrb = BucketManager.get_crop_ltrb(reso, original_size)

    assert image.shape[0] == reso[1] and image.shape[1] == reso[0], f"internal error, illegal trimmed size: {image.shape}, {reso}"
    return image, original_size, crop_ltrb


def cache_batch_latents(
    vae: AutoencoderKL, cache_to_disk: bool, image_infos: List[ImageInfo], flip_aug: bool, use_alpha_mask: bool, random_crop: bool
) -> None:
    r"""
    requires image_infos to have: absolute_path, bucket_reso, resized_size, latents_npz
    optionally requires image_infos to have: image
    if cache_to_disk is True, set info.latents_npz
        flipped latents is also saved if flip_aug is True
    if cache_to_disk is False, set info.latents
        latents_flipped is also set if flip_aug is True
    latents_original_size and latents_crop_ltrb are also set
    """
    images = []
    alpha_masks: List[np.ndarray] = []
    for info in image_infos:
        image = load_image(info.absolute_path, use_alpha_mask) if info.image is None else np.array(info.image, np.uint8)
        # TODO 画像のメタデータが壊れていて、メタデータから割り当てたbucketと実際の画像サイズが一致しない場合があるのでチェック追加要
        image, original_size, crop_ltrb = trim_and_resize_if_required(random_crop, image, info.bucket_reso, info.resized_size)

        info.latents_original_size = original_size
        info.latents_crop_ltrb = crop_ltrb

        if use_alpha_mask:
            if image.shape[2] == 4:
                alpha_mask = image[:, :, 3]  # [H,W]
                alpha_mask = alpha_mask.astype(np.float32) / 255.0
                alpha_mask = torch.FloatTensor(alpha_mask)  # [H,W]
            else:
                alpha_mask = torch.ones_like(image[:, :, 0], dtype=torch.float32)  # [H,W]
        else:
            alpha_mask = None
        alpha_masks.append(alpha_mask)

        image = image[:, :, :3]  # remove alpha channel if exists
        image = IMAGE_TRANSFORMS(image)
        images.append(image)

    img_tensors = torch.stack(images, dim=0)
    img_tensors = img_tensors.to(device=vae.device, dtype=vae.dtype)

    with torch.no_grad():
        latents = vae.encode(img_tensors).latent_dist.sample().to("cpu")

    if flip_aug:
        img_tensors = torch.flip(img_tensors, dims=[3])
        with torch.no_grad():
            flipped_latents = vae.encode(img_tensors).latent_dist.sample().to("cpu")
    else:
        flipped_latents = [None] * len(latents)

    for info, latent, flipped_latent, alpha_mask in zip(image_infos, latents, flipped_latents, alpha_masks):
        # check NaN
        if torch.isnan(latents).any() or (flipped_latent is not None and torch.isnan(flipped_latent).any()):
            raise RuntimeError(f"NaN detected in latents: {info.absolute_path}")

        if cache_to_disk:
            save_latents_to_disk(
                info.latents_npz,
                latent,
                info.latents_original_size,
                info.latents_crop_ltrb,
                flipped_latent,
                alpha_mask,
            )
        else:
            info.latents = latent
            if flip_aug:
                info.latents_flipped = flipped_latent
            info.alpha_mask = alpha_mask

    if not HIGH_VRAM:
        clean_memory_on_device(vae.device)


def cache_batch_text_encoder_outputs(
    image_infos, tokenizers, text_encoders, max_token_length, cache_to_disk, input_ids1, input_ids2, dtype
):
    input_ids1 = input_ids1.to(text_encoders[0].device)
    input_ids2 = input_ids2.to(text_encoders[1].device)

    with torch.no_grad():
        b_hidden_state1, b_hidden_state2, b_pool2 = get_hidden_states_sdxl(
            max_token_length,
            input_ids1,
            input_ids2,
            tokenizers[0],
            tokenizers[1],
            text_encoders[0],
            text_encoders[1],
            dtype,
        )

        # ここでcpuに移動しておかないと、上書きされてしまう
        b_hidden_state1 = b_hidden_state1.detach().to("cpu")  # b,n*75+2,768
        b_hidden_state2 = b_hidden_state2.detach().to("cpu")  # b,n*75+2,1280
        b_pool2 = b_pool2.detach().to("cpu")  # b,1280

    for info, hidden_state1, hidden_state2, pool2 in zip(image_infos, b_hidden_state1, b_hidden_state2, b_pool2):
        if cache_to_disk:
            save_text_encoder_outputs_to_disk(info.text_encoder_outputs_npz, hidden_state1, hidden_state2, pool2)
        else:
            info.text_encoder_outputs1 = hidden_state1
            info.text_encoder_outputs2 = hidden_state2
            info.text_encoder_pool2 = pool2


def cache_batch_text_encoder_outputs_sd3(
    image_infos, tokenizer, text_encoders, max_token_length, cache_to_disk, input_ids, output_dtype
):
    # make input_ids for each text encoder
    l_tokens, g_tokens, t5_tokens = input_ids
    
    clip_l, clip_g, t5xxl = text_encoders
    with torch.no_grad():
        b_lg_out, b_t5_out, b_pool = sd3_utils.get_cond_from_tokens(
            l_tokens, g_tokens, t5_tokens, clip_l, clip_g, t5xxl, "cpu", output_dtype
        )
        b_lg_out = b_lg_out.detach()
        b_t5_out = b_t5_out.detach()
        b_pool = b_pool.detach()

    for info, lg_out, t5_out, pool in zip(image_infos, b_lg_out, b_t5_out, b_pool):
        if cache_to_disk:
            save_text_encoder_outputs_to_disk(info.text_encoder_outputs_npz, lg_out, t5_out, pool)
        else:
            info.text_encoder_outputs1 = lg_out
            info.text_encoder_outputs2 = t5_out
            info.text_encoder_pool2 = pool


def save_text_encoder_outputs_to_disk(npz_path, hidden_state1, hidden_state2, pool2):
    np.savez(
        npz_path,
        hidden_state1=hidden_state1.cpu().float().numpy(),
        hidden_state2=hidden_state2.cpu().float().numpy(),
        pool2=pool2.cpu().float().numpy(),
    )


def load_text_encoder_outputs_from_disk(npz_path):
    with np.load(npz_path) as f:
        hidden_state1 = torch.from_numpy(f["hidden_state1"])
        hidden_state2 = torch.from_numpy(f["hidden_state2"]) if "hidden_state2" in f else None
        pool2 = torch.from_numpy(f["pool2"]) if "pool2" in f else None
    return hidden_state1, hidden_state2, pool2


# endregion

# region モジュール入れ替え部
"""
高速化のためのモジュール入れ替え
"""

# FlashAttentionを使うCrossAttention
# based on https://github.com/lucidrains/memory-efficient-attention-pytorch/blob/main/memory_efficient_attention_pytorch/flash_attention.py
# LICENSE MIT https://github.com/lucidrains/memory-efficient-attention-pytorch/blob/main/LICENSE

# constants

EPSILON = 1e-6

# helper functions


def exists(val):
    return val is not None


def default(val, d):
    return val if exists(val) else d


def model_hash(filename):
    """Old model hash used by stable-diffusion-webui"""
    try:
        with open(filename, "rb") as file:
            m = hashlib.sha256()

            file.seek(0x100000)
            m.update(file.read(0x10000))
            return m.hexdigest()[0:8]
    except FileNotFoundError:
        return "NOFILE"
    except IsADirectoryError:  # Linux?
        return "IsADirectory"
    except PermissionError:  # Windows
        return "IsADirectory"


def calculate_sha256(filename):
    """New model hash used by stable-diffusion-webui"""
    try:
        hash_sha256 = hashlib.sha256()
        blksize = 1024 * 1024

        with open(filename, "rb") as f:
            for chunk in iter(lambda: f.read(blksize), b""):
                hash_sha256.update(chunk)

        return hash_sha256.hexdigest()
    except FileNotFoundError:
        return "NOFILE"
    except IsADirectoryError:  # Linux?
        return "IsADirectory"
    except PermissionError:  # Windows
        return "IsADirectory"


def precalculate_safetensors_hashes(tensors, metadata):
    """Precalculate the model hashes needed by sd-webui-additional-networks to
    save time on indexing the model later."""

    # Because writing user metadata to the file can change the result of
    # sd_models.model_hash(), only retain the training metadata for purposes of
    # calculating the hash, as they are meant to be immutable
    metadata = {k: v for k, v in metadata.items() if k.startswith("ss_")}

    bytes = safetensors.torch.save(tensors, metadata)
    b = BytesIO(bytes)

    model_hash = addnet_hash_safetensors(b)
    legacy_hash = addnet_hash_legacy(b)
    return model_hash, legacy_hash


def addnet_hash_legacy(b):
    """Old model hash used by sd-webui-additional-networks for .safetensors format files"""
    m = hashlib.sha256()

    b.seek(0x100000)
    m.update(b.read(0x10000))
    return m.hexdigest()[0:8]


def addnet_hash_safetensors(b):
    """New model hash used by sd-webui-additional-networks for .safetensors format files"""
    hash_sha256 = hashlib.sha256()
    blksize = 1024 * 1024

    b.seek(0)
    header = b.read(8)
    n = int.from_bytes(header, "little")

    offset = n + 8
    b.seek(offset)
    for chunk in iter(lambda: b.read(blksize), b""):
        hash_sha256.update(chunk)

    return hash_sha256.hexdigest()


def get_git_revision_hash() -> str:
    try:
        return subprocess.check_output(["git", "rev-parse", "HEAD"], cwd=os.path.dirname(__file__)).decode("ascii").strip()
    except:
        return "(unknown)"


# def replace_unet_modules(unet: diffusers.models.unet_2d_condition.UNet2DConditionModel, mem_eff_attn, xformers):
#     replace_attentions_for_hypernetwork()
#     # unet is not used currently, but it is here for future use
#     unet.enable_xformers_memory_efficient_attention()
#     return
#     if mem_eff_attn:
#         unet.set_attn_processor(FlashAttnProcessor())
#     elif xformers:
#         unet.enable_xformers_memory_efficient_attention()


# def replace_unet_cross_attn_to_xformers():
#     logger.info("CrossAttention.forward has been replaced to enable xformers.")
#     try:
#         import xformers.ops
#     except ImportError:
#         raise ImportError("No xformers / xformersがインストールされていないようです")

#     def forward_xformers(self, x, context=None, mask=None):
#         h = self.heads
#         q_in = self.to_q(x)

#         context = default(context, x)
#         context = context.to(x.dtype)

#         if hasattr(self, "hypernetwork") and self.hypernetwork is not None:
#             context_k, context_v = self.hypernetwork.forward(x, context)
#             context_k = context_k.to(x.dtype)
#             context_v = context_v.to(x.dtype)
#         else:
#             context_k = context
#             context_v = context

#         k_in = self.to_k(context_k)
#         v_in = self.to_v(context_v)

#         q, k, v = map(lambda t: rearrange(t, "b n (h d) -> b n h d", h=h), (q_in, k_in, v_in))
#         del q_in, k_in, v_in

#         q = q.contiguous()
#         k = k.contiguous()
#         v = v.contiguous()
#         out = xformers.ops.memory_efficient_attention(q, k, v, attn_bias=None)  # 最適なのを選んでくれる

#         out = rearrange(out, "b n h d -> b n (h d)", h=h)

#         # diffusers 0.7.0~
#         out = self.to_out[0](out)
#         out = self.to_out[1](out)
#         return out


#     diffusers.models.attention.CrossAttention.forward = forward_xformers
def replace_unet_modules(unet: UNet2DConditionModel, mem_eff_attn, xformers, sdpa):
    if mem_eff_attn:
        logger.info("Enable memory efficient attention for U-Net")
        unet.set_use_memory_efficient_attention(False, True)
    elif xformers:
        logger.info("Enable xformers for U-Net")
        try:
            import xformers.ops
        except ImportError:
            raise ImportError("No xformers / xformersがインストールされていないようです")

        unet.set_use_memory_efficient_attention(True, False)
    elif sdpa:
        logger.info("Enable SDPA for U-Net")
        unet.set_use_sdpa(True)


"""
def replace_vae_modules(vae: diffusers.models.AutoencoderKL, mem_eff_attn, xformers):
    # vae is not used currently, but it is here for future use
    if mem_eff_attn:
        replace_vae_attn_to_memory_efficient()
    elif xformers:
        # とりあえずDiffusersのxformersを使う。AttentionがあるのはMidBlockのみ
        logger.info("Use Diffusers xformers for VAE")
        vae.encoder.mid_block.attentions[0].set_use_memory_efficient_attention_xformers(True)
        vae.decoder.mid_block.attentions[0].set_use_memory_efficient_attention_xformers(True)


def replace_vae_attn_to_memory_efficient():
    logger.info("AttentionBlock.forward has been replaced to FlashAttention (not xformers)")
    flash_func = FlashAttentionFunction

    def forward_flash_attn(self, hidden_states):
        logger.info("forward_flash_attn")
        q_bucket_size = 512
        k_bucket_size = 1024

        residual = hidden_states
        batch, channel, height, width = hidden_states.shape

        # norm
        hidden_states = self.group_norm(hidden_states)

        hidden_states = hidden_states.view(batch, channel, height * width).transpose(1, 2)

        # proj to q, k, v
        query_proj = self.query(hidden_states)
        key_proj = self.key(hidden_states)
        value_proj = self.value(hidden_states)

        query_proj, key_proj, value_proj = map(
            lambda t: rearrange(t, "b n (h d) -> b h n d", h=self.num_heads), (query_proj, key_proj, value_proj)
        )

        out = flash_func.apply(query_proj, key_proj, value_proj, None, False, q_bucket_size, k_bucket_size)

        out = rearrange(out, "b h n d -> b n (h d)")

        # compute next hidden_states
        hidden_states = self.proj_attn(hidden_states)
        hidden_states = hidden_states.transpose(-1, -2).reshape(batch, channel, height, width)

        # res connect and rescale
        hidden_states = (hidden_states + residual) / self.rescale_output_factor
        return hidden_states

    diffusers.models.attention.AttentionBlock.forward = forward_flash_attn
"""


# endregion


# region arguments


def load_metadata_from_safetensors(safetensors_file: str) -> dict:
    """r
    This method locks the file. see https://github.com/huggingface/safetensors/issues/164
    If the file isn't .safetensors or doesn't have metadata, return empty dict.
    """
    if os.path.splitext(safetensors_file)[1] != ".safetensors":
        return {}

    with safetensors.safe_open(safetensors_file, framework="pt", device="cpu") as f:
        metadata = f.metadata()
    if metadata is None:
        metadata = {}
    return metadata


# this metadata is referred from train_network and various scripts, so we wrote here
SS_METADATA_KEY_V2 = "ss_v2"
SS_METADATA_KEY_BASE_MODEL_VERSION = "ss_base_model_version"
SS_METADATA_KEY_NETWORK_MODULE = "ss_network_module"
SS_METADATA_KEY_NETWORK_DIM = "ss_network_dim"
SS_METADATA_KEY_NETWORK_ALPHA = "ss_network_alpha"
SS_METADATA_KEY_NETWORK_ARGS = "ss_network_args"

SS_METADATA_MINIMUM_KEYS = [
    SS_METADATA_KEY_V2,
    SS_METADATA_KEY_BASE_MODEL_VERSION,
    SS_METADATA_KEY_NETWORK_MODULE,
    SS_METADATA_KEY_NETWORK_DIM,
    SS_METADATA_KEY_NETWORK_ALPHA,
    SS_METADATA_KEY_NETWORK_ARGS,
]


def build_minimum_network_metadata(
    v2: Optional[bool],
    base_model: Optional[str],
    network_module: str,
    network_dim: str,
    network_alpha: str,
    network_args: Optional[dict],
):
    # old LoRA doesn't have base_model
    metadata = {
        SS_METADATA_KEY_NETWORK_MODULE: network_module,
        SS_METADATA_KEY_NETWORK_DIM: network_dim,
        SS_METADATA_KEY_NETWORK_ALPHA: network_alpha,
    }
    if v2 is not None:
        metadata[SS_METADATA_KEY_V2] = v2
    if base_model is not None:
        metadata[SS_METADATA_KEY_BASE_MODEL_VERSION] = base_model
    if network_args is not None:
        metadata[SS_METADATA_KEY_NETWORK_ARGS] = json.dumps(network_args)
    return metadata


def get_sai_model_spec(
    state_dict: dict,
    args: argparse.Namespace,
    sdxl: bool,
    lora: bool,
    textual_inversion: bool,
    is_stable_diffusion_ckpt: Optional[bool] = None,  # None for TI and LoRA
<<<<<<< HEAD
    sd3: str = None,
=======
    hydit: str = None,
>>>>>>> 4141c7a9
):
    timestamp = time.time()

    v2 = args.v2
    v_parameterization = args.v_parameterization
    reso = args.resolution

    title = args.metadata_title if args.metadata_title is not None else args.output_name

    if args.min_timestep is not None or args.max_timestep is not None:
        min_time_step = args.min_timestep if args.min_timestep is not None else 0
        max_time_step = args.max_timestep if args.max_timestep is not None else 1000
        timesteps = (min_time_step, max_time_step)
    else:
        timesteps = None

    metadata = sai_model_spec.build_metadata(
        state_dict,
        v2,
        v_parameterization,
        sdxl,
        lora,
        textual_inversion,
        timestamp,
        title=title,
        reso=reso,
        is_stable_diffusion_ckpt=is_stable_diffusion_ckpt,
        author=args.metadata_author,
        description=args.metadata_description,
        license=args.metadata_license,
        tags=args.metadata_tags,
        timesteps=timesteps,
        clip_skip=args.clip_skip,  # None or int
<<<<<<< HEAD
        sd3=sd3,
=======
        hydit=hydit,
>>>>>>> 4141c7a9
    )
    return metadata


def add_sd_models_arguments(parser: argparse.ArgumentParser):
    # for pretrained models
    parser.add_argument(
        "--v2", action="store_true", help="load Stable Diffusion v2.0 model / Stable Diffusion 2.0のモデルを読み込む"
    )
    parser.add_argument(
        "--v_parameterization", action="store_true", help="enable v-parameterization training / v-parameterization学習を有効にする"
    )
    parser.add_argument(
        "--pretrained_model_name_or_path",
        type=str,
        default=None,
        help="pretrained model to train, directory to Diffusers model or StableDiffusion checkpoint / 学習元モデル、Diffusers形式モデルのディレクトリまたはStableDiffusionのckptファイル",
    )
    parser.add_argument(
        "--tokenizer_cache_dir",
        type=str,
        default=None,
        help="directory for caching Tokenizer (for offline training) / Tokenizerをキャッシュするディレクトリ（ネット接続なしでの学習のため）",
    )
    parser.add_argument(
        "--num_last_block_to_freeze",
        type=int,
        default=None,
        help="num_last_block_to_freeze",
    )


def add_optimizer_arguments(parser: argparse.ArgumentParser):
    parser.add_argument(
        "--optimizer_type",
        type=str,
        default="",
        help="Optimizer to use / オプティマイザの種類: AdamW (default), AdamW8bit, PagedAdamW, PagedAdamW8bit, PagedAdamW32bit, Lion8bit, PagedLion8bit, Lion, SGDNesterov, SGDNesterov8bit, DAdaptation(DAdaptAdamPreprint), DAdaptAdaGrad, DAdaptAdam, DAdaptAdan, DAdaptAdanIP, DAdaptLion, DAdaptSGD, AdaFactor",
    )

    # backward compatibility
    parser.add_argument(
        "--use_8bit_adam",
        action="store_true",
        help="use 8bit AdamW optimizer (requires bitsandbytes) / 8bit Adamオプティマイザを使う（bitsandbytesのインストールが必要）",
    )
    parser.add_argument(
        "--use_lion_optimizer",
        action="store_true",
        help="use Lion optimizer (requires lion-pytorch) / Lionオプティマイザを使う（ lion-pytorch のインストールが必要）",
    )

    parser.add_argument("--learning_rate", type=float, default=2.0e-6, help="learning rate / 学習率")
    parser.add_argument(
        "--max_grad_norm",
        default=1.0,
        type=float,
        help="Max gradient norm, 0 for no clipping / 勾配正規化の最大norm、0でclippingを行わない",
    )

    parser.add_argument(
        "--optimizer_args",
        type=str,
        default=None,
        nargs="*",
        help='additional arguments for optimizer (like "weight_decay=0.01 betas=0.9,0.999 ...") / オプティマイザの追加引数（例： "weight_decay=0.01 betas=0.9,0.999 ..."）',
    )

    parser.add_argument("--lr_scheduler_type", type=str, default="", help="custom scheduler module / 使用するスケジューラ")
    parser.add_argument(
        "--lr_scheduler_args",
        type=str,
        default=None,
        nargs="*",
        help='additional arguments for scheduler (like "T_max=100") / スケジューラの追加引数（例： "T_max100"）',
    )

    parser.add_argument(
        "--lr_scheduler",
        type=str,
        default="constant",
        help="scheduler to use for learning rate / 学習率のスケジューラ: linear, cosine, cosine_with_restarts, polynomial, constant (default), constant_with_warmup, adafactor",
    )
    parser.add_argument(
        "--lr_warmup_steps",
        type=int,
        default=0,
        help="Number of steps for the warmup in the lr scheduler (default is 0) / 学習率のスケジューラをウォームアップするステップ数（デフォルト0）",
    )
    parser.add_argument(
        "--lr_decay_steps",
        type=int,
        default=0,
        help="Number of steps for the decay in the lr scheduler (default is 0) ",
    )
    parser.add_argument(
        "--lr_scheduler_num_cycles",
        type=int,
        default=1,
        help="Number of restarts for cosine scheduler with restarts / cosine with restartsスケジューラでのリスタート回数",
    )
    parser.add_argument(
        "--lr_scheduler_power",
        type=float,
        default=1,
        help="Polynomial power for polynomial scheduler / polynomialスケジューラでのpolynomial power",
    )
    parser.add_argument(
        "--fused_backward_pass",
        action="store_true",
        help="Combines backward pass and optimizer step to reduce VRAM usage. Only available in SDXL"
        + " / バックワードパスとオプティマイザステップを組み合わせてVRAMの使用量を削減します。SDXLでのみ有効",
    )
    parser.add_argument(
        "--lr_scheduler_timescale",
        type=int,
        default=None,
        help="Inverse sqrt timescale for inverse sqrt scheduler,defaults to `num_warmup_steps`",
    )
    parser.add_argument(
        "--lr_scheduler_min_lr_ratio",
        type=float,
        default=None,
        help="The minimum learning rate as a ratio of the initial learning rate for cosine with min lr scheduler and warmup decay scheduler",
    )
    parser.add_argument(
        "--optimizer_accumulation_steps",
        type=int,
        default=0,
        help="Number of updates steps to accumulate before performing a backward/update pass / 学習時に逆伝播をする前に勾配を合計するステップ数",
    )
    parser.add_argument(
        "--gradfilter_ema_alpha",
        type=float,
        default=None,
        help="gradfilter_ema Momentum hyperparmeter of the EMA"
        + " / バックワードパスとオプティマイザステップを組み合わせてVRAMの使用量を削減します。SDXLでのみ有効",
    )
    parser.add_argument(
        "--gradfilter_ema_lamb",
        type=float,
        default=0.1,
        help="gradfilter_ema Amplifying factor hyperparameter of the filter"
        + " / バックワードパスとオプティマイザステップを組み合わせてVRAMの使用量を削減します。SDXLでのみ有効",
    )
    parser.add_argument(
        "--gradfilter_ma_window_size",
        type=int,
        default=None,
        help="gradfilter_ma The width of the filter window.Additional memory requirements increases linearly with respect to the windows size"
        + " / バックワードパスとオプティマイザステップを組み合わせてVRAMの使用量を削減します。SDXLでのみ有効",
    )
    parser.add_argument(
        "--gradfilter_ma_lamb",
        type=float,
        default=5.0,
        help="gradfilter_ma Amplifying factor hyperparameter of the filter"
        + " / バックワードパスとオプティマイザステップを組み合わせてVRAMの使用量を削減します。SDXLでのみ有効",
    )
    parser.add_argument(
        "--gradfilter_ma_filter_type",
        type=str,
        default="mean",
        choices=["mean", "sum"],
        help="gradfilter_ma Aggregation method for the running queue"
        + " / バックワードパスとオプティマイザステップを組み合わせてVRAMの使用量を削減します。SDXLでのみ有効",
    )
    parser.add_argument(
        "--gradfilter_ma_warmup_false",
        action="store_true",
        help="gradfilter_ma Filter is applied until the queue is filled."
        + " / バックワードパスとオプティマイザステップを組み合わせてVRAMの使用量を削減します。SDXLでのみ有効",
    )


def add_training_arguments(parser: argparse.ArgumentParser, support_dreambooth: bool):
    parser.add_argument(
        "--output_dir", type=str, default=None, help="directory to output trained model / 学習後のモデル出力先ディレクトリ"
    )
    parser.add_argument(
        "--output_name", type=str, default=None, help="base name of trained model file / 学習後のモデルの拡張子を除くファイル名"
    )
    parser.add_argument(
        "--huggingface_repo_id",
        type=str,
        default=None,
        help="huggingface repo name to upload / huggingfaceにアップロードするリポジトリ名",
    )
    parser.add_argument(
        "--huggingface_repo_type",
        type=str,
        default=None,
        help="huggingface repo type to upload / huggingfaceにアップロードするリポジトリの種類",
    )
    parser.add_argument(
        "--huggingface_path_in_repo",
        type=str,
        default=None,
        help="huggingface model path to upload files / huggingfaceにアップロードするファイルのパス",
    )
    parser.add_argument("--huggingface_token", type=str, default=None, help="huggingface token / huggingfaceのトークン")
    parser.add_argument(
        "--huggingface_repo_visibility",
        type=str,
        default=None,
        help="huggingface repository visibility ('public' for public, 'private' or None for private) / huggingfaceにアップロードするリポジトリの公開設定（'public'で公開、'private'またはNoneで非公開）",
    )
    parser.add_argument(
        "--save_state_to_huggingface", action="store_true", help="save state to huggingface / huggingfaceにstateを保存する"
    )
    parser.add_argument(
        "--resume_from_huggingface",
        action="store_true",
        help="resume from huggingface (ex: --resume {repo_id}/{path_in_repo}:{revision}:{repo_type}) / huggingfaceから学習を再開する(例: --resume {repo_id}/{path_in_repo}:{revision}:{repo_type})",
    )
    parser.add_argument(
        "--async_upload",
        action="store_true",
        help="upload to huggingface asynchronously / huggingfaceに非同期でアップロードする",
    )
    parser.add_argument(
        "--save_precision",
        type=str,
        default=None,
        choices=[None, "float", "fp16", "bf16"],
        help="precision in saving / 保存時に精度を変更して保存する",
    )
    parser.add_argument(
        "--save_every_n_epochs",
        type=int,
        default=None,
        help="save checkpoint every N epochs / 学習中のモデルを指定エポックごとに保存する",
    )
    parser.add_argument(
        "--save_every_n_steps",
        type=int,
        default=None,
        help="save checkpoint every N steps / 学習中のモデルを指定ステップごとに保存する",
    )
    parser.add_argument(
        "--save_n_epoch_ratio",
        type=int,
        default=None,
        help="save checkpoint N epoch ratio (for example 5 means save at least 5 files total) / 学習中のモデルを指定のエポック割合で保存する（たとえば5を指定すると最低5個のファイルが保存される）",
    )
    parser.add_argument(
        "--save_last_n_epochs",
        type=int,
        default=None,
        help="save last N checkpoints when saving every N epochs (remove older checkpoints) / 指定エポックごとにモデルを保存するとき最大Nエポック保存する（古いチェックポイントは削除する）",
    )
    parser.add_argument(
        "--save_last_n_epochs_state",
        type=int,
        default=None,
        help="save last N checkpoints of state (overrides the value of --save_last_n_epochs)/ 最大Nエポックstateを保存する（--save_last_n_epochsの指定を上書きする）",
    )
    parser.add_argument(
        "--save_last_n_steps",
        type=int,
        default=None,
        help="save checkpoints until N steps elapsed (remove older checkpoints if N steps elapsed) / 指定ステップごとにモデルを保存するとき、このステップ数経過するまで保存する（このステップ数経過したら削除する）",
    )
    parser.add_argument(
        "--save_last_n_steps_state",
        type=int,
        default=None,
        help="save states until N steps elapsed (remove older states if N steps elapsed, overrides --save_last_n_steps) / 指定ステップごとにstateを保存するとき、このステップ数経過するまで保存する（このステップ数経過したら削除する。--save_last_n_stepsを上書きする）",
    )
    parser.add_argument(
        "--save_state",
        action="store_true",
        help="save training state additionally (including optimizer states etc.) when saving model / optimizerなど学習状態も含めたstateをモデル保存時に追加で保存する",
    )
    parser.add_argument(
        "--save_state_on_train_end",
        action="store_true",
        help="save training state (including optimizer states etc.) on train end / optimizerなど学習状態も含めたstateを学習完了時に保存する",
    )
    parser.add_argument("--resume", type=str, default=None, help="saved state to resume training / 学習再開するモデルのstate")

    parser.add_argument("--train_batch_size", type=int, default=1, help="batch size for training / 学習時のバッチサイズ")
    parser.add_argument(
        "--max_token_length",
        type=int,
        default=None,
        choices=[None, 150, 225],
        help="max token length of text encoder (default for 75, 150 or 225) / text encoderのトークンの最大長（未指定で75、150または225が指定可）",
    )
    parser.add_argument(
        "--mem_eff_attn",
        action="store_true",
        help="use memory efficient attention for CrossAttention / CrossAttentionに省メモリ版attentionを使う",
    )
    parser.add_argument(
        "--torch_compile", action="store_true", help="use torch.compile (requires PyTorch 2.0) / torch.compile を使う"
    )
    parser.add_argument(
        "--dynamo_backend",
        type=str,
        default="inductor",
        # available backends:
        # https://github.com/huggingface/accelerate/blob/d1abd59114ada8ba673e1214218cb2878c13b82d/src/accelerate/utils/dataclasses.py#L376-L388C5
        # https://pytorch.org/docs/stable/torch.compiler.html
        choices=["eager", "aot_eager", "inductor", "aot_ts_nvfuser", "nvprims_nvfuser", "cudagraphs", "ofi", "fx2trt", "onnxrt"],
        help="dynamo backend type (default is inductor) / dynamoのbackendの種類（デフォルトは inductor）",
    )
    parser.add_argument("--xformers", action="store_true", help="use xformers for CrossAttention / CrossAttentionにxformersを使う")
    parser.add_argument(
        "--sdpa",
        action="store_true",
        help="use sdpa for CrossAttention (requires PyTorch 2.0) / CrossAttentionにsdpaを使う（PyTorch 2.0が必要）",
    )
    parser.add_argument(
        "--vae",
        type=str,
        default=None,
        help="path to checkpoint of vae to replace / VAEを入れ替える場合、VAEのcheckpointファイルまたはディレクトリ",
    )

    parser.add_argument("--max_train_steps", type=int, default=1600, help="training steps / 学習ステップ数")
    parser.add_argument(
        "--max_train_epochs",
        type=int,
        default=None,
        help="training epochs (overrides max_train_steps) / 学習エポック数（max_train_stepsを上書きします）",
    )
    parser.add_argument(
        "--max_data_loader_n_workers",
        type=int,
        default=8,
        help="max num workers for DataLoader (lower is less main RAM usage, faster epoch start and slower data loading) / DataLoaderの最大プロセス数（小さい値ではメインメモリの使用量が減りエポック間の待ち時間が減りますが、データ読み込みは遅くなります）",
    )
    parser.add_argument(
        "--persistent_data_loader_workers",
        action="store_true",
        help="persistent DataLoader workers (useful for reduce time gap between epoch, but may use more memory) / DataLoader のワーカーを持続させる (エポック間の時間差を少なくするのに有効だが、より多くのメモリを消費する可能性がある)",
    )
    parser.add_argument("--seed", type=int, default=None, help="random seed for training / 学習時の乱数のseed")
    parser.add_argument(
        "--gradient_checkpointing", action="store_true", help="enable gradient checkpointing / gradient checkpointingを有効にする"
    )
    parser.add_argument(
        "--gradient_accumulation_steps",
        type=int,
        default=1,
        help="Number of updates steps to accumulate before performing a backward/update pass / 学習時に逆伝播をする前に勾配を合計するステップ数",
    )
    parser.add_argument(
        "--mixed_precision",
        type=str,
        default="no",
        choices=["no", "fp16", "bf16"],
        help="use mixed precision / 混合精度を使う場合、その精度",
    )
    parser.add_argument("--full_fp16", action="store_true", help="fp16 training including gradients / 勾配も含めてfp16で学習する")
    parser.add_argument(
        "--full_bf16", action="store_true", help="bf16 training including gradients / 勾配も含めてbf16で学習する"
    )  # TODO move to SDXL training, because it is not supported by SD1/2
    parser.add_argument("--fp8_base", action="store_true", help="use fp8 for base model / base modelにfp8を使う")

    parser.add_argument(
        "--ddp_timeout",
        type=int,
        default=None,
        help="DDP timeout (min, None for default of accelerate) / DDPのタイムアウト（分、Noneでaccelerateのデフォルト）",
    )
    parser.add_argument(
        "--ddp_gradient_as_bucket_view",
        action="store_true",
        help="enable gradient_as_bucket_view for DDP / DDPでgradient_as_bucket_viewを有効にする",
    )
    parser.add_argument(
        "--ddp_static_graph",
        action="store_true",
        help="enable static_graph for DDP / DDPでstatic_graphを有効にする",
    )
    parser.add_argument(
        "--clip_skip",
        type=int,
        default=None,
        help="use output of nth layer from back of text encoder (n>=1) / text encoderの後ろからn番目の層の出力を用いる（nは1以上）",
    )
    parser.add_argument(
        "--logging_dir",
        type=str,
        default=None,
        help="enable logging and output TensorBoard log to this directory / ログ出力を有効にしてこのディレクトリにTensorBoard用のログを出力する",
    )
    parser.add_argument(
        "--log_with",
        type=str,
        default=None,
        choices=["tensorboard", "wandb", "all"],
        help="what logging tool(s) to use (if 'all', TensorBoard and WandB are both used) / ログ出力に使用するツール (allを指定するとTensorBoardとWandBの両方が使用される)",
    )
    parser.add_argument(
        "--log_prefix", type=str, default=None, help="add prefix for each log directory / ログディレクトリ名の先頭に追加する文字列"
    )
    parser.add_argument(
        "--log_tracker_name",
        type=str,
        default=None,
        help="name of tracker to use for logging, default is script-specific default name / ログ出力に使用するtrackerの名前、省略時はスクリプトごとのデフォルト名",
    )
    parser.add_argument(
        "--wandb_run_name",
        type=str,
        default=None,
        help="The name of the specific wandb session / wandb ログに表示される特定の実行の名前",
    )
    parser.add_argument(
        "--log_tracker_config",
        type=str,
        default=None,
        help="path to tracker config file to use for logging / ログ出力に使用するtrackerの設定ファイルのパス",
    )
    parser.add_argument(
        "--wandb_api_key",
        type=str,
        default=None,
        help="specify WandB API key to log in before starting training (optional). / WandB APIキーを指定して学習開始前にログインする（オプション）",
    )
    parser.add_argument("--log_config", action="store_true", help="log training configuration / 学習設定をログに出力する")

    parser.add_argument(
        "--noise_offset",
        type=float,
        default=None,
        help="enable noise offset with this value (if enabled, around 0.1 is recommended) / Noise offsetを有効にしてこの値を設定する（有効にする場合は0.1程度を推奨）",
    )
    parser.add_argument(
        "--noise_offset_random_strength",
        action="store_true",
        help="use random strength between 0~noise_offset for noise offset. / noise offsetにおいて、0からnoise_offsetの間でランダムな強度を使用します。",
    )
    parser.add_argument(
        "--multires_noise_iterations",
        type=int,
        default=None,
        help="enable multires noise with this number of iterations (if enabled, around 6-10 is recommended) / Multires noiseを有効にしてこのイテレーション数を設定する（有効にする場合は6-10程度を推奨）",
    )
    parser.add_argument(
        "--ip_noise_gamma",
        type=float,
        default=None,
        help="enable input perturbation noise. used for regularization. recommended value: around 0.1 (from arxiv.org/abs/2301.11706) "
        + "/  input perturbation noiseを有効にする。正則化に使用される。推奨値: 0.1程度 (arxiv.org/abs/2301.11706 より)",
    )
    parser.add_argument(
        "--ip_noise_gamma_random_strength",
        action="store_true",
        help="Use random strength between 0~ip_noise_gamma for input perturbation noise."
        + "/ input perturbation noiseにおいて、0からip_noise_gammaの間でランダムな強度を使用します。",
    )
    # parser.add_argument(
    #     "--perlin_noise",
    #     type=int,
    #     default=None,
    #     help="enable perlin noise and set the octaves / perlin noiseを有効にしてoctavesをこの値に設定する",
    # )
    parser.add_argument(
        "--multires_noise_discount",
        type=float,
        default=0.3,
        help="set discount value for multires noise (has no effect without --multires_noise_iterations) / Multires noiseのdiscount値を設定する（--multires_noise_iterations指定時のみ有効）",
    )
    parser.add_argument(
        "--adaptive_noise_scale",
        type=float,
        default=None,
        help="add `latent mean absolute value * this value` to noise_offset (disabled if None, default) / latentの平均値の絶対値 * この値をnoise_offsetに加算する（Noneの場合は無効、デフォルト）",
    )
    parser.add_argument(
        "--zero_terminal_snr",
        action="store_true",
        help="fix noise scheduler betas to enforce zero terminal SNR / noise schedulerのbetasを修正して、zero terminal SNRを強制する",
    )
    parser.add_argument(
        "--min_timestep",
        type=int,
        default=None,
        help="set minimum time step for U-Net training (0~999, default is 0) / U-Net学習時のtime stepの最小値を設定する（0~999で指定、省略時はデフォルト値(0)） ",
    )
    parser.add_argument(
        "--max_timestep",
        type=int,
        default=None,
        help="set maximum time step for U-Net training (1~1000, default is 1000) / U-Net学習時のtime stepの最大値を設定する（1~1000で指定、省略時はデフォルト値(1000)）",
    )
    parser.add_argument(
        "--loss_type",
        type=str,
        default="l2",
        choices=["l2", "huber", "smooth_l1"],
        help="The type of loss function to use (L2, Huber, or smooth L1), default is L2 / 使用する損失関数の種類（L2、Huber、またはsmooth L1）、デフォルトはL2",
    )
    parser.add_argument(
        "--huber_schedule",
        type=str,
        default="snr",
        choices=["constant", "exponential", "snr"],
        help="The scheduling method for Huber loss (constant, exponential, or SNR-based). Only used when loss_type is 'huber' or 'smooth_l1'. default is snr"
        + " / Huber損失のスケジューリング方法（constant、exponential、またはSNRベース）。loss_typeが'huber'または'smooth_l1'の場合に有効、デフォルトは snr",
    )
    parser.add_argument(
        "--huber_c",
        type=float,
        default=0.1,
        help="The huber loss parameter. Only used if one of the huber loss modes (huber or smooth l1) is selected with loss_type. default is 0.1 / Huber損失のパラメータ。loss_typeがhuberまたはsmooth l1の場合に有効。デフォルトは0.1",
    )
    parser.add_argument(
        "--immiscible_noise",
        action="store_true",
        help="Use Immiscible Noise algorithm to project training images only to nearby noise (from arxiv.org/abs/2406.12303) "
        + "/ Immiscible Noise ノイズアルゴリズを使用して、トレーニング画像を近くのノイズにのみ投影します（arxiv.org/abs/2406.12303 より）",
    )

    parser.add_argument(
        "--lowram",
        action="store_true",
        help="enable low RAM optimization. e.g. load models to VRAM instead of RAM (for machines which have bigger VRAM than RAM such as Colab and Kaggle) / メインメモリが少ない環境向け最適化を有効にする。たとえばVRAMにモデルを読み込む等（ColabやKaggleなどRAMに比べてVRAMが多い環境向け）",
    )
    parser.add_argument(
        "--highvram",
        action="store_true",
        help="disable low VRAM optimization. e.g. do not clear CUDA cache after each latent caching (for machines which have bigger VRAM) "
        + "/ VRAMが少ない環境向け最適化を無効にする。たとえば各latentのキャッシュ後のCUDAキャッシュクリアを行わない等（VRAMが多い環境向け）",
    )

    parser.add_argument(
        "--sample_every_n_steps",
        type=int,
        default=None,
        help="generate sample images every N steps / 学習中のモデルで指定ステップごとにサンプル出力する",
    )
    parser.add_argument(
        "--sample_at_first", action="store_true", help="generate sample images before training / 学習前にサンプル出力する"
    )
    parser.add_argument(
        "--sample_every_n_epochs",
        type=int,
        default=None,
        help="generate sample images every N epochs (overwrites n_steps) / 学習中のモデルで指定エポックごとにサンプル出力する（ステップ数指定を上書きします）",
    )
    parser.add_argument(
        "--sample_prompts",
        type=str,
        default=None,
        help="file for prompts to generate sample images / 学習中モデルのサンプル出力用プロンプトのファイル",
    )
    parser.add_argument(
        "--sample_sampler",
        type=str,
        default="ddim",
        choices=[
            "ddim",
            "pndm",
            "lms",
            "euler",
            "euler_a",
            "heun",
            "dpm_2",
            "dpm_2_a",
            "dpmsolver",
            "dpmsolver++",
            "dpmsingle",
            "k_lms",
            "k_euler",
            "k_euler_a",
            "k_dpm_2",
            "k_dpm_2_a",
        ],
        help=f"sampler (scheduler) type for sample images / サンプル出力時のサンプラー（スケジューラ）の種類",
    )

    parser.add_argument(
        "--config_file",
        type=str,
        default=None,
        help="using .toml instead of args to pass hyperparameter / ハイパーパラメータを引数ではなく.tomlファイルで渡す",
    )
    parser.add_argument(
        "--output_config", action="store_true", help="output command line args to given .toml file / 引数を.tomlファイルに出力する"
    )

    # SAI Model spec
    parser.add_argument(
        "--metadata_title",
        type=str,
        default=None,
        help="title for model metadata (default is output_name) / メタデータに書き込まれるモデルタイトル、省略時はoutput_name",
    )
    parser.add_argument(
        "--metadata_author",
        type=str,
        default=None,
        help="author name for model metadata / メタデータに書き込まれるモデル作者名",
    )
    parser.add_argument(
        "--metadata_description",
        type=str,
        default=None,
        help="description for model metadata / メタデータに書き込まれるモデル説明",
    )
    parser.add_argument(
        "--metadata_license",
        type=str,
        default=None,
        help="license for model metadata / メタデータに書き込まれるモデルライセンス",
    )
    parser.add_argument(
        "--metadata_tags",
        type=str,
        default=None,
        help="tags for model metadata, separated by comma / メタデータに書き込まれるモデルタグ、カンマ区切り",
    )

    if support_dreambooth:
        # DreamBooth training
        parser.add_argument(
            "--prior_loss_weight", type=float, default=1.0, help="loss weight for regularization images / 正則化画像のlossの重み"
        )


def add_masked_loss_arguments(parser: argparse.ArgumentParser):
    parser.add_argument(
        "--conditioning_data_dir",
        type=str,
        default=None,
        help="conditioning data directory / 条件付けデータのディレクトリ",
    )
    parser.add_argument(
        "--masked_loss",
        action="store_true",
        help="apply mask for calculating loss. conditioning_data_dir is required for dataset. / 損失計算時にマスクを適用する。datasetにはconditioning_data_dirが必要",
    )


def get_sanitized_config_or_none(args: argparse.Namespace):
    # if `--log_config` is enabled, return args for logging. if not, return None.
    # when `--log_config is enabled, filter out sensitive values from args
    # if wandb is not enabled, the log is not exposed to the public, but it is fine to filter out sensitive values to be safe

    if not args.log_config:
        return None

    sensitive_args = ["wandb_api_key", "huggingface_token"]
    sensitive_path_args = [
        "pretrained_model_name_or_path",
        "vae",
        "tokenizer_cache_dir",
        "train_data_dir",
        "conditioning_data_dir",
        "reg_data_dir",
        "output_dir",
        "logging_dir",
    ]
    filtered_args = {}
    for k, v in vars(args).items():
        # filter out sensitive values and convert to string if necessary
        if k not in sensitive_args + sensitive_path_args:
            # Accelerate values need to have type `bool`,`str`, `float`, `int`, or `None`.
            if v is None or isinstance(v, bool) or isinstance(v, str) or isinstance(v, float) or isinstance(v, int):
                filtered_args[k] = v
            # accelerate does not support lists
            elif isinstance(v, list):
                filtered_args[k] = f"{v}"
            # accelerate does not support objects
            elif isinstance(v, object):
                filtered_args[k] = f"{v}"

    return filtered_args


# verify command line args for training
def verify_command_line_training_args(args: argparse.Namespace):
    # if wandb is enabled, the command line is exposed to the public
    # check whether sensitive options are included in the command line arguments
    # if so, warn or inform the user to move them to the configuration file
    # wandbが有効な場合、コマンドラインが公開される
    # 学習用のコマンドライン引数に敏感なオプションが含まれているかどうかを確認し、
    # 含まれている場合は設定ファイルに移動するようにユーザーに警告または通知する

    wandb_enabled = args.log_with is not None and args.log_with != "tensorboard"  # "all" or "wandb"
    if not wandb_enabled:
        return

    sensitive_args = ["wandb_api_key", "huggingface_token"]
    sensitive_path_args = [
        "pretrained_model_name_or_path",
        "vae",
        "tokenizer_cache_dir",
        "train_data_dir",
        "conditioning_data_dir",
        "reg_data_dir",
        "output_dir",
        "logging_dir",
    ]

    for arg in sensitive_args:
        if getattr(args, arg, None) is not None:
            logger.warning(
                f"wandb is enabled, but option `{arg}` is included in the command line. Because the command line is exposed to the public, it is recommended to move it to the `.toml` file."
                + f" / wandbが有効で、かつオプション `{arg}` がコマンドラインに含まれています。コマンドラインは公開されるため、`.toml`ファイルに移動することをお勧めします。"
            )

    # if path is absolute, it may include sensitive information
    for arg in sensitive_path_args:
        if getattr(args, arg, None) is not None and os.path.isabs(getattr(args, arg)):
            logger.info(
                f"wandb is enabled, but option `{arg}` is included in the command line and it is an absolute path. Because the command line is exposed to the public, it is recommended to move it to the `.toml` file or use relative path."
                + f" / wandbが有効で、かつオプション `{arg}` がコマンドラインに含まれており、絶対パスです。コマンドラインは公開されるため、`.toml`ファイルに移動するか、相対パスを使用することをお勧めします。"
            )

    if getattr(args, "config_file", None) is not None:
        logger.info(
            f"wandb is enabled, but option `config_file` is included in the command line. Because the command line is exposed to the public, please be careful about the information included in the path."
            + f" / wandbが有効で、かつオプション `config_file` がコマンドラインに含まれています。コマンドラインは公開されるため、パスに含まれる情報にご注意ください。"
        )

    # other sensitive options
    if args.huggingface_repo_id is not None and args.huggingface_repo_visibility != "public":
        logger.info(
            f"wandb is enabled, but option huggingface_repo_id is included in the command line and huggingface_repo_visibility is not 'public'. Because the command line is exposed to the public, it is recommended to move it to the `.toml` file."
            + f" / wandbが有効で、かつオプション huggingface_repo_id がコマンドラインに含まれており、huggingface_repo_visibility が 'public' ではありません。コマンドラインは公開されるため、`.toml`ファイルに移動することをお勧めします。"
        )


def verify_training_args(args: argparse.Namespace):
    r"""
    Verify training arguments. Also reflect highvram option to global variable
    学習用引数を検証する。あわせて highvram オプションの指定をグローバル変数に反映する
    """
    if args.highvram:
        print("highvram is enabled / highvramが有効です")
        global HIGH_VRAM
        HIGH_VRAM = True

    if args.v_parameterization and not args.v2:
        logger.warning(
            "v_parameterization should be with v2 not v1 or sdxl / v1やsdxlでv_parameterizationを使用することは想定されていません"
        )
    if args.v2 and args.clip_skip is not None:
        logger.warning("v2 with clip_skip will be unexpected / v2でclip_skipを使用することは想定されていません")

    if args.cache_latents_to_disk and not args.cache_latents:
        args.cache_latents = True
        logger.warning(
            "cache_latents_to_disk is enabled, so cache_latents is also enabled / cache_latents_to_diskが有効なため、cache_latentsを有効にします"
        )

    # noise_offset, perlin_noise, multires_noise_iterations cannot be enabled at the same time
    # # Listを使って数えてもいいけど並べてしまえ
    # if args.noise_offset is not None and args.multires_noise_iterations is not None:
    #     raise ValueError(
    #         "noise_offset and multires_noise_iterations cannot be enabled at the same time / noise_offsetとmultires_noise_iterationsを同時に有効にできません"
    #     )
    # if args.noise_offset is not None and args.perlin_noise is not None:
    #     raise ValueError("noise_offset and perlin_noise cannot be enabled at the same time / noise_offsetとperlin_noiseは同時に有効にできません")
    # if args.perlin_noise is not None and args.multires_noise_iterations is not None:
    #     raise ValueError(
    #         "perlin_noise and multires_noise_iterations cannot be enabled at the same time / perlin_noiseとmultires_noise_iterationsを同時に有効にできません"
    #     )

    if args.adaptive_noise_scale is not None and args.noise_offset is None:
        raise ValueError("adaptive_noise_scale requires noise_offset / adaptive_noise_scaleを使用するにはnoise_offsetが必要です")

    if args.scale_v_pred_loss_like_noise_pred and not args.v_parameterization:
        raise ValueError(
            "scale_v_pred_loss_like_noise_pred can be enabled only with v_parameterization / scale_v_pred_loss_like_noise_predはv_parameterizationが有効なときのみ有効にできます"
        )

    if args.v_pred_like_loss and args.v_parameterization:
        raise ValueError(
            "v_pred_like_loss cannot be enabled with v_parameterization / v_pred_like_lossはv_parameterizationが有効なときには有効にできません"
        )

    if args.zero_terminal_snr and not args.v_parameterization:
        logger.warning(
            f"zero_terminal_snr is enabled, but v_parameterization is not enabled. training will be unexpected"
            + " / zero_terminal_snrが有効ですが、v_parameterizationが有効ではありません。学習結果は想定外になる可能性があります"
        )

    if args.sample_every_n_epochs is not None and args.sample_every_n_epochs <= 0:
        logger.warning(
            "sample_every_n_epochs is less than or equal to 0, so it will be disabled / sample_every_n_epochsに0以下の値が指定されたため無効になります"
        )
        args.sample_every_n_epochs = None

    if args.sample_every_n_steps is not None and args.sample_every_n_steps <= 0:
        logger.warning(
            "sample_every_n_steps is less than or equal to 0, so it will be disabled / sample_every_n_stepsに0以下の値が指定されたため無効になります"
        )
        args.sample_every_n_steps = None


def add_dataset_arguments(
    parser: argparse.ArgumentParser, support_dreambooth: bool, support_caption: bool, support_caption_dropout: bool
):
    # dataset common
    parser.add_argument(
        "--train_data_dir", type=str, default=None, help="directory for train images / 学習画像データのディレクトリ"
    )
    parser.add_argument(
        "--cache_info",
        action="store_true",
        help="cache meta information (caption and image size) for faster dataset loading. only available for DreamBooth"
        + " / メタ情報（キャプションとサイズ）をキャッシュしてデータセット読み込みを高速化する。DreamBooth方式のみ有効",
    )
    parser.add_argument(
        "--shuffle_caption", action="store_true", help="shuffle separated caption / 区切られたcaptionの各要素をshuffleする"
    )
    parser.add_argument("--caption_separator", type=str, default=",", help="separator for caption / captionの区切り文字")
    parser.add_argument(
        "--caption_extension", type=str, default=".caption", help="extension of caption files / 読み込むcaptionファイルの拡張子"
    )
    parser.add_argument(
        "--caption_extention",
        type=str,
        default=None,
        help="extension of caption files (backward compatibility) / 読み込むcaptionファイルの拡張子（スペルミスを残してあります）",
    )
    parser.add_argument(
        "--keep_tokens",
        type=int,
        default=0,
        help="keep heading N tokens when shuffling caption tokens (token means comma separated strings) / captionのシャッフル時に、先頭からこの個数のトークンをシャッフルしないで残す（トークンはカンマ区切りの各部分を意味する）",
    )
    parser.add_argument(
        "--keep_tokens_separator",
        type=str,
        default="",
        help="A custom separator to divide the caption into fixed and flexible parts. Tokens before this separator will not be shuffled. If not specified, '--keep_tokens' will be used to determine the fixed number of tokens."
        + " / captionを固定部分と可変部分に分けるためのカスタム区切り文字。この区切り文字より前のトークンはシャッフルされない。指定しない場合、'--keep_tokens'が固定部分のトークン数として使用される。",
    )
    parser.add_argument(
        "--secondary_separator",
        type=str,
        default=None,
        help="a secondary separator for caption. This separator is replaced to caption_separator after dropping/shuffling caption"
        + " / captionのセカンダリ区切り文字。この区切り文字はcaptionのドロップやシャッフル後にcaption_separatorに置き換えられる",
    )
    parser.add_argument(
        "--enable_wildcard",
        action="store_true",
        help="enable wildcard for caption (e.g. '{image|picture|rendition}') / captionのワイルドカードを有効にする（例：'{image|picture|rendition}'）",
    )
    parser.add_argument(
        "--caption_prefix",
        type=str,
        default=None,
        help="prefix for caption text / captionのテキストの先頭に付ける文字列",
    )
    parser.add_argument(
        "--caption_suffix",
        type=str,
        default=None,
        help="suffix for caption text / captionのテキストの末尾に付ける文字列",
    )
    parser.add_argument(
        "--color_aug", action="store_true", help="enable weak color augmentation / 学習時に色合いのaugmentationを有効にする"
    )
    parser.add_argument(
        "--flip_aug", action="store_true", help="enable horizontal flip augmentation / 学習時に左右反転のaugmentationを有効にする"
    )
    parser.add_argument(
        "--face_crop_aug_range",
        type=str,
        default=None,
        help="enable face-centered crop augmentation and its range (e.g. 2.0,4.0) / 学習時に顔を中心とした切り出しaugmentationを有効にするときは倍率を指定する（例：2.0,4.0）",
    )
    parser.add_argument(
        "--random_crop",
        action="store_true",
        help="enable random crop (for style training in face-centered crop augmentation) / ランダムな切り出しを有効にする（顔を中心としたaugmentationを行うときに画風の学習用に指定する）",
    )
    parser.add_argument(
        "--debug_dataset",
        action="store_true",
        help="show images for debugging (do not train) / デバッグ用に学習データを画面表示する（学習は行わない）",
    )
    parser.add_argument(
        "--resolution",
        type=str,
        default=None,
        help="resolution in training ('size' or 'width,height') / 学習時の画像解像度（'サイズ'指定、または'幅,高さ'指定）",
    )
    parser.add_argument(
        "--cache_latents",
        action="store_true",
        help="cache latents to main memory to reduce VRAM usage (augmentations must be disabled) / VRAM削減のためにlatentをメインメモリにcacheする（augmentationは使用不可） ",
    )
    parser.add_argument(
        "--vae_batch_size", type=int, default=1, help="batch size for caching latents / latentのcache時のバッチサイズ"
    )
    parser.add_argument(
        "--cache_latents_to_disk",
        action="store_true",
        help="cache latents to disk to reduce VRAM usage (augmentations must be disabled) / VRAM削減のためにlatentをディスクにcacheする（augmentationは使用不可）",
    )
    parser.add_argument(
        "--enable_bucket",
        action="store_true",
        help="enable buckets for multi aspect ratio training / 複数解像度学習のためのbucketを有効にする",
    )
    parser.add_argument("--min_bucket_reso", type=int, default=256, help="minimum resolution for buckets / bucketの最小解像度")
    parser.add_argument("--max_bucket_reso", type=int, default=1024, help="maximum resolution for buckets / bucketの最大解像度")
    parser.add_argument(
        "--bucket_reso_steps",
        type=int,
        default=64,
        help="steps of resolution for buckets, divisible by 8 is recommended / bucketの解像度の単位、8で割り切れる値を推奨します",
    )
    parser.add_argument(
        "--bucket_no_upscale",
        action="store_true",
        help="make bucket for each image without upscaling / 画像を拡大せずbucketを作成します",
    )

    parser.add_argument(
        "--token_warmup_min",
        type=int,
        default=1,
        help="start learning at N tags (token means comma separated strinfloatgs) / タグ数をN個から増やしながら学習する",
    )
    parser.add_argument(
        "--token_warmup_step",
        type=float,
        default=0,
        help="tag length reaches maximum on N steps (or N*max_train_steps if N<1) / N（N<1ならN*max_train_steps）ステップでタグ長が最大になる。デフォルトは0（最初から最大）",
    )
    parser.add_argument(
        "--alpha_mask",
        action="store_true",
        help="use alpha channel as mask for training / 画像のアルファチャンネルをlossのマスクに使用する",
    )

    parser.add_argument(
        "--dataset_class",
        type=str,
        default=None,
        help="dataset class for arbitrary dataset (package.module.Class) / 任意のデータセットを用いるときのクラス名 (package.module.Class)",
    )

    if support_caption_dropout:
        # Textual Inversion はcaptionのdropoutをsupportしない
        # いわゆるtensorのDropoutと紛らわしいのでprefixにcaptionを付けておく　every_n_epochsは他と平仄を合わせてdefault Noneに
        parser.add_argument(
            "--caption_dropout_rate", type=float, default=0.0, help="Rate out dropout caption(0.0~1.0) / captionをdropoutする割合"
        )
        parser.add_argument(
            "--caption_dropout_every_n_epochs",
            type=int,
            default=0,
            help="Dropout all captions every N epochs / captionを指定エポックごとにdropoutする",
        )
        parser.add_argument(
            "--caption_tag_dropout_rate",
            type=float,
            default=0.0,
            help="Rate out dropout comma separated tokens(0.0~1.0) / カンマ区切りのタグをdropoutする割合",
        )

    if support_dreambooth:
        # DreamBooth dataset
        parser.add_argument(
            "--reg_data_dir", type=str, default=None, help="directory for regularization images / 正則化画像データのディレクトリ"
        )

    if support_caption:
        # caption dataset
        parser.add_argument(
            "--in_json", type=str, default=None, help="json metadata for dataset / データセットのmetadataのjsonファイル"
        )
        parser.add_argument(
            "--dataset_repeats",
            type=int,
            default=1,
            help="repeat dataset when training with captions / キャプションでの学習時にデータセットを繰り返す回数",
        )


def add_sd_saving_arguments(parser: argparse.ArgumentParser):
    parser.add_argument(
        "--save_model_as",
        type=str,
        default=None,
        choices=[None, "ckpt", "safetensors", "diffusers", "diffusers_safetensors"],
        help="format to save the model (default is same to original) / モデル保存時の形式（未指定時は元モデルと同じ）",
    )
    parser.add_argument(
        "--use_safetensors",
        action="store_true",
        help="use safetensors format to save (if save_model_as is not specified) / checkpoint、モデルをsafetensors形式で保存する（save_model_as未指定時）",
    )


def read_config_from_file(args: argparse.Namespace, parser: argparse.ArgumentParser):
    if not args.config_file:
        return args

    config_path = args.config_file + ".toml" if not args.config_file.endswith(".toml") else args.config_file

    if args.output_config:
        # check if config file exists
        if os.path.exists(config_path):
            logger.error(f"Config file already exists. Aborting... / 出力先の設定ファイルが既に存在します: {config_path}")
            exit(1)

        # convert args to dictionary
        args_dict = vars(args)

        # remove unnecessary keys
        for key in ["config_file", "output_config", "wandb_api_key"]:
            if key in args_dict:
                del args_dict[key]

        # get default args from parser
        default_args = vars(parser.parse_args([]))

        # remove default values: cannot use args_dict.items directly because it will be changed during iteration
        for key, value in list(args_dict.items()):
            if key in default_args and value == default_args[key]:
                del args_dict[key]

        # convert Path to str in dictionary
        for key, value in args_dict.items():
            if isinstance(value, pathlib.Path):
                args_dict[key] = str(value)

        # convert to toml and output to file
        with open(config_path, "w") as f:
            toml.dump(args_dict, f)

        logger.info(f"Saved config file / 設定ファイルを保存しました: {config_path}")
        exit(0)

    if not os.path.exists(config_path):
        logger.info(f"{config_path} not found.")
        exit(1)

    logger.info(f"Loading settings from {config_path}...")
    with open(config_path, "r", encoding="utf-8") as f:
        config_dict = toml.load(f)

    # combine all sections into one
    ignore_nesting_dict = {}
    for section_name, section_dict in config_dict.items():
        # if value is not dict, save key and value as is
        if not isinstance(section_dict, dict):
            ignore_nesting_dict[section_name] = section_dict
            continue

        # if value is dict, save all key and value into one dict
        for key, value in section_dict.items():
            ignore_nesting_dict[key] = value

    config_args = argparse.Namespace(**ignore_nesting_dict)
    args = parser.parse_args(namespace=config_args)
    args.config_file = os.path.splitext(args.config_file)[0]
    logger.info(args.config_file)

    return args


# endregion

# region utils


def resume_from_local_or_hf_if_specified(accelerator, args):
    if not args.resume:
        return

    if not args.resume_from_huggingface:
        logger.info(f"resume training from local state: {args.resume}")
        accelerator.load_state(args.resume)
        return

    logger.info(f"resume training from huggingface state: {args.resume}")
    repo_id = args.resume.split("/")[0] + "/" + args.resume.split("/")[1]
    path_in_repo = "/".join(args.resume.split("/")[2:])
    revision = None
    repo_type = None
    if ":" in path_in_repo:
        divided = path_in_repo.split(":")
        if len(divided) == 2:
            path_in_repo, revision = divided
            repo_type = "model"
        else:
            path_in_repo, revision, repo_type = divided
    logger.info(f"Downloading state from huggingface: {repo_id}/{path_in_repo}@{revision}")

    list_files = huggingface_util.list_dir(
        repo_id=repo_id,
        subfolder=path_in_repo,
        revision=revision,
        token=args.huggingface_token,
        repo_type=repo_type,
    )

    async def download(filename) -> str:
        def task():
            return hf_hub_download(
                repo_id=repo_id,
                filename=filename,
                revision=revision,
                repo_type=repo_type,
                token=args.huggingface_token,
            )

        return await asyncio.get_event_loop().run_in_executor(None, task)

    loop = asyncio.get_event_loop()
    results = loop.run_until_complete(asyncio.gather(*[download(filename=filename.rfilename) for filename in list_files]))
    if len(results) == 0:
        raise ValueError(
            "No files found in the specified repo id/path/revision / 指定されたリポジトリID/パス/リビジョンにファイルが見つかりませんでした"
        )
    dirname = os.path.dirname(results[0])
    accelerator.load_state(dirname)


def get_optimizer(args, trainable_params):
    # "Optimizer to use: AdamW, AdamW8bit, Lion, SGDNesterov, SGDNesterov8bit, PagedAdamW, PagedAdamW8bit, PagedAdamW32bit, Lion8bit, PagedLion8bit, DAdaptation(DAdaptAdamPreprint), DAdaptAdaGrad, DAdaptAdam, DAdaptAdan, DAdaptAdanIP, DAdaptLion, DAdaptSGD, Adafactor"

    optimizer_type = args.optimizer_type
    if args.use_8bit_adam:
        assert (
            not args.use_lion_optimizer
        ), "both option use_8bit_adam and use_lion_optimizer are specified / use_8bit_adamとuse_lion_optimizerの両方のオプションが指定されています"
        assert (
            optimizer_type is None or optimizer_type == ""
        ), "both option use_8bit_adam and optimizer_type are specified / use_8bit_adamとoptimizer_typeの両方のオプションが指定されています"
        optimizer_type = "AdamW8bit"

    elif args.use_lion_optimizer:
        assert (
            optimizer_type is None or optimizer_type == ""
        ), "both option use_lion_optimizer and optimizer_type are specified / use_lion_optimizerとoptimizer_typeの両方のオプションが指定されています"
        optimizer_type = "Lion"

    if optimizer_type is None or optimizer_type == "":
        optimizer_type = "AdamW"
    optimizer_type = optimizer_type.lower()

    if args.fused_backward_pass:
        assert (
            optimizer_type in ["Adafactor".lower(),"lion", "adan", "adamw","ranger","stableadamw"]
        ), "fused_backward_pass currently only works with optimizer_type Adafactor / fused_backward_passは現在optimizer_type Adafactorでのみ機能します"
        assert (
            args.gradient_accumulation_steps == 1
        ), "fused_backward_pass does not work with gradient_accumulation_steps > 1 / fused_backward_passはgradient_accumulation_steps>1では機能しません"

    # 引数を分解する
    optimizer_kwargs = {}
    if args.optimizer_args is not None and len(args.optimizer_args) > 0:
        for arg in args.optimizer_args:
            key, value = arg.split("=")
            value = ast.literal_eval(value)

            # value = value.split(",")
            # for i in range(len(value)):
            #     if value[i].lower() == "true" or value[i].lower() == "false":
            #         value[i] = value[i].lower() == "true"
            #     else:
            #         value[i] = ast.float(value[i])
            # if len(value) == 1:
            #     value = value[0]
            # else:
            #     value = tuple(value)

            optimizer_kwargs[key] = value
    # logger.info(f"optkwargs {optimizer}_{kwargs}")

    lr = args.learning_rate
    optimizer = None

    if optimizer_type == "Lion".lower():
        try:
            import optimi
            logger.info(f"use optimi Lion optimizer | {optimizer_kwargs}")
            optimizer_class = optimi.Lion
            if args.fused_backward_pass and "gradient_release" not in optimizer_kwargs:
                optimizer_kwargs["gradient_release"] = True
        except:
            try:
                import lion_pytorch
                logger.info(f"use Lion optimizer | {optimizer_kwargs}")
                optimizer_class = lion_pytorch.Lion
            except ImportError:
                raise ImportError("No lion_pytorch / lion_pytorch がインストールされていないようです")
        optimizer = optimizer_class(trainable_params, lr=lr, **optimizer_kwargs)

    elif optimizer_type.endswith("8bit".lower()):
        try:
            import bitsandbytes as bnb
        except ImportError:
            raise ImportError("No bitsandbytes / bitsandbytesがインストールされていないようです")

        if optimizer_type == "AdamW8bit".lower():
            logger.info(f"use 8-bit AdamW optimizer | {optimizer_kwargs}")
            optimizer_class = bnb.optim.AdamW8bit
            optimizer = optimizer_class(trainable_params, lr=lr, **optimizer_kwargs)

        elif optimizer_type == "SGDNesterov8bit".lower():
            logger.info(f"use 8-bit SGD with Nesterov optimizer | {optimizer_kwargs}")
            if "momentum" not in optimizer_kwargs:
                logger.warning(
                    f"8-bit SGD with Nesterov must be with momentum, set momentum to 0.9 / 8-bit SGD with Nesterovはmomentum指定が必須のため0.9に設定します"
                )
                optimizer_kwargs["momentum"] = 0.9

            optimizer_class = bnb.optim.SGD8bit
            optimizer = optimizer_class(trainable_params, lr=lr, nesterov=True, **optimizer_kwargs)

        elif optimizer_type == "Lion8bit".lower():
            logger.info(f"use 8-bit Lion optimizer | {optimizer_kwargs}")
            try:
                optimizer_class = bnb.optim.Lion8bit
            except AttributeError:
                raise AttributeError(
                    "No Lion8bit. The version of bitsandbytes installed seems to be old. Please install 0.38.0 or later. / Lion8bitが定義されていません。インストールされているbitsandbytesのバージョンが古いようです。0.38.0以上をインストールしてください"
                )
        elif optimizer_type == "PagedAdamW8bit".lower():
            logger.info(f"use 8-bit PagedAdamW optimizer | {optimizer_kwargs}")
            try:
                optimizer_class = bnb.optim.PagedAdamW8bit
            except AttributeError:
                raise AttributeError(
                    "No PagedAdamW8bit. The version of bitsandbytes installed seems to be old. Please install 0.39.0 or later. / PagedAdamW8bitが定義されていません。インストールされているbitsandbytesのバージョンが古いようです。0.39.0以上をインストールしてください"
                )
        elif optimizer_type == "PagedLion8bit".lower():
            logger.info(f"use 8-bit Paged Lion optimizer | {optimizer_kwargs}")
            try:
                optimizer_class = bnb.optim.PagedLion8bit
            except AttributeError:
                raise AttributeError(
                    "No PagedLion8bit. The version of bitsandbytes installed seems to be old. Please install 0.39.0 or later. / PagedLion8bitが定義されていません。インストールされているbitsandbytesのバージョンが古いようです。0.39.0以上をインストールしてください"
                )

        optimizer = optimizer_class(trainable_params, lr=lr, **optimizer_kwargs)

    elif optimizer_type == "PagedAdamW".lower():
        logger.info(f"use PagedAdamW optimizer | {optimizer_kwargs}")
        try:
            import bitsandbytes as bnb
        except ImportError:
            raise ImportError("No bitsandbytes / bitsandbytesがインストールされていないようです")
        try:
            optimizer_class = bnb.optim.PagedAdamW
        except AttributeError:
            raise AttributeError(
                "No PagedAdamW. The version of bitsandbytes installed seems to be old. Please install 0.39.0 or later. / PagedAdamWが定義されていません。インストールされているbitsandbytesのバージョンが古いようです。0.39.0以上をインストールしてください"
            )
        optimizer = optimizer_class(trainable_params, lr=lr, **optimizer_kwargs)

    elif optimizer_type == "PagedAdamW32bit".lower():
        logger.info(f"use 32-bit PagedAdamW optimizer | {optimizer_kwargs}")
        try:
            import bitsandbytes as bnb
        except ImportError:
            raise ImportError("No bitsandbytes / bitsandbytesがインストールされていないようです")
        try:
            optimizer_class = bnb.optim.PagedAdamW32bit
        except AttributeError:
            raise AttributeError(
                "No PagedAdamW32bit. The version of bitsandbytes installed seems to be old. Please install 0.39.0 or later. / PagedAdamW32bitが定義されていません。インストールされているbitsandbytesのバージョンが古いようです。0.39.0以上をインストールしてください"
            )
        optimizer = optimizer_class(trainable_params, lr=lr, **optimizer_kwargs)

    elif optimizer_type == "SGDNesterov".lower():
        logger.info(f"use SGD with Nesterov optimizer | {optimizer_kwargs}")
        if "momentum" not in optimizer_kwargs:
            logger.info(
                f"SGD with Nesterov must be with momentum, set momentum to 0.9 / SGD with Nesterovはmomentum指定が必須のため0.9に設定します"
            )
            optimizer_kwargs["momentum"] = 0.9

        optimizer_class = torch.optim.SGD
        optimizer = optimizer_class(trainable_params, lr=lr, nesterov=True, **optimizer_kwargs)

    elif optimizer_type == "Adan".lower():
        logger.info(f"use Adan optimizer | {optimizer_kwargs}")
        # optimi
        # check optimi is installed
        try:
            import optimi
        except ImportError:
            raise ImportError("No optimi / optimi がインストールされていないようです")
        if args.fused_backward_pass and "gradient_release" not in optimizer_kwargs:
            optimizer_kwargs["gradient_release"] = True
        optimizer_class = optimi.Adan
        optimizer = optimizer_class(trainable_params, lr=lr, **optimizer_kwargs)

    elif optimizer_type == "Ranger".lower():
        logger.info(f"use RAdam optimizer | {optimizer_kwargs}")
        # optimi
        # check optimi is installed
        try:
            import optimi
        except ImportError:
            raise ImportError("No optimi / optimi がインストールされていないようです")
        if args.fused_backward_pass and "gradient_release" not in optimizer_kwargs:
            optimizer_kwargs["gradient_release"] = True
        optimizer_class = optimi.Ranger
        optimizer = optimizer_class(trainable_params, lr=lr, **optimizer_kwargs)

    elif optimizer_type.startswith("DAdapt".lower()) or optimizer_type == "Prodigy".lower():
        # check lr and lr_count, and logger.info warning
        actual_lr = lr
        lr_count = 1
        if type(trainable_params) == list and type(trainable_params[0]) == dict:
            lrs = set()
            actual_lr = trainable_params[0].get("lr", actual_lr)
            for group in trainable_params:
                lrs.add(group.get("lr", actual_lr))
            lr_count = len(lrs)

        if actual_lr <= 0.1:
            logger.warning(
                f"learning rate is too low. If using D-Adaptation or Prodigy, set learning rate around 1.0 / 学習率が低すぎるようです。D-AdaptationまたはProdigyの使用時は1.0前後の値を指定してください: lr={actual_lr}"
            )
            logger.warning("recommend option: lr=1.0 / 推奨は1.0です")
        if lr_count > 1:
            logger.warning(
                f"when multiple learning rates are specified with dadaptation (e.g. for Text Encoder and U-Net), only the first one will take effect / D-AdaptationまたはProdigyで複数の学習率を指定した場合（Text EncoderとU-Netなど）、最初の学習率のみが有効になります: lr={actual_lr}"
            )

        if optimizer_type.startswith("DAdapt".lower()):
            # DAdaptation family
            # check dadaptation is installed
            try:
                import dadaptation
                import dadaptation.experimental as experimental
            except ImportError:
                raise ImportError("No dadaptation / dadaptation がインストールされていないようです")

            # set optimizer
            if optimizer_type == "DAdaptation".lower() or optimizer_type == "DAdaptAdamPreprint".lower():
                optimizer_class = experimental.DAdaptAdamPreprint
                logger.info(f"use D-Adaptation AdamPreprint optimizer | {optimizer_kwargs}")
            elif optimizer_type == "DAdaptAdaGrad".lower():
                optimizer_class = dadaptation.DAdaptAdaGrad
                logger.info(f"use D-Adaptation AdaGrad optimizer | {optimizer_kwargs}")
            elif optimizer_type == "DAdaptAdam".lower():
                optimizer_class = dadaptation.DAdaptAdam
                logger.info(f"use D-Adaptation Adam optimizer | {optimizer_kwargs}")
            elif optimizer_type == "DAdaptAdan".lower():
                optimizer_class = dadaptation.DAdaptAdan
                logger.info(f"use D-Adaptation Adan optimizer | {optimizer_kwargs}")
            elif optimizer_type == "DAdaptAdanIP".lower():
                optimizer_class = experimental.DAdaptAdanIP
                logger.info(f"use D-Adaptation AdanIP optimizer | {optimizer_kwargs}")
            elif optimizer_type == "DAdaptLion".lower():
                optimizer_class = dadaptation.DAdaptLion
                logger.info(f"use D-Adaptation Lion optimizer | {optimizer_kwargs}")
            elif optimizer_type == "DAdaptSGD".lower():
                optimizer_class = dadaptation.DAdaptSGD
                logger.info(f"use D-Adaptation SGD optimizer | {optimizer_kwargs}")
            else:
                raise ValueError(f"Unknown optimizer type: {optimizer_type}")

            optimizer = optimizer_class(trainable_params, lr=lr, **optimizer_kwargs)
        else:
            # Prodigy
            # check Prodigy is installed
            try:
                import prodigyopt
            except ImportError:
                raise ImportError("No Prodigy / Prodigy がインストールされていないようです")

            logger.info(f"use Prodigy optimizer | {optimizer_kwargs}")
            optimizer_class = prodigyopt.Prodigy
            optimizer = optimizer_class(trainable_params, lr=lr, **optimizer_kwargs)

    elif optimizer_type == "Prodigy".lower():
        # Prodigy
        # check Prodigy is installed
        try:
            import prodigyopt
        except ImportError:
            raise ImportError("No Prodigy / Prodigy がインストールされていないようです")

        # check lr and lr_count, and print warning
        actual_lr = lr
        lr_count = 1
        if type(trainable_params) == list and type(trainable_params[0]) == dict:
            lrs = set()
            actual_lr = trainable_params[0].get("lr", actual_lr)
            for group in trainable_params:
                lrs.add(group.get("lr", actual_lr))
            lr_count = len(lrs)

        if actual_lr <= 0.1:
            print(
                f"learning rate is too low. If using Prodigy, set learning rate around 1.0 / 学習率が低すぎるようです。1.0前後の値を指定してください: lr={actual_lr}"
            )
            print("recommend option: lr=1.0 / 推奨は1.0です")
        if lr_count > 1:
            print(
                f"when multiple learning rates are specified with Prodigy (e.g. for Text Encoder and U-Net), only the first one will take effect / Prodigyで複数の学習率を指定した場合（Text EncoderとU-Netなど）、最初の学習率のみが有効になります: lr={actual_lr}"
            )

        print(f"use Prodigy optimizer | {optimizer_kwargs}")
        optimizer_class = prodigyopt.Prodigy
        optimizer = optimizer_class(trainable_params, lr=lr, **optimizer_kwargs)

    elif optimizer_type == "Adafactor".lower():
        # 引数を確認して適宜補正する
        if "relative_step" not in optimizer_kwargs:
            optimizer_kwargs["relative_step"] = True  # default
        if not optimizer_kwargs["relative_step"] and optimizer_kwargs.get("warmup_init", False):
            logger.info(
                f"set relative_step to True because warmup_init is True / warmup_initがTrueのためrelative_stepをTrueにします"
            )
            optimizer_kwargs["relative_step"] = True
        logger.info(f"use Adafactor optimizer | {optimizer_kwargs}")

        if optimizer_kwargs["relative_step"]:
            logger.info(f"relative_step is true / relative_stepがtrueです")
            if lr != 0.0:
                logger.warning(f"learning rate is used as initial_lr / 指定したlearning rateはinitial_lrとして使用されます")
            args.learning_rate = None

            # trainable_paramsがgroupだった時の処理：lrを削除する
            if type(trainable_params) == list and type(trainable_params[0]) == dict:
                has_group_lr = False
                for group in trainable_params:
                    p = group.pop("lr", None)
                    has_group_lr = has_group_lr or (p is not None)

                if has_group_lr:
                    # 一応argsを無効にしておく TODO 依存関係が逆転してるのであまり望ましくない
                    logger.warning(f"unet_lr and text_encoder_lr are ignored / unet_lrとtext_encoder_lrは無視されます")
                    args.unet_lr = None
                    args.text_encoder_lr = None

            if args.lr_scheduler != "adafactor":
                logger.info(f"use adafactor_scheduler / スケジューラにadafactor_schedulerを使用します")
            args.lr_scheduler = f"adafactor:{lr}"  # ちょっと微妙だけど

            lr = None
        else:
            if args.max_grad_norm != 0.0:
                logger.warning(
                    f"because max_grad_norm is set, clip_grad_norm is enabled. consider set to 0 / max_grad_normが設定されているためclip_grad_normが有効になります。0に設定して無効にしたほうがいいかもしれません"
                )
            if args.lr_scheduler != "constant_with_warmup":
                logger.warning(f"constant_with_warmup will be good / スケジューラはconstant_with_warmupが良いかもしれません")
            if optimizer_kwargs.get("clip_threshold", 1.0) != 1.0:
                logger.warning(f"clip_threshold=1.0 will be good / clip_thresholdは1.0が良いかもしれません")

        optimizer_class = transformers.optimization.Adafactor
        optimizer = optimizer_class(trainable_params, lr=lr, **optimizer_kwargs)

    elif optimizer_type == "StableAdamW".lower():
        logger.info(f"use StableAdamW optimizer | {optimizer_kwargs}")
        # optimi
        # check optimi is installed
        try:
            import optimi
        except ImportError:
            raise ImportError("No optimi / optimi がインストールされていないようです")
        if args.fused_backward_pass and "gradient_release" not in optimizer_kwargs:
            optimizer_kwargs["gradient_release"] = True
        optimizer_class = optimi.StableAdamW
        optimizer = optimizer_class(trainable_params, lr=lr, **optimizer_kwargs)

    elif optimizer_type == "AdamW".lower():
        # optimi
        # check optimi is installed
        try:
            import optimi
            optimizer_class = optimi.AdamW
            logger.info(f"use optimi AdamW optimizer | {optimizer_kwargs}")
            if args.fused_backward_pass and "gradient_release" not in optimizer_kwargs:
                optimizer_kwargs["gradient_release"] = True
        except:
            optimizer_class = torch.optim.AdamW
            logger.info(f"use AdamW optimizer | {optimizer_kwargs}")
        optimizer = optimizer_class(trainable_params, lr=lr, **optimizer_kwargs)

    if optimizer is None:
        # 任意のoptimizerを使う
        optimizer_type = args.optimizer_type  # lowerでないやつ（微妙）
        logger.info(f"use {optimizer_type} | {optimizer_kwargs}")
        if "." not in optimizer_type:
            optimizer_module = torch.optim
        else:
            values = optimizer_type.split(".")
            optimizer_module = importlib.import_module(".".join(values[:-1]))
            optimizer_type = values[-1]

        optimizer_class = getattr(optimizer_module, optimizer_type)
        optimizer = optimizer_class(trainable_params, lr=lr, **optimizer_kwargs)

    optimizer_name = optimizer_class.__module__ + "." + optimizer_class.__name__
    optimizer_args = ",".join([f"{k}={v}" for k, v in optimizer_kwargs.items()])

    return optimizer_name, optimizer_args, optimizer


# Modified version of get_scheduler() function from diffusers.optimizer.get_scheduler
# Add some checking and features to the original function.


def get_scheduler_fix(args, optimizer: Optimizer, num_processes: int):
    """
    Unified API to get any scheduler from its name.
    """
    name = args.lr_scheduler
    num_warmup_steps: Optional[int] = args.lr_warmup_steps
    num_training_steps = args.max_train_steps * num_processes  # * args.gradient_accumulation_steps
    num_decay_steps: Optional[int] = args.lr_decay_steps
    num_stable_steps = num_training_steps - num_warmup_steps - num_decay_steps
    num_cycles = args.lr_scheduler_num_cycles
    power = args.lr_scheduler_power
    timescale = args.lr_scheduler_timescale
    min_lr_ratio = args.lr_scheduler_min_lr_ratio

    lr_scheduler_kwargs = {}  # get custom lr_scheduler kwargs
    if args.lr_scheduler_args is not None and len(args.lr_scheduler_args) > 0:
        for arg in args.lr_scheduler_args:
            key, value = arg.split("=")
            value = ast.literal_eval(value)
            lr_scheduler_kwargs[key] = value

    def wrap_check_needless_num_warmup_steps(return_vals):
        if num_warmup_steps is not None and num_warmup_steps != 0:
            raise ValueError(f"{name} does not require `num_warmup_steps`. Set None or 0.")
        return return_vals

    # using any lr_scheduler from other library
    if args.lr_scheduler_type:
        lr_scheduler_type = args.lr_scheduler_type
        logger.info(f"use {lr_scheduler_type} | {lr_scheduler_kwargs} as lr_scheduler")
        if "." not in lr_scheduler_type:  # default to use torch.optim
            lr_scheduler_module = torch.optim.lr_scheduler
        else:
            values = lr_scheduler_type.split(".")
            lr_scheduler_module = importlib.import_module(".".join(values[:-1]))
            lr_scheduler_type = values[-1]
        lr_scheduler_class = getattr(lr_scheduler_module, lr_scheduler_type)
        lr_scheduler = lr_scheduler_class(optimizer, **lr_scheduler_kwargs)
        return wrap_check_needless_num_warmup_steps(lr_scheduler)

    if name.startswith("adafactor"):
        assert (
            type(optimizer) == transformers.optimization.Adafactor
        ), f"adafactor scheduler must be used with Adafactor optimizer / adafactor schedulerはAdafactorオプティマイザと同時に使ってください"
        initial_lr = float(name.split(":")[1])
        # logger.info(f"adafactor scheduler init lr {initial_lr}")
        return wrap_check_needless_num_warmup_steps(transformers.optimization.AdafactorSchedule(optimizer, initial_lr))

    name = SchedulerType(name)
    schedule_func = TYPE_TO_SCHEDULER_FUNCTION[name]

    if name == SchedulerType.CONSTANT:
        return wrap_check_needless_num_warmup_steps(schedule_func(optimizer, **lr_scheduler_kwargs))

    # All other schedulers require `num_warmup_steps`
    if num_warmup_steps is None:
        raise ValueError(f"{name} requires `num_warmup_steps`, please provide that argument.")

    if name == SchedulerType.CONSTANT_WITH_WARMUP:
        return schedule_func(optimizer, num_warmup_steps=num_warmup_steps, **lr_scheduler_kwargs)

    if name == SchedulerType.INVERSE_SQRT:
        return schedule_func(optimizer, num_warmup_steps=num_warmup_steps, timescale=timescale, **lr_scheduler_kwargs)

    # All other schedulers require `num_training_steps`
    if num_training_steps is None:
        raise ValueError(f"{name} requires `num_training_steps`, please provide that argument.")

    if name == SchedulerType.COSINE_WITH_RESTARTS:
        return schedule_func(
            optimizer,
            num_warmup_steps=num_warmup_steps,
            num_training_steps=num_training_steps,
            num_cycles=num_cycles // 2,
            **lr_scheduler_kwargs,
        )

    if name == SchedulerType.POLYNOMIAL:
        return schedule_func(
            optimizer, num_warmup_steps=num_warmup_steps, num_training_steps=num_training_steps, power=power, **lr_scheduler_kwargs
        )

    if name == SchedulerType.COSINE_WITH_MIN_LR:
        return schedule_func(
            optimizer, num_warmup_steps=num_warmup_steps, num_training_steps=num_training_steps, min_lr_rate=min_lr_ratio, **lr_scheduler_kwargs
        )

    # All other schedulers require `num_decay_steps`
    if num_decay_steps is None:
        raise ValueError(f"{name} requires `num_decay_steps`, please provide that argument.")
    if name == SchedulerType.WARMUP_STABLE_DECAY:
        return schedule_func(
            optimizer, 
            num_warmup_steps=num_warmup_steps, 
            num_stable_steps=num_stable_steps, 
            num_decay_steps=num_decay_steps, 
            num_cycles=num_cycles / 2, 
            min_lr_ratio=min_lr_ratio if min_lr_ratio is not None else 0.0,
            **lr_scheduler_kwargs
        )

    return schedule_func(optimizer, num_warmup_steps=num_warmup_steps, num_training_steps=num_training_steps, num_decay_steps=num_decay_steps, **lr_scheduler_kwargs)


def prepare_dataset_args(args: argparse.Namespace, support_metadata: bool):
    # backward compatibility
    if args.caption_extention is not None:
        args.caption_extension = args.caption_extention
        args.caption_extention = None

    # assert args.resolution is not None, f"resolution is required / resolution（解像度）を指定してください"
    if args.resolution is not None:
        args.resolution = tuple([int(r) for r in args.resolution.split(",")])
        if len(args.resolution) == 1:
            args.resolution = (args.resolution[0], args.resolution[0])
        assert (
            len(args.resolution) == 2
        ), f"resolution must be 'size' or 'width,height' / resolution（解像度）は'サイズ'または'幅','高さ'で指定してください: {args.resolution}"

    if args.face_crop_aug_range is not None:
        args.face_crop_aug_range = tuple([float(r) for r in args.face_crop_aug_range.split(",")])
        assert (
            len(args.face_crop_aug_range) == 2 and args.face_crop_aug_range[0] <= args.face_crop_aug_range[1]
        ), f"face_crop_aug_range must be two floats / face_crop_aug_rangeは'下限,上限'で指定してください: {args.face_crop_aug_range}"
    else:
        args.face_crop_aug_range = None

    if support_metadata:
        if args.in_json is not None and (args.color_aug or args.random_crop):
            logger.warning(
                f"latents in npz is ignored when color_aug or random_crop is True / color_augまたはrandom_cropを有効にした場合、npzファイルのlatentsは無視されます"
            )


def load_tokenizer(args: argparse.Namespace):
    logger.info("prepare tokenizer")
    original_path = V2_STABLE_DIFFUSION_PATH if args.v2 else TOKENIZER_PATH

    tokenizer: CLIPTokenizer = None
    if args.tokenizer_cache_dir:
        local_tokenizer_path = os.path.join(args.tokenizer_cache_dir, original_path.replace("/", "_"))
        if os.path.exists(local_tokenizer_path):
            logger.info(f"load tokenizer from cache: {local_tokenizer_path}")
            tokenizer = CLIPTokenizer.from_pretrained(local_tokenizer_path)  # same for v1 and v2

    if tokenizer is None:
        if args.v2:
            tokenizer = CLIPTokenizer.from_pretrained(original_path, subfolder="tokenizer")
        else:
            tokenizer = CLIPTokenizer.from_pretrained(original_path)

    if hasattr(args, "max_token_length") and args.max_token_length is not None:
        logger.info(f"update token length: {args.max_token_length}")

    if args.tokenizer_cache_dir and not os.path.exists(local_tokenizer_path):
        logger.info(f"save Tokenizer to cache: {local_tokenizer_path}")
        tokenizer.save_pretrained(local_tokenizer_path)

    return tokenizer


def prepare_accelerator(args: argparse.Namespace):
    """
    this function also prepares deepspeed plugin
    """

    if args.logging_dir is None:
        logging_dir = None
    else:
        log_prefix = "" if args.log_prefix is None else args.log_prefix
        logging_dir = args.logging_dir + "/" + log_prefix + time.strftime("%Y%m%d%H%M%S", time.localtime())

    if args.log_with is None:
        if logging_dir is not None:
            log_with = "tensorboard"
        else:
            log_with = None
    else:
        log_with = args.log_with
        if log_with in ["tensorboard", "all"]:
            if logging_dir is None:
                raise ValueError(
                    "logging_dir is required when log_with is tensorboard / Tensorboardを使う場合、logging_dirを指定してください"
                )
        if log_with in ["wandb", "all"]:
            try:
                import wandb
            except ImportError:
                raise ImportError("No wandb / wandb がインストールされていないようです")
            if logging_dir is not None:
                os.makedirs(logging_dir, exist_ok=True)
                os.environ["WANDB_DIR"] = logging_dir
            if args.wandb_api_key is not None:
                wandb.login(key=args.wandb_api_key)

    # torch.compile のオプション。 NO の場合は torch.compile は使わない
    dynamo_backend = "NO"
    if args.torch_compile:
        dynamo_backend = args.dynamo_backend

    kwargs_handlers = (
        InitProcessGroupKwargs(timeout=datetime.timedelta(minutes=args.ddp_timeout)) if args.ddp_timeout else None,
        (
            DistributedDataParallelKwargs(
                gradient_as_bucket_view=args.ddp_gradient_as_bucket_view, static_graph=args.ddp_static_graph
            )
            if args.ddp_gradient_as_bucket_view or args.ddp_static_graph
            else None
        ),
    )
    kwargs_handlers = list(filter(lambda x: x is not None, kwargs_handlers))
    deepspeed_plugin = deepspeed_utils.prepare_deepspeed_plugin(args)

    accelerator = Accelerator(
        gradient_accumulation_steps=args.gradient_accumulation_steps,
        mixed_precision=args.mixed_precision,
        log_with=log_with,
        project_dir=logging_dir,
        kwargs_handlers=kwargs_handlers,
        dynamo_backend=dynamo_backend,
        deepspeed_plugin=deepspeed_plugin,
    )
    print("accelerator device:", accelerator.device)
    return accelerator


def prepare_dtype(args: argparse.Namespace):
    weight_dtype = torch.float32
    if args.mixed_precision == "fp16":
        weight_dtype = torch.float16
    elif args.mixed_precision == "bf16":
        weight_dtype = torch.bfloat16

    save_dtype = None
    if args.save_precision == "fp16":
        save_dtype = torch.float16
    elif args.save_precision == "bf16":
        save_dtype = torch.bfloat16
    elif args.save_precision == "float":
        save_dtype = torch.float32

    return weight_dtype, save_dtype


def _load_target_model(args: argparse.Namespace, weight_dtype, device="cpu", unet_use_linear_projection_in_v2=False):
    name_or_path = args.pretrained_model_name_or_path
    name_or_path = os.path.realpath(name_or_path) if os.path.islink(name_or_path) else name_or_path
    load_stable_diffusion_format = os.path.isfile(name_or_path)  # determine SD or Diffusers
    if load_stable_diffusion_format:
        logger.info(f"load StableDiffusion checkpoint: {name_or_path}")
        text_encoder, vae, unet = model_util.load_models_from_stable_diffusion_checkpoint(
            args.v2, name_or_path, device, unet_use_linear_projection_in_v2=unet_use_linear_projection_in_v2
        )
    else:
        # Diffusers model is loaded to CPU
        logger.info(f"load Diffusers pretrained models: {name_or_path}")
        try:
            pipe = StableDiffusionPipeline.from_pretrained(name_or_path, tokenizer=None, safety_checker=None)
        except EnvironmentError as ex:
            logger.error(
                f"model is not found as a file or in Hugging Face, perhaps file name is wrong? / 指定したモデル名のファイル、またはHugging Faceのモデルが見つかりません。ファイル名が誤っているかもしれません: {name_or_path}"
            )
            raise ex
        text_encoder = pipe.text_encoder
        vae = pipe.vae
        unet = pipe.unet
        del pipe

        # Diffusers U-Net to original U-Net
        # TODO *.ckpt/*.safetensorsのv2と同じ形式にここで変換すると良さそう
        # logger.info(f"unet config: {unet.config}")
        original_unet = UNet2DConditionModel(
            unet.config.sample_size,
            unet.config.attention_head_dim,
            unet.config.cross_attention_dim,
            unet.config.use_linear_projection,
            unet.config.upcast_attention,
        )
        original_unet.load_state_dict(unet.state_dict())
        unet = original_unet
        logger.info("U-Net converted to original U-Net")

    # VAEを読み込む
    if args.vae is not None:
        vae = model_util.load_vae(args.vae, weight_dtype)
        logger.info("additional VAE loaded")

    return text_encoder, vae, unet, load_stable_diffusion_format


def load_target_model(args, weight_dtype, accelerator, unet_use_linear_projection_in_v2=False):
    for pi in range(accelerator.state.num_processes):
        if pi == accelerator.state.local_process_index:
            logger.info(f"loading model for process {accelerator.state.local_process_index}/{accelerator.state.num_processes}")

            text_encoder, vae, unet, load_stable_diffusion_format = _load_target_model(
                args,
                weight_dtype,
                accelerator.device if args.lowram else "cpu",
                unet_use_linear_projection_in_v2=unet_use_linear_projection_in_v2,
            )
            # work on low-ram device
            if args.lowram:
                text_encoder.to(accelerator.device)
                unet.to(accelerator.device)
                vae.to(accelerator.device)

            clean_memory_on_device(accelerator.device)
        accelerator.wait_for_everyone()
    return text_encoder, vae, unet, load_stable_diffusion_format


def patch_accelerator_for_fp16_training(accelerator):
    org_unscale_grads = accelerator.scaler._unscale_grads_

    def _unscale_grads_replacer(optimizer, inv_scale, found_inf, allow_fp16):
        return org_unscale_grads(optimizer, inv_scale, found_inf, True)

    accelerator.scaler._unscale_grads_ = _unscale_grads_replacer


def get_hidden_states(args: argparse.Namespace, input_ids, tokenizer, text_encoder, weight_dtype=None):
    # with no_token_padding, the length is not max length, return result immediately
    if input_ids.size()[-1] != tokenizer.model_max_length:
        return text_encoder(input_ids)[0]

    # input_ids: b,n,77
    b_size = input_ids.size()[0]
    input_ids = input_ids.reshape((-1, tokenizer.model_max_length))  # batch_size*3, 77

    if args.clip_skip is None:
        encoder_hidden_states = text_encoder(input_ids)[0]
    else:
        enc_out = text_encoder(input_ids, output_hidden_states=True, return_dict=True)
        encoder_hidden_states = enc_out["hidden_states"][-args.clip_skip]
        encoder_hidden_states = text_encoder.text_model.final_layer_norm(encoder_hidden_states)

    # bs*3, 77, 768 or 1024
    encoder_hidden_states = encoder_hidden_states.reshape((b_size, -1, encoder_hidden_states.shape[-1]))

    if args.max_token_length is not None:
        if args.v2:
            # v2: <BOS>...<EOS> <PAD> ... の三連を <BOS>...<EOS> <PAD> ... へ戻す　正直この実装でいいのかわからん
            states_list = [encoder_hidden_states[:, 0].unsqueeze(1)]  # <BOS>
            for i in range(1, args.max_token_length, tokenizer.model_max_length):
                chunk = encoder_hidden_states[:, i : i + tokenizer.model_max_length - 2]  # <BOS> の後から 最後の前まで
                if i > 0:
                    for j in range(len(chunk)):
                        if input_ids[j, 1] == tokenizer.eos_token:  # 空、つまり <BOS> <EOS> <PAD> ...のパターン
                            chunk[j, 0] = chunk[j, 1]  # 次の <PAD> の値をコピーする
                states_list.append(chunk)  # <BOS> の後から <EOS> の前まで
            states_list.append(encoder_hidden_states[:, -1].unsqueeze(1))  # <EOS> か <PAD> のどちらか
            encoder_hidden_states = torch.cat(states_list, dim=1)
        else:
            # v1: <BOS>...<EOS> の三連を <BOS>...<EOS> へ戻す
            states_list = [encoder_hidden_states[:, 0].unsqueeze(1)]  # <BOS>
            for i in range(1, args.max_token_length, tokenizer.model_max_length):
                states_list.append(
                    encoder_hidden_states[:, i : i + tokenizer.model_max_length - 2]
                )  # <BOS> の後から <EOS> の前まで
            states_list.append(encoder_hidden_states[:, -1].unsqueeze(1))  # <EOS>
            encoder_hidden_states = torch.cat(states_list, dim=1)

    if weight_dtype is not None:
        # this is required for additional network training
        encoder_hidden_states = encoder_hidden_states.to(weight_dtype)

    return encoder_hidden_states


def pool_workaround(
    text_encoder: CLIPTextModelWithProjection, last_hidden_state: torch.Tensor, input_ids: torch.Tensor, eos_token_id: int
):
    r"""
    workaround for CLIP's pooling bug: it returns the hidden states for the max token id as the pooled output
    instead of the hidden states for the EOS token
    If we use Textual Inversion, we need to use the hidden states for the EOS token as the pooled output

    Original code from CLIP's pooling function:

    \# text_embeds.shape = [batch_size, sequence_length, transformer.width]
    \# take features from the eot embedding (eot_token is the highest number in each sequence)
    \# casting to torch.int for onnx compatibility: argmax doesn't support int64 inputs with opset 14
    pooled_output = last_hidden_state[
        torch.arange(last_hidden_state.shape[0], device=last_hidden_state.device),
        input_ids.to(dtype=torch.int, device=last_hidden_state.device).argmax(dim=-1),
    ]
    """

    # input_ids: b*n,77
    # find index for EOS token

    # Following code is not working if one of the input_ids has multiple EOS tokens (very odd case)
    # eos_token_index = torch.where(input_ids == eos_token_id)[1]
    # eos_token_index = eos_token_index.to(device=last_hidden_state.device)

    # Create a mask where the EOS tokens are
    eos_token_mask = (input_ids == eos_token_id).int()

    # Use argmax to find the last index of the EOS token for each element in the batch
    eos_token_index = torch.argmax(eos_token_mask, dim=1)  # this will be 0 if there is no EOS token, it's fine
    eos_token_index = eos_token_index.to(device=last_hidden_state.device)

    # get hidden states for EOS token
    pooled_output = last_hidden_state[torch.arange(last_hidden_state.shape[0], device=last_hidden_state.device), eos_token_index]

    # apply projection: projection may be of different dtype than last_hidden_state
    pooled_output = text_encoder.text_projection(pooled_output.to(text_encoder.text_projection.weight.dtype))
    pooled_output = pooled_output.to(last_hidden_state.dtype)

    return pooled_output


def get_hidden_states_sdxl(
    max_token_length: int,
    input_ids1: torch.Tensor,
    input_ids2: torch.Tensor,
    tokenizer1: CLIPTokenizer,
    tokenizer2: CLIPTokenizer,
    text_encoder1: CLIPTextModel,
    text_encoder2: CLIPTextModelWithProjection,
    weight_dtype: Optional[str] = None,
    accelerator: Optional[Accelerator] = None,
):
    # input_ids: b,n,77 -> b*n, 77
    b_size = input_ids1.size()[0]
    input_ids1 = input_ids1.reshape((-1, tokenizer1.model_max_length))  # batch_size*n, 77
    input_ids2 = input_ids2.reshape((-1, tokenizer2.model_max_length))  # batch_size*n, 77

    # text_encoder1
    enc_out = text_encoder1(input_ids1, output_hidden_states=True, return_dict=True)
    hidden_states1 = enc_out["hidden_states"][11]

    # text_encoder2
    enc_out = text_encoder2(input_ids2, output_hidden_states=True, return_dict=True)
    hidden_states2 = enc_out["hidden_states"][-2]  # penuultimate layer

    # pool2 = enc_out["text_embeds"]
    unwrapped_text_encoder2 = text_encoder2 if accelerator is None else accelerator.unwrap_model(text_encoder2)
    pool2 = pool_workaround(unwrapped_text_encoder2, enc_out["last_hidden_state"], input_ids2, tokenizer2.eos_token_id)

    # b*n, 77, 768 or 1280 -> b, n*77, 768 or 1280
    n_size = 1 if max_token_length is None else max_token_length // 75
    hidden_states1 = hidden_states1.reshape((b_size, -1, hidden_states1.shape[-1]))
    hidden_states2 = hidden_states2.reshape((b_size, -1, hidden_states2.shape[-1]))

    if max_token_length is not None:
        # bs*3, 77, 768 or 1024
        # encoder1: <BOS>...<EOS> の三連を <BOS>...<EOS> へ戻す
        states_list = [hidden_states1[:, 0].unsqueeze(1)]  # <BOS>
        for i in range(1, max_token_length, tokenizer1.model_max_length):
            states_list.append(hidden_states1[:, i : i + tokenizer1.model_max_length - 2])  # <BOS> の後から <EOS> の前まで
        states_list.append(hidden_states1[:, -1].unsqueeze(1))  # <EOS>
        hidden_states1 = torch.cat(states_list, dim=1)

        # v2: <BOS>...<EOS> <PAD> ... の三連を <BOS>...<EOS> <PAD> ... へ戻す　正直この実装でいいのかわからん
        states_list = [hidden_states2[:, 0].unsqueeze(1)]  # <BOS>
        for i in range(1, max_token_length, tokenizer2.model_max_length):
            chunk = hidden_states2[:, i : i + tokenizer2.model_max_length - 2]  # <BOS> の後から 最後の前まで
            # this causes an error:
            # RuntimeError: one of the variables needed for gradient computation has been modified by an inplace operation
            # if i > 1:
            #     for j in range(len(chunk)):  # batch_size
            #         if input_ids2[n_index + j * n_size, 1] == tokenizer2.eos_token_id:  # 空、つまり <BOS> <EOS> <PAD> ...のパターン
            #             chunk[j, 0] = chunk[j, 1]  # 次の <PAD> の値をコピーする
            states_list.append(chunk)  # <BOS> の後から <EOS> の前まで
        states_list.append(hidden_states2[:, -1].unsqueeze(1))  # <EOS> か <PAD> のどちらか
        hidden_states2 = torch.cat(states_list, dim=1)

        # pool はnの最初のものを使う
        pool2 = pool2[::n_size]

    if weight_dtype is not None:
        # this is required for additional network training
        hidden_states1 = hidden_states1.to(weight_dtype)
        hidden_states2 = hidden_states2.to(weight_dtype)

    return hidden_states1, hidden_states2, pool2


def default_if_none(value, default):
    return default if value is None else value


def get_epoch_ckpt_name(args: argparse.Namespace, ext: str, epoch_no: int):
    model_name = default_if_none(args.output_name, DEFAULT_EPOCH_NAME)
    return EPOCH_FILE_NAME.format(model_name, epoch_no) + ext


def get_step_ckpt_name(args: argparse.Namespace, ext: str, step_no: int):
    model_name = default_if_none(args.output_name, DEFAULT_STEP_NAME)
    return STEP_FILE_NAME.format(model_name, step_no) + ext


def get_last_ckpt_name(args: argparse.Namespace, ext: str):
    model_name = default_if_none(args.output_name, DEFAULT_LAST_OUTPUT_NAME)
    return model_name + ext


def get_remove_epoch_no(args: argparse.Namespace, epoch_no: int):
    if args.save_last_n_epochs is None:
        return None

    remove_epoch_no = epoch_no - args.save_every_n_epochs * args.save_last_n_epochs
    if remove_epoch_no < 0:
        return None
    return remove_epoch_no


def get_remove_step_no(args: argparse.Namespace, step_no: int):
    if args.save_last_n_steps is None:
        return None

    # last_n_steps前のstep_noから、save_every_n_stepsの倍数のstep_noを計算して削除する
    # save_every_n_steps=10, save_last_n_steps=30の場合、50step目には30step分残し、10step目を削除する
    remove_step_no = step_no - args.save_last_n_steps - 1
    remove_step_no = remove_step_no - (remove_step_no % args.save_every_n_steps)
    if remove_step_no < 0:
        return None
    return remove_step_no


# epochとstepの保存、メタデータにepoch/stepが含まれ引数が同じになるため、統合している
# on_epoch_end: Trueならepoch終了時、Falseならstep経過時
def save_sd_model_on_epoch_end_or_stepwise(
    args: argparse.Namespace,
    on_epoch_end: bool,
    accelerator,
    src_path: str,
    save_stable_diffusion_format: bool,
    use_safetensors: bool,
    save_dtype: torch.dtype,
    epoch: int,
    num_train_epochs: int,
    global_step: int,
    text_encoder,
    unet,
    vae,
):
    def sd_saver(ckpt_file, epoch_no, global_step):
        sai_metadata = get_sai_model_spec(None, args, False, False, False, is_stable_diffusion_ckpt=True)
        model_util.save_stable_diffusion_checkpoint(
            args.v2, ckpt_file, text_encoder, unet, src_path, epoch_no, global_step, sai_metadata, save_dtype, vae
        )

    def diffusers_saver(out_dir):
        model_util.save_diffusers_checkpoint(
            args.v2, out_dir, text_encoder, unet, src_path, vae=vae, use_safetensors=use_safetensors
        )

    save_sd_model_on_epoch_end_or_stepwise_common(
        args,
        on_epoch_end,
        accelerator,
        save_stable_diffusion_format,
        use_safetensors,
        epoch,
        num_train_epochs,
        global_step,
        sd_saver,
        diffusers_saver,
    )


def save_sd_model_on_epoch_end_or_stepwise_common(
    args: argparse.Namespace,
    on_epoch_end: bool,
    accelerator,
    save_stable_diffusion_format: bool,
    use_safetensors: bool,
    epoch: int,
    num_train_epochs: int,
    global_step: int,
    sd_saver,
    diffusers_saver,
):
    if on_epoch_end:
        epoch_no = epoch + 1
        saving = epoch_no % args.save_every_n_epochs == 0 and epoch_no < num_train_epochs
        if not saving:
            return

        model_name = default_if_none(args.output_name, DEFAULT_EPOCH_NAME)
        remove_no = get_remove_epoch_no(args, epoch_no)
    else:
        # 保存するか否かは呼び出し側で判断済み

        model_name = default_if_none(args.output_name, DEFAULT_STEP_NAME)
        epoch_no = epoch  # 例: 最初のepochの途中で保存したら0になる、SDモデルに保存される
        remove_no = get_remove_step_no(args, global_step)

    os.makedirs(args.output_dir, exist_ok=True)
    if save_stable_diffusion_format:
        ext = ".safetensors" if use_safetensors else ".ckpt"

        if on_epoch_end:
            ckpt_name = get_epoch_ckpt_name(args, ext, epoch_no)
        else:
            ckpt_name = get_step_ckpt_name(args, ext, global_step)

        ckpt_file = os.path.join(args.output_dir, ckpt_name)
        logger.info("")
        logger.info(f"saving checkpoint: {ckpt_file}")
        sd_saver(ckpt_file, epoch_no, global_step)

        if args.huggingface_repo_id is not None:
            huggingface_util.upload(args, ckpt_file, "/" + ckpt_name)

        # remove older checkpoints
        if remove_no is not None:
            if on_epoch_end:
                remove_ckpt_name = get_epoch_ckpt_name(args, ext, remove_no)
            else:
                remove_ckpt_name = get_step_ckpt_name(args, ext, remove_no)

            remove_ckpt_file = os.path.join(args.output_dir, remove_ckpt_name)
            if os.path.exists(remove_ckpt_file):
                logger.info(f"removing old checkpoint: {remove_ckpt_file}")
                os.remove(remove_ckpt_file)

    else:
        if on_epoch_end:
            out_dir = os.path.join(args.output_dir, EPOCH_DIFFUSERS_DIR_NAME.format(model_name, epoch_no))
        else:
            out_dir = os.path.join(args.output_dir, STEP_DIFFUSERS_DIR_NAME.format(model_name, global_step))

        logger.info("")
        logger.info(f"saving model: {out_dir}")
        diffusers_saver(out_dir)

        if args.huggingface_repo_id is not None:
            huggingface_util.upload(args, out_dir, "/" + model_name)

        # remove older checkpoints
        if remove_no is not None:
            if on_epoch_end:
                remove_out_dir = os.path.join(args.output_dir, EPOCH_DIFFUSERS_DIR_NAME.format(model_name, remove_no))
            else:
                remove_out_dir = os.path.join(args.output_dir, STEP_DIFFUSERS_DIR_NAME.format(model_name, remove_no))

            if os.path.exists(remove_out_dir):
                logger.info(f"removing old model: {remove_out_dir}")
                shutil.rmtree(remove_out_dir)

    if args.save_state:
        if on_epoch_end:
            save_and_remove_state_on_epoch_end(args, accelerator, epoch_no)
        else:
            save_and_remove_state_stepwise(args, accelerator, global_step)


def save_and_remove_state_on_epoch_end(args: argparse.Namespace, accelerator, epoch_no):
    model_name = default_if_none(args.output_name, DEFAULT_EPOCH_NAME)

    logger.info("")
    logger.info(f"saving state at epoch {epoch_no}")
    os.makedirs(args.output_dir, exist_ok=True)

    state_dir = os.path.join(args.output_dir, EPOCH_STATE_NAME.format(model_name, epoch_no))
    accelerator.save_state(state_dir)
    if args.save_state_to_huggingface:
        logger.info("uploading state to huggingface.")
        huggingface_util.upload(args, state_dir, "/" + EPOCH_STATE_NAME.format(model_name, epoch_no))

    last_n_epochs = args.save_last_n_epochs_state if args.save_last_n_epochs_state else args.save_last_n_epochs
    if last_n_epochs is not None:
        remove_epoch_no = epoch_no - args.save_every_n_epochs * last_n_epochs
        state_dir_old = os.path.join(args.output_dir, EPOCH_STATE_NAME.format(model_name, remove_epoch_no))
        if os.path.exists(state_dir_old):
            logger.info(f"removing old state: {state_dir_old}")
            shutil.rmtree(state_dir_old)


def save_and_remove_state_stepwise(args: argparse.Namespace, accelerator, step_no):
    model_name = default_if_none(args.output_name, DEFAULT_STEP_NAME)

    logger.info("")
    logger.info(f"saving state at step {step_no}")
    os.makedirs(args.output_dir, exist_ok=True)

    state_dir = os.path.join(args.output_dir, STEP_STATE_NAME.format(model_name, step_no))
    accelerator.save_state(state_dir)
    if args.save_state_to_huggingface:
        logger.info("uploading state to huggingface.")
        huggingface_util.upload(args, state_dir, "/" + STEP_STATE_NAME.format(model_name, step_no))

    last_n_steps = args.save_last_n_steps_state if args.save_last_n_steps_state else args.save_last_n_steps
    if last_n_steps is not None:
        # last_n_steps前のstep_noから、save_every_n_stepsの倍数のstep_noを計算して削除する
        remove_step_no = step_no - last_n_steps - 1
        remove_step_no = remove_step_no - (remove_step_no % args.save_every_n_steps)

        if remove_step_no > 0:
            state_dir_old = os.path.join(args.output_dir, STEP_STATE_NAME.format(model_name, remove_step_no))
            if os.path.exists(state_dir_old):
                logger.info(f"removing old state: {state_dir_old}")
                shutil.rmtree(state_dir_old)


def save_state_on_train_end(args: argparse.Namespace, accelerator):
    model_name = default_if_none(args.output_name, DEFAULT_LAST_OUTPUT_NAME)

    logger.info("")
    logger.info("saving last state.")
    os.makedirs(args.output_dir, exist_ok=True)

    state_dir = os.path.join(args.output_dir, LAST_STATE_NAME.format(model_name))
    accelerator.save_state(state_dir)

    if args.save_state_to_huggingface:
        logger.info("uploading last state to huggingface.")
        huggingface_util.upload(args, state_dir, "/" + LAST_STATE_NAME.format(model_name))


def save_sd_model_on_train_end(
    args: argparse.Namespace,
    src_path: str,
    save_stable_diffusion_format: bool,
    use_safetensors: bool,
    save_dtype: torch.dtype,
    epoch: int,
    global_step: int,
    text_encoder,
    unet,
    vae,
):
    def sd_saver(ckpt_file, epoch_no, global_step):
        sai_metadata = get_sai_model_spec(None, args, False, False, False, is_stable_diffusion_ckpt=True)
        model_util.save_stable_diffusion_checkpoint(
            args.v2, ckpt_file, text_encoder, unet, src_path, epoch_no, global_step, sai_metadata, save_dtype, vae
        )

    def diffusers_saver(out_dir):
        model_util.save_diffusers_checkpoint(
            args.v2, out_dir, text_encoder, unet, src_path, vae=vae, use_safetensors=use_safetensors
        )

    save_sd_model_on_train_end_common(
        args, save_stable_diffusion_format, use_safetensors, epoch, global_step, sd_saver, diffusers_saver
    )


def save_sd_model_on_train_end_common(
    args: argparse.Namespace,
    save_stable_diffusion_format: bool,
    use_safetensors: bool,
    epoch: int,
    global_step: int,
    sd_saver,
    diffusers_saver,
):
    model_name = default_if_none(args.output_name, DEFAULT_LAST_OUTPUT_NAME)

    if save_stable_diffusion_format:
        os.makedirs(args.output_dir, exist_ok=True)

        ckpt_name = model_name + (".safetensors" if use_safetensors else ".ckpt")
        ckpt_file = os.path.join(args.output_dir, ckpt_name)

        logger.info(f"save trained model as StableDiffusion checkpoint to {ckpt_file}")
        sd_saver(ckpt_file, epoch, global_step)

        if args.huggingface_repo_id is not None:
            huggingface_util.upload(args, ckpt_file, "/" + ckpt_name, force_sync_upload=True)
    else:
        out_dir = os.path.join(args.output_dir, model_name)
        os.makedirs(out_dir, exist_ok=True)

        logger.info(f"save trained model as Diffusers to {out_dir}")
        diffusers_saver(out_dir)

        if args.huggingface_repo_id is not None:
            huggingface_util.upload(args, out_dir, "/" + model_name, force_sync_upload=True)


def get_timesteps_and_huber_c(args, min_timestep, max_timestep, noise_scheduler, b_size, device):

    # TODO: if a huber loss is selected, it will use constant timesteps for each batch
    # as. In the future there may be a smarter way

    if args.loss_type == "huber" or args.loss_type == "smooth_l1":
        timesteps = torch.randint(min_timestep, max_timestep, (1,), device="cpu")
        timestep = timesteps.item()

        if args.huber_schedule == "exponential":
            alpha = -math.log(args.huber_c) / noise_scheduler.config.num_train_timesteps
            huber_c = math.exp(-alpha * timestep)
        elif args.huber_schedule == "snr":
            alphas_cumprod = noise_scheduler.alphas_cumprod[timestep]
            sigmas = ((1.0 - alphas_cumprod) / alphas_cumprod) ** 0.5
            huber_c = (1 - args.huber_c) / (1 + sigmas) ** 2 + args.huber_c
        elif args.huber_schedule == "constant":
            huber_c = args.huber_c
        else:
            raise NotImplementedError(f"Unknown Huber loss schedule {args.huber_schedule}!")

        timesteps = timesteps.repeat(b_size).to(device)
    elif args.loss_type == "l2":
        timesteps = torch.randint(min_timestep, max_timestep, (b_size,), device=device)
        huber_c = 1  # may be anything, as it's not used
    else:
        raise NotImplementedError(f"Unknown loss type {args.loss_type}")
    timesteps = timesteps.long()

    return timesteps, huber_c


def immiscible_diffusion(args, noise_scheduler, x_b, n_rand_b, timesteps):
    # "Immiscible Diffusion: Accelerating Diffusion Training with Noise Assignment" (2024) Li et al. arxiv.org/abs/2406.12303
    def calculate_distance_matrix(images, noises):
        batch_size, inner_dim, height, width = images.shape
        images_flat = images.view(batch_size, -1).to(torch.float32)
        noises_flat = noises.view(batch_size, -1).to(torch.float32)
        dist_matrix = torch.cdist(images_flat, noises_flat, p=2) # only works with float32
        return dist_matrix 

    batch_size, channel_dim, height, width = x_b.shape
    dist_matrix = calculate_distance_matrix(x_b, n_rand_b) # batch_size, 1, height, width
    assign_row, assign_col = linear_sum_assignment(dist_matrix.cpu().numpy())
    assign_matrix = torch.zeros((batch_size, batch_size), dtype=x_b.dtype, device=x_b.device)
    assign_matrix[assign_row, assign_col] = 1
    
    alpha_t = noise_scheduler.alphas.to(timesteps.device)
    alpha_t = alpha_t[timesteps]
    alpha_t = alpha_t.view(batch_size, 1, 1, 1)
    sqrt_alpha_t = torch.sqrt(alpha_t)
    sqrt_one_minus_alpha_t = torch.sqrt(1 - alpha_t)

    nrand_b_assigned = torch.matmul(assign_matrix, n_rand_b.view(batch_size, -1))
    nrand_b_assigned = nrand_b_assigned.view(batch_size, channel_dim, height, width)
    x_t_b = sqrt_alpha_t * x_b + sqrt_one_minus_alpha_t * nrand_b_assigned

    return x_t_b


def get_noise_noisy_latents_and_timesteps(args, noise_scheduler, latents):
    # Sample noise that we'll add to the latents
    noise = torch.randn_like(latents, device=latents.device)
    if args.noise_offset:
        if args.noise_offset_random_strength:
            noise_offset = torch.rand(1, device=latents.device) * args.noise_offset
        else:
            noise_offset = args.noise_offset
        noise = custom_train_functions.apply_noise_offset(latents, noise, noise_offset, args.adaptive_noise_scale)
    if args.multires_noise_iterations:
        noise = custom_train_functions.pyramid_noise_like(
            noise, latents.device, args.multires_noise_iterations, args.multires_noise_discount
        )

    # Sample a random timestep for each image
    b_size = latents.shape[0]
    min_timestep = 0 if args.min_timestep is None else args.min_timestep
    max_timestep = noise_scheduler.config.num_train_timesteps if args.max_timestep is None else args.max_timestep

    timesteps, huber_c = get_timesteps_and_huber_c(args, min_timestep, max_timestep, noise_scheduler, b_size, latents.device)

    if args.immiscible_noise:
        latents = immiscible_diffusion(args, noise_scheduler, latents, noise, timesteps)

    # Add noise to the latents according to the noise magnitude at each timestep
    # (this is the forward diffusion process)
    if args.ip_noise_gamma:
        if args.ip_noise_gamma_random_strength:
            strength = torch.rand(1, device=latents.device) * args.ip_noise_gamma
        else:
            strength = args.ip_noise_gamma
        noisy_latents = noise_scheduler.add_noise(latents, noise + strength * torch.randn_like(latents), timesteps)
    else:
        noisy_latents = noise_scheduler.add_noise(latents, noise, timesteps)

    return noise, noisy_latents, timesteps, huber_c


# NOTE: if you're using the scheduled version, huber_c has to depend on the timesteps already
def conditional_loss(
    model_pred: torch.Tensor, target: torch.Tensor, reduction: str = "mean", loss_type: str = "l2", huber_c: float = 0.1
):

    if loss_type == "l2":
        loss = torch.nn.functional.mse_loss(model_pred, target, reduction=reduction)
    elif loss_type == "huber":
        loss = 2 * huber_c * (torch.sqrt((model_pred - target) ** 2 + huber_c**2) - huber_c)
        if reduction == "mean":
            loss = torch.mean(loss)
        elif reduction == "sum":
            loss = torch.sum(loss)
    elif loss_type == "smooth_l1":
        loss = 2 * (torch.sqrt((model_pred - target) ** 2 + huber_c**2) - huber_c)
        if reduction == "mean":
            loss = torch.mean(loss)
        elif reduction == "sum":
            loss = torch.sum(loss)
    else:
        raise NotImplementedError(f"Unsupported Loss Type {loss_type}")
    return loss


def append_lr_to_logs(logs, lr_scheduler, optimizer_type, including_unet=True):
    names = []
    if including_unet:
        names.append("unet")
    names.append("text_encoder1")
    names.append("text_encoder2")

    append_lr_to_logs_with_names(logs, lr_scheduler, optimizer_type, names)


def append_lr_to_logs_with_names(logs, lr_scheduler, optimizer_type, names):
    lrs = lr_scheduler.get_last_lr()

    for lr_index in range(len(lrs)):
        name = names[lr_index]
        logs["lr/" + name] = float(lrs[lr_index])

        if optimizer_type.lower().startswith("DAdapt".lower()) or optimizer_type.lower() == "Prodigy".lower():
            logs["lr/d*lr/" + name] = (
                lr_scheduler.optimizers[-1].param_groups[lr_index]["d"] * lr_scheduler.optimizers[-1].param_groups[lr_index]["lr"]
            )


# scheduler:
SCHEDULER_LINEAR_START = 0.00085
SCHEDULER_LINEAR_END = 0.0120
SCHEDULER_TIMESTEPS = 1000
SCHEDLER_SCHEDULE = "scaled_linear"


def get_my_scheduler(
    *,
    sample_sampler: str,
    v_parameterization: bool,
):
    sched_init_args = {}
    if sample_sampler == "ddim":
        scheduler_cls = DDIMScheduler
    elif sample_sampler == "ddpm":  # ddpmはおかしくなるのでoptionから外してある
        scheduler_cls = DDPMScheduler
    elif sample_sampler == "pndm":
        scheduler_cls = PNDMScheduler
    elif sample_sampler == "lms" or sample_sampler == "k_lms":
        scheduler_cls = LMSDiscreteScheduler
    elif sample_sampler == "euler" or sample_sampler == "k_euler":
        scheduler_cls = EulerDiscreteScheduler
    elif sample_sampler == "euler_a" or sample_sampler == "k_euler_a":
        scheduler_cls = EulerAncestralDiscreteScheduler
    elif sample_sampler == "dpmsolver" or sample_sampler == "dpmsolver++":
        scheduler_cls = DPMSolverMultistepScheduler
        sched_init_args["algorithm_type"] = sample_sampler
    elif sample_sampler == "dpmsingle":
        scheduler_cls = DPMSolverSinglestepScheduler
    elif sample_sampler == "heun":
        scheduler_cls = HeunDiscreteScheduler
    elif sample_sampler == "dpm_2" or sample_sampler == "k_dpm_2":
        scheduler_cls = KDPM2DiscreteScheduler
    elif sample_sampler == "dpm_2_a" or sample_sampler == "k_dpm_2_a":
        scheduler_cls = KDPM2AncestralDiscreteScheduler
    else:
        scheduler_cls = DDIMScheduler

    if v_parameterization:
        sched_init_args["prediction_type"] = "v_prediction"

    scheduler = scheduler_cls(
        num_train_timesteps=SCHEDULER_TIMESTEPS,
        beta_start=SCHEDULER_LINEAR_START,
        beta_end=SCHEDULER_LINEAR_END,
        beta_schedule=SCHEDLER_SCHEDULE,
        **sched_init_args,
    )

    # clip_sample=Trueにする
    if hasattr(scheduler.config, "clip_sample") and scheduler.config.clip_sample is False:
        # logger.info("set clip_sample to True")
        scheduler.config.clip_sample = True

    return scheduler


def sample_images(*args, **kwargs):
    return sample_images_common(StableDiffusionLongPromptWeightingPipeline, *args, **kwargs)


def line_to_prompt_dict(line: str) -> dict:
    # subset of gen_img_diffusers
    prompt_args = line.split(" --")
    prompt_dict = {}
    prompt_dict["prompt"] = prompt_args[0]

    for parg in prompt_args:
        try:
            m = re.match(r"w (\d+)", parg, re.IGNORECASE)
            if m:
                prompt_dict["width"] = int(m.group(1))
                continue

            m = re.match(r"h (\d+)", parg, re.IGNORECASE)
            if m:
                prompt_dict["height"] = int(m.group(1))
                continue

            m = re.match(r"d (\d+)", parg, re.IGNORECASE)
            if m:
                prompt_dict["seed"] = int(m.group(1))
                continue

            m = re.match(r"s (\d+)", parg, re.IGNORECASE)
            if m:  # steps
                prompt_dict["sample_steps"] = max(1, min(1000, int(m.group(1))))
                continue

            m = re.match(r"l ([\d\.]+)", parg, re.IGNORECASE)
            if m:  # scale
                prompt_dict["scale"] = float(m.group(1))
                continue

            m = re.match(r"n (.+)", parg, re.IGNORECASE)
            if m:  # negative prompt
                prompt_dict["negative_prompt"] = m.group(1)
                continue

            m = re.match(r"ss (.+)", parg, re.IGNORECASE)
            if m:
                prompt_dict["sample_sampler"] = m.group(1)
                continue

            m = re.match(r"cn (.+)", parg, re.IGNORECASE)
            if m:
                prompt_dict["controlnet_image"] = m.group(1)
                continue

        except ValueError as ex:
            logger.error(f"Exception in parsing / 解析エラー: {parg}")
            logger.error(ex)

    return prompt_dict


def sample_images_common(
    pipe_class,
    accelerator: Accelerator,
    args: argparse.Namespace,
    epoch,
    steps,
    device,
    vae,
    tokenizer,
    text_encoder,
    unet,
    prompt_replacement=None,
    controlnet=None,
):
    """
    StableDiffusionLongPromptWeightingPipelineの改造版を使うようにしたので、clip skipおよびプロンプトの重みづけに対応した
    """

    if steps == 0:
        if not args.sample_at_first:
            return
    else:
        if args.sample_every_n_steps is None and args.sample_every_n_epochs is None:
            return
        if args.sample_every_n_epochs is not None:
            # sample_every_n_steps は無視する
            if epoch is None or epoch % args.sample_every_n_epochs != 0:
                return
        else:
            if steps % args.sample_every_n_steps != 0 or epoch is not None:  # steps is not divisible or end of epoch
                return

    logger.info("")
    logger.info(f"generating sample images at step / サンプル画像生成 ステップ: {steps}")
    if not os.path.isfile(args.sample_prompts):
        logger.error(f"No prompt file / プロンプトファイルがありません: {args.sample_prompts}")
        return

    distributed_state = PartialState()  # for multi gpu distributed inference. this is a singleton, so it's safe to use it here

    org_vae_device = vae.device  # CPUにいるはず
    vae.to(distributed_state.device)  # distributed_state.device is same as accelerator.device

    # unwrap unet and text_encoder(s)
    unet = accelerator.unwrap_model(unet)
    if isinstance(text_encoder, (list, tuple)):
        text_encoder = [accelerator.unwrap_model(te) for te in text_encoder]
    else:
        text_encoder = accelerator.unwrap_model(text_encoder)

    # read prompts
    if args.sample_prompts.endswith(".txt"):
        with open(args.sample_prompts, "r", encoding="utf-8") as f:
            lines = f.readlines()
        prompts = [line.strip() for line in lines if len(line.strip()) > 0 and line[0] != "#"]
    elif args.sample_prompts.endswith(".toml"):
        with open(args.sample_prompts, "r", encoding="utf-8") as f:
            data = toml.load(f)
        prompts = [dict(**data["prompt"], **subset) for subset in data["prompt"]["subset"]]
    elif args.sample_prompts.endswith(".json"):
        with open(args.sample_prompts, "r", encoding="utf-8") as f:
            prompts = json.load(f)

    # schedulers: dict = {}  cannot find where this is used
    default_scheduler = get_my_scheduler(
        sample_sampler=args.sample_sampler,
        v_parameterization=args.v_parameterization,
    )

    pipeline = pipe_class(
        text_encoder=text_encoder,
        vae=vae,
        unet=unet,
        tokenizer=tokenizer,
        scheduler=default_scheduler,
        safety_checker=None,
        feature_extractor=None,
        requires_safety_checker=False,
        clip_skip=args.clip_skip,
    )
    pipeline.to(distributed_state.device)
    save_dir = args.output_dir + "/sample"
    os.makedirs(save_dir, exist_ok=True)

    # preprocess prompts
    for i in range(len(prompts)):
        prompt_dict = prompts[i]
        if isinstance(prompt_dict, str):
            prompt_dict = line_to_prompt_dict(prompt_dict)
            prompts[i] = prompt_dict
        assert isinstance(prompt_dict, dict)

        # Adds an enumerator to the dict based on prompt position. Used later to name image files. Also cleanup of extra data in original prompt dict.
        prompt_dict["enum"] = i
        prompt_dict.pop("subset", None)

    # save random state to restore later
    rng_state = torch.get_rng_state()
    cuda_rng_state = None
    try:
        cuda_rng_state = torch.cuda.get_rng_state() if torch.cuda.is_available() else None
    except Exception:
        pass

    if distributed_state.num_processes <= 1:
        # If only one device is available, just use the original prompt list. We don't need to care about the distribution of prompts.
        with torch.no_grad():
            for prompt_dict in prompts:
                sample_image_inference(
                    accelerator, args, pipeline, save_dir, prompt_dict, epoch, steps, prompt_replacement, controlnet=controlnet
                )
    else:
        # Creating list with N elements, where each element is a list of prompt_dicts, and N is the number of processes available (number of devices available)
        # prompt_dicts are assigned to lists based on order of processes, to attempt to time the image creation time to match enum order. Probably only works when steps and sampler are identical.
        per_process_prompts = []  # list of lists
        for i in range(distributed_state.num_processes):
            per_process_prompts.append(prompts[i :: distributed_state.num_processes])

        with torch.no_grad():
            with distributed_state.split_between_processes(per_process_prompts) as prompt_dict_lists:
                for prompt_dict in prompt_dict_lists[0]:
                    sample_image_inference(
                        accelerator, args, pipeline, save_dir, prompt_dict, epoch, steps, prompt_replacement, controlnet=controlnet
                    )

    # clear pipeline and cache to reduce vram usage
    del pipeline

    # I'm not sure which of these is the correct way to clear the memory, but accelerator's device is used in the pipeline, so I'm using it here.
    # with torch.cuda.device(torch.cuda.current_device()):
    #     torch.cuda.empty_cache()
    clean_memory_on_device(accelerator.device)

    torch.set_rng_state(rng_state)
    if cuda_rng_state is not None:
        torch.cuda.set_rng_state(cuda_rng_state)
    vae.to(org_vae_device)


def sample_image_inference(
    accelerator: Accelerator,
    args: argparse.Namespace,
    pipeline,
    save_dir,
    prompt_dict,
    epoch,
    steps,
    prompt_replacement,
    controlnet=None,
):
    assert isinstance(prompt_dict, dict)
    negative_prompt = prompt_dict.get("negative_prompt")
    sample_steps = prompt_dict.get("sample_steps", 30)
    width = prompt_dict.get("width", 512)
    height = prompt_dict.get("height", 512)
    scale = prompt_dict.get("scale", 7.5)
    seed = prompt_dict.get("seed")
    controlnet_image = prompt_dict.get("controlnet_image")
    prompt: str = prompt_dict.get("prompt", "")
    sampler_name: str = prompt_dict.get("sample_sampler", args.sample_sampler)

    if prompt_replacement is not None:
        prompt = prompt.replace(prompt_replacement[0], prompt_replacement[1])
        if negative_prompt is not None:
            negative_prompt = negative_prompt.replace(prompt_replacement[0], prompt_replacement[1])

    if seed is not None:
        torch.manual_seed(seed)
        torch.cuda.manual_seed(seed)
    else:
        # True random sample image generation
        torch.seed()
        torch.cuda.seed()

    scheduler = get_my_scheduler(
        sample_sampler=sampler_name,
        v_parameterization=args.v_parameterization,
    )
    pipeline.scheduler = scheduler

    if controlnet_image is not None:
        controlnet_image = Image.open(controlnet_image).convert("RGB")
        controlnet_image = controlnet_image.resize((width, height), Image.LANCZOS)

    height = max(64, height - height % 8)  # round to divisible by 8
    width = max(64, width - width % 8)  # round to divisible by 8
    logger.info(f"prompt: {prompt}")
    logger.info(f"negative_prompt: {negative_prompt}")
    logger.info(f"height: {height}")
    logger.info(f"width: {width}")
    logger.info(f"sample_steps: {sample_steps}")
    logger.info(f"scale: {scale}")
    logger.info(f"sample_sampler: {sampler_name}")
    if seed is not None:
        logger.info(f"seed: {seed}")
    with accelerator.autocast():
        latents = pipeline(
            prompt=prompt,
            height=height,
            width=width,
            num_inference_steps=sample_steps,
            guidance_scale=scale,
            negative_prompt=negative_prompt,
            controlnet=controlnet,
            controlnet_image=controlnet_image,
        )

    with torch.cuda.device(torch.cuda.current_device()):
        torch.cuda.empty_cache()

    image = pipeline.latents_to_image(latents)[0]

    # adding accelerator.wait_for_everyone() here should sync up and ensure that sample images are saved in the same order as the original prompt list
    # but adding 'enum' to the filename should be enough

    ts_str = time.strftime("%Y%m%d%H%M%S", time.localtime())
    num_suffix = f"e{epoch:06d}" if epoch is not None else f"{steps:06d}"
    seed_suffix = "" if seed is None else f"_{seed}"
    i: int = prompt_dict["enum"]
    img_filename = f"{'' if args.output_name is None else args.output_name + '_'}{num_suffix}_{i:02d}_{ts_str}{seed_suffix}.png"
    image.save(os.path.join(save_dir, img_filename))

    # wandb有効時のみログを送信
    try:
        wandb_tracker = accelerator.get_tracker("wandb")
        try:
            import wandb
        except ImportError:  # 事前に一度確認するのでここはエラー出ないはず
            raise ImportError("No wandb / wandb がインストールされていないようです")

        wandb_tracker.log({f"sample_{i}": wandb.Image(image)})
    except:  # wandb 無効時
        pass


def freeze_blocks(model, num_last_block_to_freeze, block_name="x_block"):

    filtered_blocks = [(name, param) for name, param in model.named_parameters() if block_name in name]
    print(f"filtered_blocks: {len(filtered_blocks)}")

    num_blocks_to_freeze = min(len(filtered_blocks), num_last_block_to_freeze)

    print(f"freeze_blocks: {num_blocks_to_freeze}")
    
    start_freezing_from = max(0, len(filtered_blocks) - num_blocks_to_freeze)

    for i in range(start_freezing_from, len(filtered_blocks)):
        _, param = filtered_blocks[i]
        param.requires_grad = False

# endregion


# region 前処理用


class ImageLoadingDataset(torch.utils.data.Dataset):
    def __init__(self, image_paths):
        self.images = image_paths

    def __len__(self):
        return len(self.images)

    def __getitem__(self, idx):
        img_path = self.images[idx]

        try:
            image = Image.open(img_path).convert("RGB")
            # convert to tensor temporarily so dataloader will accept it
            tensor_pil = transforms.functional.pil_to_tensor(image)
        except Exception as e:
            logger.error(f"Could not load image path / 画像を読み込めません: {img_path}, error: {e}")
            return None

        return (tensor_pil, img_path)


# endregion


# collate_fn用 epoch,stepはmultiprocessing.Value
class collator_class:
    def __init__(self, epoch, step, dataset):
        self.current_epoch = epoch
        self.current_step = step
        self.dataset = dataset  # not used if worker_info is not None, in case of multiprocessing

    def __call__(self, examples):
        worker_info = torch.utils.data.get_worker_info()
        # worker_info is None in the main process
        if worker_info is not None:
            dataset = worker_info.dataset
        else:
            dataset = self.dataset

        # set epoch and step
        dataset.set_current_epoch(self.current_epoch.value)
        dataset.set_current_step(self.current_step.value)
        return examples[0]


class LossRecorder:
    def __init__(self):
        self.loss_list: List[float] = []
        self.loss_total: float = 0.0

    def add(self, *, epoch: int, step: int, loss: float) -> None:
        if epoch == 0:
            self.loss_list.append(loss)
        else:
            while len(self.loss_list) <= step:
                self.loss_list.append(0.0)
            self.loss_total -= self.loss_list[step]
            self.loss_list[step] = loss
        self.loss_total += loss

    @property
    def moving_average(self) -> float:
        return self.loss_total / len(self.loss_list)<|MERGE_RESOLUTION|>--- conflicted
+++ resolved
@@ -3022,11 +3022,8 @@
     lora: bool,
     textual_inversion: bool,
     is_stable_diffusion_ckpt: Optional[bool] = None,  # None for TI and LoRA
-<<<<<<< HEAD
     sd3: str = None,
-=======
     hydit: str = None,
->>>>>>> 4141c7a9
 ):
     timestamp = time.time()
 
@@ -3060,11 +3057,8 @@
         tags=args.metadata_tags,
         timesteps=timesteps,
         clip_skip=args.clip_skip,  # None or int
-<<<<<<< HEAD
         sd3=sd3,
-=======
         hydit=hydit,
->>>>>>> 4141c7a9
     )
     return metadata
 
