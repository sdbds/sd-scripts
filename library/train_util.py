# common functions for training

import argparse
import ast
import asyncio
from concurrent.futures import Future, ThreadPoolExecutor
import datetime
import importlib
import json
import logging
import pathlib
import re
import shutil
import time
<<<<<<< HEAD
from typing import (
    Any,
    Callable,
    Dict,
    List,
    NamedTuple,
    Optional,
    Sequence,
    Tuple,
    Union
)
=======
import typing
from typing import Any, Callable, Dict, List, NamedTuple, Optional, Sequence, Tuple, Union
>>>>>>> 3d79239b
from accelerate import Accelerator, InitProcessGroupKwargs, DistributedDataParallelKwargs, PartialState
import glob
import math
import os
import random
import hashlib
import subprocess
from io import BytesIO
import toml

# from concurrent.futures import ThreadPoolExecutor, as_completed

from tqdm import tqdm
from packaging.version import Version

import torch
from library.device_utils import init_ipex, clean_memory_on_device
from library.strategy_base import LatentsCachingStrategy, TokenizeStrategy, TextEncoderOutputsCachingStrategy, TextEncodingStrategy

init_ipex()

from torch.nn.parallel import DistributedDataParallel as DDP
from torch.optim import Optimizer
from torchvision import transforms
from transformers import CLIPTokenizer, CLIPTextModel, CLIPTextModelWithProjection, T5Tokenizer
import transformers
from diffusers.optimization import (
    SchedulerType as DiffusersSchedulerType,
    TYPE_TO_SCHEDULER_FUNCTION as DIFFUSERS_TYPE_TO_SCHEDULER_FUNCTION,
)
from transformers.optimization import SchedulerType, TYPE_TO_SCHEDULER_FUNCTION
from diffusers import (
    StableDiffusionPipeline,
    DDPMScheduler,
    EulerAncestralDiscreteScheduler,
    DPMSolverMultistepScheduler,
    DPMSolverSinglestepScheduler,
    LMSDiscreteScheduler,
    PNDMScheduler,
    DDIMScheduler,
    EulerDiscreteScheduler,
    HeunDiscreteScheduler,
    KDPM2DiscreteScheduler,
    KDPM2AncestralDiscreteScheduler,
    AutoencoderKL,
)
from library import custom_train_functions, sd3_utils
from library.original_unet import UNet2DConditionModel
from huggingface_hub import hf_hub_download
import numpy as np
from PIL import Image
import imagesize
import cv2
import safetensors.torch
from library.lpw_stable_diffusion import StableDiffusionLongPromptWeightingPipeline
from library.sdxl_lpw_stable_diffusion import SdxlStableDiffusionLongPromptWeightingPipeline
import library.model_util as model_util
import library.hunyuan_utils as hunyuan_utils
import library.huggingface_util as huggingface_util
import library.sai_model_spec as sai_model_spec
import library.deepspeed_utils as deepspeed_utils
from library.utils import setup_logging, pil_resize

setup_logging()
import logging

logger = logging.getLogger(__name__)
# from library.attention_processors import FlashAttnProcessor
# from library.hypernetwork import replace_attentions_for_hypernetwork
from library.original_unet import UNet2DConditionModel

HIGH_VRAM = False

# checkpointファイル名
EPOCH_STATE_NAME = "{}-{:06d}-state"
EPOCH_FILE_NAME = "{}-{:06d}"
EPOCH_DIFFUSERS_DIR_NAME = "{}-{:06d}"
LAST_STATE_NAME = "{}-state"
DEFAULT_EPOCH_NAME = "epoch"
DEFAULT_LAST_OUTPUT_NAME = "last"

DEFAULT_STEP_NAME = "at"
STEP_STATE_NAME = "{}-step{:08d}-state"
STEP_FILE_NAME = "{}-step{:08d}"
STEP_DIFFUSERS_DIR_NAME = "{}-step{:08d}"

# region dataset

IMAGE_EXTENSIONS = [".png", ".jpg", ".jpeg", ".webp", ".bmp", ".PNG", ".JPG", ".JPEG", ".WEBP", ".BMP"]

try:
    import pillow_avif

    IMAGE_EXTENSIONS.extend([".avif", ".AVIF"])
except:
    pass

# JPEG-XL on Linux
try:
    from jxlpy import JXLImagePlugin

    IMAGE_EXTENSIONS.extend([".jxl", ".JXL"])
except:
    pass

# JPEG-XL on Windows
try:
    import pillow_jxl

    IMAGE_EXTENSIONS.extend([".jxl", ".JXL"])
except:
    pass

IMAGE_TRANSFORMS = transforms.Compose(
    [
        transforms.ToTensor(),
        transforms.Normalize([0.5], [0.5]),
    ]
)

TEXT_ENCODER_OUTPUTS_CACHE_SUFFIX = "_te_outputs.npz"
TEXT_ENCODER_OUTPUTS_CACHE_SUFFIX_SD3 = "_sd3_te.npz"
<<<<<<< HEAD
=======


def split_train_val(
    paths: List[str],
    sizes: List[Optional[Tuple[int, int]]],
    is_training_dataset: bool,
    validation_split: float,
    validation_seed: int | None,
) -> Tuple[List[str], List[Optional[Tuple[int, int]]]]:
    """
    Split the dataset into train and validation

    Shuffle the dataset based on the validation_seed or the current random seed.
    For example if the split of 0.2 of 100 images.
    [0:80] = 80 training images
    [80:] = 20 validation images
    """
    dataset = list(zip(paths, sizes))
    if validation_seed is not None:
        logging.info(f"Using validation seed: {validation_seed}")
        prevstate = random.getstate()
        random.seed(validation_seed)
        random.shuffle(dataset)
        random.setstate(prevstate)
    else:
        random.shuffle(dataset)

    paths, sizes = zip(*dataset)
    paths = list(paths)
    sizes = list(sizes)
    # Split the dataset between training and validation
    if is_training_dataset:
        # Training dataset we split to the first part
        split = math.ceil(len(paths) * (1 - validation_split))
        return paths[0:split], sizes[0:split]
    else:
        # Validation dataset we split to the second part
        split = len(paths) - round(len(paths) * validation_split)
        return paths[split:], sizes[split:]
>>>>>>> 3d79239b


class ImageInfo:
    def __init__(self, image_key: str, num_repeats: int, caption: str, is_reg: bool, absolute_path: str) -> None:
        self.image_key: str = image_key
        self.num_repeats: int = num_repeats
        self.caption: str = caption
        self.is_reg: bool = is_reg
        self.absolute_path: str = absolute_path
        self.image_size: Tuple[int, int] = None
        self.resized_size: Tuple[int, int] = None
        self.bucket_reso: Tuple[int, int] = None
        self.latents: Optional[torch.Tensor] = None
        self.latents_flipped: Optional[torch.Tensor] = None
        self.latents_npz: Optional[str] = None  # set in cache_latents
        self.latents_original_size: Optional[Tuple[int, int]] = None  # original image size, not latents size
        self.latents_crop_ltrb: Optional[Tuple[int, int]] = (
            None  # crop left top right bottom in original pixel size, not latents size
        )
        self.cond_img_path: Optional[str] = None
        self.image: Optional[Image.Image] = None  # optional, original PIL Image
        self.text_encoder_outputs_npz: Optional[str] = None  # set in cache_text_encoder_outputs

        # new
        self.text_encoder_outputs: Optional[List[torch.Tensor]] = None
        # old
        self.text_encoder_outputs1: Optional[torch.Tensor] = None
        self.text_encoder_outputs2: Optional[torch.Tensor] = None
        self.text_encoder_pool2: Optional[torch.Tensor] = None

        self.alpha_mask: Optional[torch.Tensor] = None  # alpha mask can be flipped in runtime


class BucketManager:
    def __init__(self, no_upscale, max_reso, min_size, max_size, reso_steps) -> None:
        if max_size is not None:
            if max_reso is not None:
                assert max_size >= max_reso[0], "the max_size should be larger than the width of max_reso"
                assert max_size >= max_reso[1], "the max_size should be larger than the height of max_reso"
            if min_size is not None:
                assert max_size >= min_size, "the max_size should be larger than the min_size"

        self.no_upscale = no_upscale
        if max_reso is None:
            self.max_reso = None
            self.max_area = None
        else:
            self.max_reso = max_reso
            self.max_area = max_reso[0] * max_reso[1]
        self.min_size = min_size
        self.max_size = max_size
        self.reso_steps = reso_steps

        self.resos = []
        self.reso_to_id = {}
        self.buckets = []  # 前処理時は (image_key, image, original size, crop left/top)、学習時は image_key

    def add_image(self, reso, image_or_info):
        bucket_id = self.reso_to_id[reso]
        self.buckets[bucket_id].append(image_or_info)

    def shuffle(self):
        for bucket in self.buckets:
            random.shuffle(bucket)

    def sort(self):
        # 解像度順にソートする（表示時、メタデータ格納時の見栄えをよくするためだけ）。bucketsも入れ替えてreso_to_idも振り直す
        sorted_resos = self.resos.copy()
        sorted_resos.sort()

        sorted_buckets = []
        sorted_reso_to_id = {}
        for i, reso in enumerate(sorted_resos):
            bucket_id = self.reso_to_id[reso]
            sorted_buckets.append(self.buckets[bucket_id])
            sorted_reso_to_id[reso] = i

        self.resos = sorted_resos
        self.buckets = sorted_buckets
        self.reso_to_id = sorted_reso_to_id

    def make_buckets(self):
        resos = model_util.make_bucket_resolutions(self.max_reso, self.min_size, self.max_size, self.reso_steps)
        self.set_predefined_resos(resos)

    def set_predefined_resos(self, resos):
        # 規定サイズから選ぶ場合の解像度、aspect ratioの情報を格納しておく
        self.predefined_resos = resos.copy()
        self.predefined_resos_set = set(resos)
        self.predefined_aspect_ratios = np.array([w / h for w, h in resos])

    def add_if_new_reso(self, reso):
        if reso not in self.reso_to_id:
            bucket_id = len(self.resos)
            self.reso_to_id[reso] = bucket_id
            self.resos.append(reso)
            self.buckets.append([])
            # logger.info(reso, bucket_id, len(self.buckets))

    def round_to_steps(self, x):
        x = int(x + 0.5)
        return x - x % self.reso_steps

    def select_bucket(self, image_width, image_height):
        aspect_ratio = image_width / image_height
        if not self.no_upscale:
            # 拡大および縮小を行う
            # 同じaspect ratioがあるかもしれないので（fine tuningで、no_upscale=Trueで前処理した場合）、解像度が同じものを優先する
            reso = (image_width, image_height)
            if reso in self.predefined_resos_set:
                pass
            else:
                ar_errors = self.predefined_aspect_ratios - aspect_ratio
                predefined_bucket_id = np.abs(ar_errors).argmin()  # 当該解像度以外でaspect ratio errorが最も少ないもの
                reso = self.predefined_resos[predefined_bucket_id]

            ar_reso = reso[0] / reso[1]
            if aspect_ratio > ar_reso:  # 横が長い→縦を合わせる
                scale = reso[1] / image_height
            else:
                scale = reso[0] / image_width

            resized_size = (int(image_width * scale + 0.5), int(image_height * scale + 0.5))
            # logger.info(f"use predef, {image_width}, {image_height}, {reso}, {resized_size}")
        else:
            # 縮小のみを行う
            if image_width * image_height > self.max_area:
                # 画像が大きすぎるのでアスペクト比を保ったまま縮小することを前提にbucketを決める
                resized_width = math.sqrt(self.max_area * aspect_ratio)
                resized_height = self.max_area / resized_width
                assert abs(resized_width / resized_height - aspect_ratio) < 1e-2, "aspect is illegal"

                # リサイズ後の短辺または長辺をreso_steps単位にする：aspect ratioの差が少ないほうを選ぶ
                # 元のbucketingと同じロジック
                b_width_rounded = self.round_to_steps(resized_width)
                b_height_in_wr = self.round_to_steps(b_width_rounded / aspect_ratio)
                ar_width_rounded = b_width_rounded / b_height_in_wr

                b_height_rounded = self.round_to_steps(resized_height)
                b_width_in_hr = self.round_to_steps(b_height_rounded * aspect_ratio)
                ar_height_rounded = b_width_in_hr / b_height_rounded

                # logger.info(b_width_rounded, b_height_in_wr, ar_width_rounded)
                # logger.info(b_width_in_hr, b_height_rounded, ar_height_rounded)

                if abs(ar_width_rounded - aspect_ratio) < abs(ar_height_rounded - aspect_ratio):
                    resized_size = (b_width_rounded, int(b_width_rounded / aspect_ratio + 0.5))
                else:
                    resized_size = (int(b_height_rounded * aspect_ratio + 0.5), b_height_rounded)
                # logger.info(resized_size)
            else:
                resized_size = (image_width, image_height)  # リサイズは不要

            # 画像のサイズ未満をbucketのサイズとする（paddingせずにcroppingする）
            bucket_width = resized_size[0] - resized_size[0] % self.reso_steps
            bucket_height = resized_size[1] - resized_size[1] % self.reso_steps
            # logger.info(f"use arbitrary {image_width}, {image_height}, {resized_size}, {bucket_width}, {bucket_height}")

            reso = (bucket_width, bucket_height)

        self.add_if_new_reso(reso)

        ar_error = (reso[0] / reso[1]) - aspect_ratio
        return reso, resized_size, ar_error

    @staticmethod
    def get_crop_ltrb(bucket_reso: Tuple[int, int], image_size: Tuple[int, int]):
        # Stability AIの前処理に合わせてcrop left/topを計算する。crop rightはflipのaugmentationのために求める
        # Calculate crop left/top according to the preprocessing of Stability AI. Crop right is calculated for flip augmentation.

        bucket_ar = bucket_reso[0] / bucket_reso[1]
        image_ar = image_size[0] / image_size[1]
        if bucket_ar > image_ar:
            # bucketのほうが横長→縦を合わせる
            resized_width = bucket_reso[1] * image_ar
            resized_height = bucket_reso[1]
        else:
            resized_width = bucket_reso[0]
            resized_height = bucket_reso[0] / image_ar
        crop_left = (bucket_reso[0] - resized_width) // 2
        crop_top = (bucket_reso[1] - resized_height) // 2
        crop_right = crop_left + resized_width
        crop_bottom = crop_top + resized_height
        return crop_left, crop_top, crop_right, crop_bottom


class BucketBatchIndex(NamedTuple):
    bucket_index: int
    bucket_batch_size: int
    batch_index: int


class AugHelper:
    # albumentationsへの依存をなくしたがとりあえず同じinterfaceを持たせる

    def __init__(self):
        pass

    def color_aug(self, image: np.ndarray):
        # self.color_aug_method = albu.OneOf(
        #     [
        #         albu.HueSaturationValue(8, 0, 0, p=0.5),
        #         albu.RandomGamma((95, 105), p=0.5),
        #     ],
        #     p=0.33,
        # )
        hue_shift_limit = 8

        # remove dependency to albumentations
        if random.random() <= 0.33:
            if random.random() > 0.5:
                # hue shift
                hsv_img = cv2.cvtColor(image, cv2.COLOR_BGR2HSV)
                hue_shift = random.uniform(-hue_shift_limit, hue_shift_limit)
                if hue_shift < 0:
                    hue_shift = 180 + hue_shift
                hsv_img[:, :, 0] = (hsv_img[:, :, 0] + hue_shift) % 180
                image = cv2.cvtColor(hsv_img, cv2.COLOR_HSV2BGR)
            else:
                # random gamma
                gamma = random.uniform(0.95, 1.05)
                image = np.clip(image**gamma, 0, 255).astype(np.uint8)

        return {"image": image}

    def get_augmentor(self, use_color_aug: bool):  # -> Optional[Callable[[np.ndarray], Dict[str, np.ndarray]]]:
        return self.color_aug if use_color_aug else None


class BaseSubset:
    def __init__(
        self,
        image_dir: Optional[str],
        alpha_mask: Optional[bool],
        num_repeats: int,
        shuffle_caption: bool,
        caption_separator: str,
        keep_tokens: int,
        keep_tokens_separator: str,
        secondary_separator: Optional[str],
        enable_wildcard: bool,
        color_aug: bool,
        flip_aug: bool,
        face_crop_aug_range: Optional[Tuple[float, float]],
        random_crop: bool,
        caption_dropout_rate: float,
        caption_dropout_every_n_epochs: int,
        caption_tag_dropout_rate: float,
        caption_prefix: Optional[str],
        caption_suffix: Optional[str],
        token_warmup_min: int,
        token_warmup_step: Union[float, int],
        custom_attributes: Optional[Dict[str, Any]] = None,
<<<<<<< HEAD
=======
        validation_seed: Optional[int] = None,
        validation_split: Optional[float] = 0.0,
>>>>>>> 3d79239b
    ) -> None:
        self.image_dir = image_dir
        self.alpha_mask = alpha_mask if alpha_mask is not None else False
        self.num_repeats = num_repeats
        self.shuffle_caption = shuffle_caption
        self.caption_separator = caption_separator
        self.keep_tokens = keep_tokens
        self.keep_tokens_separator = keep_tokens_separator
        self.secondary_separator = secondary_separator
        self.enable_wildcard = enable_wildcard
        self.color_aug = color_aug
        self.flip_aug = flip_aug
        self.face_crop_aug_range = face_crop_aug_range
        self.random_crop = random_crop
        self.caption_dropout_rate = caption_dropout_rate
        self.caption_dropout_every_n_epochs = caption_dropout_every_n_epochs
        self.caption_tag_dropout_rate = caption_tag_dropout_rate
        self.caption_prefix = caption_prefix
        self.caption_suffix = caption_suffix

        self.token_warmup_min = token_warmup_min  # step=0におけるタグの数
        self.token_warmup_step = token_warmup_step  # N（N<1ならN*max_train_steps）ステップ目でタグの数が最大になる

        self.custom_attributes = custom_attributes if custom_attributes is not None else {}

        self.img_count = 0

        self.validation_seed = validation_seed
        self.validation_split = validation_split


class DreamBoothSubset(BaseSubset):
    def __init__(
        self,
        image_dir: str,
        is_reg: bool,
        class_tokens: Optional[str],
        caption_extension: str,
        cache_info: bool,
        alpha_mask: bool,
        num_repeats,
        shuffle_caption,
        caption_separator: str,
        keep_tokens,
        keep_tokens_separator,
        secondary_separator,
        enable_wildcard,
        color_aug,
        flip_aug,
        face_crop_aug_range,
        random_crop,
        caption_dropout_rate,
        caption_dropout_every_n_epochs,
        caption_tag_dropout_rate,
        caption_prefix,
        caption_suffix,
        token_warmup_min,
        token_warmup_step,
        custom_attributes: Optional[Dict[str, Any]] = None,
<<<<<<< HEAD
=======
        validation_seed: Optional[int] = None,
        validation_split: Optional[float] = 0.0,
>>>>>>> 3d79239b
    ) -> None:
        assert image_dir is not None, "image_dir must be specified / image_dirは指定が必須です"

        super().__init__(
            image_dir,
            alpha_mask,
            num_repeats,
            shuffle_caption,
            caption_separator,
            keep_tokens,
            keep_tokens_separator,
            secondary_separator,
            enable_wildcard,
            color_aug,
            flip_aug,
            face_crop_aug_range,
            random_crop,
            caption_dropout_rate,
            caption_dropout_every_n_epochs,
            caption_tag_dropout_rate,
            caption_prefix,
            caption_suffix,
            token_warmup_min,
            token_warmup_step,
            custom_attributes=custom_attributes,
<<<<<<< HEAD
=======
            validation_seed=validation_seed,
            validation_split=validation_split,
>>>>>>> 3d79239b
        )

        self.is_reg = is_reg
        self.class_tokens = class_tokens
        self.caption_extension = caption_extension
        if self.caption_extension and not self.caption_extension.startswith("."):
            self.caption_extension = "." + self.caption_extension
        self.cache_info = cache_info

    def __eq__(self, other) -> bool:
        if not isinstance(other, DreamBoothSubset):
            return NotImplemented
        return self.image_dir == other.image_dir


class FineTuningSubset(BaseSubset):
    def __init__(
        self,
        image_dir,
        metadata_file: str,
        alpha_mask: bool,
        num_repeats,
        shuffle_caption,
        caption_separator,
        keep_tokens,
        keep_tokens_separator,
        secondary_separator,
        enable_wildcard,
        color_aug,
        flip_aug,
        face_crop_aug_range,
        random_crop,
        caption_dropout_rate,
        caption_dropout_every_n_epochs,
        caption_tag_dropout_rate,
        caption_prefix,
        caption_suffix,
        token_warmup_min,
        token_warmup_step,
        custom_attributes: Optional[Dict[str, Any]] = None,
<<<<<<< HEAD
=======
        validation_seed: Optional[int] = None,
        validation_split: Optional[float] = 0.0,
>>>>>>> 3d79239b
    ) -> None:
        assert metadata_file is not None, "metadata_file must be specified / metadata_fileは指定が必須です"

        super().__init__(
            image_dir,
            alpha_mask,
            num_repeats,
            shuffle_caption,
            caption_separator,
            keep_tokens,
            keep_tokens_separator,
            secondary_separator,
            enable_wildcard,
            color_aug,
            flip_aug,
            face_crop_aug_range,
            random_crop,
            caption_dropout_rate,
            caption_dropout_every_n_epochs,
            caption_tag_dropout_rate,
            caption_prefix,
            caption_suffix,
            token_warmup_min,
            token_warmup_step,
            custom_attributes=custom_attributes,
<<<<<<< HEAD
=======
            validation_seed=validation_seed,
            validation_split=validation_split,
>>>>>>> 3d79239b
        )

        self.metadata_file = metadata_file

    def __eq__(self, other) -> bool:
        if not isinstance(other, FineTuningSubset):
            return NotImplemented
        return self.metadata_file == other.metadata_file


class ControlNetSubset(BaseSubset):
    def __init__(
        self,
        image_dir: str,
        conditioning_data_dir: str,
        caption_extension: str,
        cache_info: bool,
        num_repeats,
        shuffle_caption,
        caption_separator,
        keep_tokens,
        keep_tokens_separator,
        secondary_separator,
        enable_wildcard,
        color_aug,
        flip_aug,
        face_crop_aug_range,
        random_crop,
        caption_dropout_rate,
        caption_dropout_every_n_epochs,
        caption_tag_dropout_rate,
        caption_prefix,
        caption_suffix,
        token_warmup_min,
        token_warmup_step,
        custom_attributes: Optional[Dict[str, Any]] = None,
<<<<<<< HEAD
=======
        validation_seed: Optional[int] = None,
        validation_split: Optional[float] = 0.0,
>>>>>>> 3d79239b
    ) -> None:
        assert image_dir is not None, "image_dir must be specified / image_dirは指定が必須です"

        super().__init__(
            image_dir,
            False,  # alpha_mask
            num_repeats,
            shuffle_caption,
            caption_separator,
            keep_tokens,
            keep_tokens_separator,
            secondary_separator,
            enable_wildcard,
            color_aug,
            flip_aug,
            face_crop_aug_range,
            random_crop,
            caption_dropout_rate,
            caption_dropout_every_n_epochs,
            caption_tag_dropout_rate,
            caption_prefix,
            caption_suffix,
            token_warmup_min,
            token_warmup_step,
            custom_attributes=custom_attributes,
<<<<<<< HEAD
=======
            validation_seed=validation_seed,
            validation_split=validation_split,
>>>>>>> 3d79239b
        )

        self.conditioning_data_dir = conditioning_data_dir
        self.caption_extension = caption_extension
        if self.caption_extension and not self.caption_extension.startswith("."):
            self.caption_extension = "." + self.caption_extension
        self.cache_info = cache_info

    def __eq__(self, other) -> bool:
        if not isinstance(other, ControlNetSubset):
            return NotImplemented
        return self.image_dir == other.image_dir and self.conditioning_data_dir == other.conditioning_data_dir


class BaseDataset(torch.utils.data.Dataset):
    def __init__(
        self,
        resolution: Optional[Tuple[int, int]],
        network_multiplier: float,
        debug_dataset: bool,
    ) -> None:
        super().__init__()

        # width/height is used when enable_bucket==False
        self.width, self.height = (None, None) if resolution is None else resolution
        self.network_multiplier = network_multiplier
        self.debug_dataset = debug_dataset

        self.subsets: List[Union[DreamBoothSubset, FineTuningSubset]] = []

        self.token_padding_disabled = False
        self.tag_frequency = {}
        self.XTI_layers = None
        self.token_strings = None

        self.enable_bucket = False
        self.bucket_manager: BucketManager = None  # not initialized
        self.min_bucket_reso = None
        self.max_bucket_reso = None
        self.bucket_reso_steps = None
        self.bucket_no_upscale = None
        self.bucket_info = None  # for metadata

        self.current_epoch: int = 0  # インスタンスがepochごとに新しく作られるようなので外側から渡さないとダメ

        self.current_step: int = 0
        self.max_train_steps: int = 0
        self.seed: int = 0

        # augmentation
        self.aug_helper = AugHelper()

        self.image_transforms = IMAGE_TRANSFORMS

        self.image_data: Dict[str, ImageInfo] = {}
        self.image_to_subset: Dict[str, Union[DreamBoothSubset, FineTuningSubset]] = {}

        self.replacements = {}

        # caching
        self.caching_mode = None  # None, 'latents', 'text'

        self.tokenize_strategy = None
        self.text_encoder_output_caching_strategy = None
        self.latents_caching_strategy = None

    def set_current_strategies(self):
        self.tokenize_strategy = TokenizeStrategy.get_strategy()
        self.text_encoder_output_caching_strategy = TextEncoderOutputsCachingStrategy.get_strategy()
        self.latents_caching_strategy = LatentsCachingStrategy.get_strategy()

    def adjust_min_max_bucket_reso_by_steps(
        self, resolution: Tuple[int, int], min_bucket_reso: int, max_bucket_reso: int, bucket_reso_steps: int
    ) -> Tuple[int, int]:
        # make min/max bucket reso to be multiple of bucket_reso_steps
        if min_bucket_reso % bucket_reso_steps != 0:
            adjusted_min_bucket_reso = min_bucket_reso - min_bucket_reso % bucket_reso_steps
            logger.warning(
                f"min_bucket_reso is adjusted to be multiple of bucket_reso_steps"
                f" / min_bucket_resoがbucket_reso_stepsの倍数になるように調整されました: {min_bucket_reso} -> {adjusted_min_bucket_reso}"
            )
            min_bucket_reso = adjusted_min_bucket_reso
        if max_bucket_reso % bucket_reso_steps != 0:
            adjusted_max_bucket_reso = max_bucket_reso + bucket_reso_steps - max_bucket_reso % bucket_reso_steps
            logger.warning(
                f"max_bucket_reso is adjusted to be multiple of bucket_reso_steps"
                f" / max_bucket_resoがbucket_reso_stepsの倍数になるように調整されました: {max_bucket_reso} -> {adjusted_max_bucket_reso}"
            )
            max_bucket_reso = adjusted_max_bucket_reso

        assert (
            min(resolution) >= min_bucket_reso
        ), f"min_bucket_reso must be equal or less than resolution / min_bucket_resoは最小解像度より大きくできません。解像度を大きくするかmin_bucket_resoを小さくしてください"
        assert (
            max(resolution) <= max_bucket_reso
        ), f"max_bucket_reso must be equal or greater than resolution / max_bucket_resoは最大解像度より小さくできません。解像度を小さくするかmin_bucket_resoを大きくしてください"

        return min_bucket_reso, max_bucket_reso

    def set_seed(self, seed):
        self.seed = seed

    def set_caching_mode(self, mode):
        self.caching_mode = mode

    def set_current_epoch(self, epoch):
        if not self.current_epoch == epoch:  # epochが切り替わったらバケツをシャッフルする
            if epoch > self.current_epoch:
                logger.info("epoch is incremented. current_epoch: {}, epoch: {}".format(self.current_epoch, epoch))
                num_epochs = epoch - self.current_epoch
                for _ in range(num_epochs):
                    self.current_epoch += 1
                    self.shuffle_buckets()
                # self.current_epoch seem to be set to 0 again in the next epoch. it may be caused by skipped_dataloader?
            else:
                logger.warning("epoch is not incremented. current_epoch: {}, epoch: {}".format(self.current_epoch, epoch))
                self.current_epoch = epoch

    def set_current_step(self, step):
        self.current_step = step

    def set_max_train_steps(self, max_train_steps):
        self.max_train_steps = max_train_steps

    def set_tag_frequency(self, dir_name, captions):
        frequency_for_dir = self.tag_frequency.get(dir_name, {})
        self.tag_frequency[dir_name] = frequency_for_dir
        for caption in captions:
            for tag in caption.split(","):
                tag = tag.strip()
                if tag:
                    tag = tag.lower()
                    frequency = frequency_for_dir.get(tag, 0)
                    frequency_for_dir[tag] = frequency + 1

    def disable_token_padding(self):
        self.token_padding_disabled = True

    def enable_XTI(self, layers=None, token_strings=None):
        self.XTI_layers = layers
        self.token_strings = token_strings

    def add_replacement(self, str_from, str_to):
        self.replacements[str_from] = str_to

    def process_caption(self, subset: BaseSubset, caption):
        # caption に prefix/suffix を付ける
        if subset.caption_prefix:
            caption = subset.caption_prefix + " " + caption
        if subset.caption_suffix:
            caption = caption + " " + subset.caption_suffix

        # dropoutの決定：tag dropがこのメソッド内にあるのでここで行うのが良い
        is_drop_out = subset.caption_dropout_rate > 0 and random.random() < subset.caption_dropout_rate
        is_drop_out = (
            is_drop_out
            or subset.caption_dropout_every_n_epochs > 0
            and self.current_epoch % subset.caption_dropout_every_n_epochs == 0
        )

        if is_drop_out:
            caption = ""
        else:
            # process wildcards
            if subset.enable_wildcard:
                # if caption is multiline, random choice one line
                if "\n" in caption:
                    caption = random.choice(caption.split("\n"))

                # wildcard is like '{aaa|bbb|ccc...}'
                # escape the curly braces like {{ or }}
                replacer1 = "⦅"
                replacer2 = "⦆"
                while replacer1 in caption or replacer2 in caption:
                    replacer1 += "⦅"
                    replacer2 += "⦆"

                caption = caption.replace("{{", replacer1).replace("}}", replacer2)

                # replace the wildcard
                def replace_wildcard(match):
                    return random.choice(match.group(1).split("|"))

                caption = re.sub(r"\{([^}]+)\}", replace_wildcard, caption)

                # unescape the curly braces
                caption = caption.replace(replacer1, "{").replace(replacer2, "}")
            else:
                # if caption is multiline, use the first line
                caption = caption.split("\n")[0]

            if subset.shuffle_caption or subset.token_warmup_step > 0 or subset.caption_tag_dropout_rate > 0:
                fixed_tokens = []
                flex_tokens = []
                fixed_suffix_tokens = []
                if (
                    hasattr(subset, "keep_tokens_separator")
                    and subset.keep_tokens_separator
                    and subset.keep_tokens_separator in caption
                ):
                    fixed_part, flex_part = caption.split(subset.keep_tokens_separator, 1)
                    if subset.keep_tokens_separator in flex_part:
                        flex_part, fixed_suffix_part = flex_part.split(subset.keep_tokens_separator, 1)
                        fixed_suffix_tokens = [t.strip() for t in fixed_suffix_part.split(subset.caption_separator) if t.strip()]

                    fixed_tokens = [t.strip() for t in fixed_part.split(subset.caption_separator) if t.strip()]
                    flex_tokens = [t.strip() for t in flex_part.split(subset.caption_separator) if t.strip()]
                else:
                    tokens = [t.strip() for t in caption.strip().split(subset.caption_separator)]
                    flex_tokens = tokens[:]
                    if subset.keep_tokens > 0:
                        fixed_tokens = flex_tokens[: subset.keep_tokens]
                        flex_tokens = tokens[subset.keep_tokens :]

                if subset.token_warmup_step < 1:  # 初回に上書きする
                    subset.token_warmup_step = math.floor(subset.token_warmup_step * self.max_train_steps)
                if subset.token_warmup_step and self.current_step < subset.token_warmup_step:
                    tokens_len = (
                        math.floor(
                            (self.current_step) * ((len(flex_tokens) - subset.token_warmup_min) / (subset.token_warmup_step))
                        )
                        + subset.token_warmup_min
                    )
                    flex_tokens = flex_tokens[:tokens_len]

                def dropout_tags(tokens):
                    if subset.caption_tag_dropout_rate <= 0:
                        return tokens
                    l = []
                    for token in tokens:
                        if random.random() >= subset.caption_tag_dropout_rate:
                            l.append(token)
                    return l

                if subset.shuffle_caption:
                    random.shuffle(flex_tokens)

                flex_tokens = dropout_tags(flex_tokens)

                caption = ", ".join(fixed_tokens + flex_tokens + fixed_suffix_tokens)

            # process secondary separator
            if subset.secondary_separator:
                caption = caption.replace(subset.secondary_separator, subset.caption_separator)

            # textual inversion対応
            for str_from, str_to in self.replacements.items():
                if str_from == "":
                    # replace all
                    if type(str_to) == list:
                        caption = random.choice(str_to)
                    else:
                        caption = str_to
                else:
                    caption = caption.replace(str_from, str_to)

        return caption

    def get_input_ids(self, caption, tokenizer=None):
        if tokenizer is None:
            tokenizer = self.tokenizers[0]

        # HunYuan DiT
        if not isinstance(tokenizer, CLIPTokenizer):
            if isinstance(tokenizer, T5Tokenizer):
                result = tokenizer(
                    caption,
                    padding="max_length",
                    truncation=True,
                    max_length=256,
                    return_tensors="pt",
                ).input_ids
            else:
                result = hunyuan_utils.clip_get_input_ids(caption, tokenizer, self.tokenizer_max_length)
            return result

        input_ids = tokenizer(
            caption, padding="max_length", truncation=True, max_length=self.tokenizer_max_length, return_tensors="pt"
        ).input_ids

        if self.tokenizer_max_length > tokenizer.model_max_length:
            input_ids = input_ids.squeeze(0)
            iids_list = []
            if tokenizer.pad_token_id == tokenizer.eos_token_id:
                # v1
                # 77以上の時は "<BOS> .... <EOS> <EOS> <EOS>" でトータル227とかになっているので、"<BOS>...<EOS>"の三連に変換する
                # 1111氏のやつは , で区切る、とかしているようだが　とりあえず単純に
                for i in range(
                    1, self.tokenizer_max_length - tokenizer.model_max_length + 2, tokenizer.model_max_length - 2
                ):  # (1, 152, 75)
                    ids_chunk = (
                        input_ids[0].unsqueeze(0),
                        input_ids[i : i + tokenizer.model_max_length - 2],
                        input_ids[-1].unsqueeze(0),
                    )
                    ids_chunk = torch.cat(ids_chunk)
                    iids_list.append(ids_chunk)
            else:
                # v2 or SDXL
                # 77以上の時は "<BOS> .... <EOS> <PAD> <PAD>..." でトータル227とかになっているので、"<BOS>...<EOS> <PAD> <PAD> ..."の三連に変換する
                for i in range(1, self.tokenizer_max_length - tokenizer.model_max_length + 2, tokenizer.model_max_length - 2):
                    ids_chunk = (
                        input_ids[0].unsqueeze(0),  # BOS
                        input_ids[i : i + tokenizer.model_max_length - 2],
                        input_ids[-1].unsqueeze(0),
                    )  # PAD or EOS
                    ids_chunk = torch.cat(ids_chunk)

                    # 末尾が <EOS> <PAD> または <PAD> <PAD> の場合は、何もしなくてよい
                    # 末尾が x <PAD/EOS> の場合は末尾を <EOS> に変える（x <EOS> なら結果的に変化なし）
                    if ids_chunk[-2] != tokenizer.eos_token_id and ids_chunk[-2] != tokenizer.pad_token_id:
                        ids_chunk[-1] = tokenizer.eos_token_id
                    # 先頭が <BOS> <PAD> ... の場合は <BOS> <EOS> <PAD> ... に変える
                    if ids_chunk[1] == tokenizer.pad_token_id:
                        ids_chunk[1] = tokenizer.eos_token_id

                    iids_list.append(ids_chunk)

            input_ids = torch.stack(iids_list)  # 3,77
        return input_ids

    def register_image(self, info: ImageInfo, subset: BaseSubset):
        self.image_data[info.image_key] = info
        self.image_to_subset[info.image_key] = subset

    def make_buckets(self):
        """
        bucketingを行わない場合も呼び出し必須（ひとつだけbucketを作る）
        min_size and max_size are ignored when enable_bucket is False
        """
        logger.info("loading image sizes.")
        for info in tqdm(self.image_data.values()):
            if info.image_size is None:
                info.image_size = self.get_image_size(info.absolute_path)

        # # run in parallel
        # max_workers = min(os.cpu_count(), len(self.image_data))  # TODO consider multi-gpu (processes)
        # with ThreadPoolExecutor(max_workers) as executor:
        #     futures = []
        #     for info in tqdm(self.image_data.values(), desc="loading image sizes"):
        #         if info.image_size is None:
        #             def get_and_set_image_size(info):
        #                 info.image_size = self.get_image_size(info.absolute_path)
        #             futures.append(executor.submit(get_and_set_image_size, info))
        #             # consume futures to reduce memory usage and prevent Ctrl-C hang
        #             if len(futures) >= max_workers:
        #                 for future in futures:
        #                     future.result()
        #                 futures = []
        #     for future in futures:
        #         future.result()

        if self.enable_bucket:
            logger.info("make buckets")
        else:
            logger.info("prepare dataset")

        # bucketを作成し、画像をbucketに振り分ける
        if self.enable_bucket:
            if self.bucket_manager is None:  # fine tuningの場合でmetadataに定義がある場合は、すでに初期化済み
                self.bucket_manager = BucketManager(
                    self.bucket_no_upscale,
                    (self.width, self.height),
                    self.min_bucket_reso,
                    self.max_bucket_reso,
                    self.bucket_reso_steps,
                )
                if not self.bucket_no_upscale:
                    self.bucket_manager.make_buckets()
                else:
                    logger.warning(
                        "min_bucket_reso and max_bucket_reso are ignored if bucket_no_upscale is set, because bucket reso is defined by image size automatically / bucket_no_upscaleが指定された場合は、bucketの解像度は画像サイズから自動計算されるため、min_bucket_resoとmax_bucket_resoは無視されます"
                    )

            img_ar_errors = []
            for image_info in self.image_data.values():
                image_width, image_height = image_info.image_size
                image_info.bucket_reso, image_info.resized_size, ar_error = self.bucket_manager.select_bucket(
                    image_width, image_height
                )

                # logger.info(image_info.image_key, image_info.bucket_reso)
                img_ar_errors.append(abs(ar_error))

            self.bucket_manager.sort()
        else:
            self.bucket_manager = BucketManager(False, (self.width, self.height), None, None, None)
            self.bucket_manager.set_predefined_resos([(self.width, self.height)])  # ひとつの固定サイズbucketのみ
            for image_info in self.image_data.values():
                image_width, image_height = image_info.image_size
                image_info.bucket_reso, image_info.resized_size, _ = self.bucket_manager.select_bucket(image_width, image_height)

        for image_info in self.image_data.values():
            for _ in range(image_info.num_repeats):
                self.bucket_manager.add_image(image_info.bucket_reso, image_info.image_key)

        # bucket情報を表示、格納する
        if self.enable_bucket:
            self.bucket_info = {"buckets": {}}
            logger.info("number of images (including repeats) / 各bucketの画像枚数（繰り返し回数を含む）")
            for i, (reso, bucket) in enumerate(zip(self.bucket_manager.resos, self.bucket_manager.buckets)):
                count = len(bucket)
                if count > 0:
                    self.bucket_info["buckets"][i] = {"resolution": reso, "count": len(bucket)}
                    logger.info(f"bucket {i}: resolution {reso}, count: {len(bucket)}")

            img_ar_errors = np.array(img_ar_errors)
            mean_img_ar_error = np.mean(np.abs(img_ar_errors))
            self.bucket_info["mean_img_ar_error"] = mean_img_ar_error
            logger.info(f"mean ar error (without repeats): {mean_img_ar_error}")

        # データ参照用indexを作る。このindexはdatasetのshuffleに用いられる
        self.buckets_indices: List[BucketBatchIndex] = []
        for bucket_index, bucket in enumerate(self.bucket_manager.buckets):
            batch_count = int(math.ceil(len(bucket) / self.batch_size))
            for batch_index in range(batch_count):
                self.buckets_indices.append(BucketBatchIndex(bucket_index, self.batch_size, batch_index))

        self.shuffle_buckets()
        self._length = len(self.buckets_indices)

    def shuffle_buckets(self):
        # set random seed for this epoch
        random.seed(self.seed + self.current_epoch)

        random.shuffle(self.buckets_indices)
        self.bucket_manager.shuffle()

    def verify_bucket_reso_steps(self, min_steps: int):
        assert self.bucket_reso_steps is None or self.bucket_reso_steps % min_steps == 0, (
            f"bucket_reso_steps is {self.bucket_reso_steps}. it must be divisible by {min_steps}.\n"
            + f"bucket_reso_stepsが{self.bucket_reso_steps}です。{min_steps}で割り切れる必要があります"
        )

    def is_latent_cacheable(self):
        return all([not subset.color_aug and not subset.random_crop for subset in self.subsets])

    def is_text_encoder_output_cacheable(self):
        return all(
            [
                not (
                    subset.caption_dropout_rate > 0
                    or subset.shuffle_caption
                    or subset.token_warmup_step > 0
                    or subset.caption_tag_dropout_rate > 0
                )
                for subset in self.subsets
            ]
        )

    def new_cache_latents(self, model: Any, accelerator: Accelerator):
        r"""
        a brand new method to cache latents. This method caches latents with caching strategy.
        normal cache_latents method is used by default, but this method is used when caching strategy is specified.
        """
        logger.info("caching latents with caching strategy.")
        caching_strategy = LatentsCachingStrategy.get_strategy()
        image_infos = list(self.image_data.values())

        # sort by resolution
        image_infos.sort(key=lambda info: info.bucket_reso[0] * info.bucket_reso[1])

        # split by resolution and some conditions
        class Condition:
            def __init__(self, reso, flip_aug, alpha_mask, random_crop):
                self.reso = reso
                self.flip_aug = flip_aug
                self.alpha_mask = alpha_mask
                self.random_crop = random_crop

            def __eq__(self, other):
                return (
                    self.reso == other.reso
                    and self.flip_aug == other.flip_aug
                    and self.alpha_mask == other.alpha_mask
                    and self.random_crop == other.random_crop
                )

        batch: List[ImageInfo] = []
        current_condition = None

        # support multiple-gpus
        num_processes = accelerator.num_processes
        process_index = accelerator.process_index

        # define a function to submit a batch to cache
        def submit_batch(batch, cond):
            for info in batch:
                if info.image is not None and isinstance(info.image, Future):
                    info.image = info.image.result()  # future to image
            caching_strategy.cache_batch_latents(model, batch, cond.flip_aug, cond.alpha_mask, cond.random_crop)

            # remove image from memory
            for info in batch:
                info.image = None

        # define ThreadPoolExecutor to load images in parallel
        max_workers = min(os.cpu_count(), len(image_infos))
        max_workers = max(1, max_workers // num_processes)  # consider multi-gpu
        max_workers = min(max_workers, caching_strategy.batch_size)  # max_workers should be less than batch_size
        executor = ThreadPoolExecutor(max_workers)

        try:
            # iterate images
            logger.info("caching latents...")
            for i, info in enumerate(tqdm(image_infos)):
                subset = self.image_to_subset[info.image_key]

                if info.latents_npz is not None:  # fine tuning dataset
                    continue

                # check disk cache exists and size of latents
                if caching_strategy.cache_to_disk:
                    # info.latents_npz = os.path.splitext(info.absolute_path)[0] + file_suffix
                    info.latents_npz = caching_strategy.get_latents_npz_path(info.absolute_path, info.image_size)

                    # if the modulo of num_processes is not equal to process_index, skip caching
                    # this makes each process cache different latents
                    if i % num_processes != process_index:
                        continue

                    # print(f"{process_index}/{num_processes} {i}/{len(image_infos)} {info.latents_npz}")

                    cache_available = caching_strategy.is_disk_cached_latents_expected(
                        info.bucket_reso, info.latents_npz, subset.flip_aug, subset.alpha_mask
                    )
                    if cache_available:  # do not add to batch
                        continue

                # if batch is not empty and condition is changed, flush the batch. Note that current_condition is not None if batch is not empty
                condition = Condition(info.bucket_reso, subset.flip_aug, subset.alpha_mask, subset.random_crop)
                if len(batch) > 0 and current_condition != condition:
                    submit_batch(batch, current_condition)
                    batch = []

                if info.image is None:
                    # load image in parallel
                    info.image = executor.submit(load_image, info.absolute_path, condition.alpha_mask)

                batch.append(info)
                current_condition = condition

                # if number of data in batch is enough, flush the batch
                if len(batch) >= caching_strategy.batch_size:
                    submit_batch(batch, current_condition)
                    batch = []
                    current_condition = None

            if len(batch) > 0:
                submit_batch(batch, current_condition)

        finally:
            executor.shutdown()

    def cache_latents(self, vae, vae_batch_size=1, cache_to_disk=False, is_main_process=True, file_suffix=".npz"):
        # マルチGPUには対応していないので、そちらはtools/cache_latents.pyを使うこと
        logger.info("caching latents.")

        image_infos = list(self.image_data.values())

        # sort by resolution
        image_infos.sort(key=lambda info: info.bucket_reso[0] * info.bucket_reso[1])

        # split by resolution and some conditions
        class Condition:
            def __init__(self, reso, flip_aug, alpha_mask, random_crop):
                self.reso = reso
                self.flip_aug = flip_aug
                self.alpha_mask = alpha_mask
                self.random_crop = random_crop

            def __eq__(self, other):
                return (
                    self.reso == other.reso
                    and self.flip_aug == other.flip_aug
                    and self.alpha_mask == other.alpha_mask
                    and self.random_crop == other.random_crop
                )

        batches: List[Tuple[Condition, List[ImageInfo]]] = []
        batch: List[ImageInfo] = []
        current_condition = None

        logger.info("checking cache validity...")
        for info in tqdm(image_infos):
            subset = self.image_to_subset[info.image_key]

            if info.latents_npz is not None:  # fine tuning dataset
                continue

            # check disk cache exists and size of latents
            if cache_to_disk:
                info.latents_npz = os.path.splitext(info.absolute_path)[0] + file_suffix
                if not is_main_process:  # store to info only
                    continue

                cache_available = is_disk_cached_latents_is_expected(
                    info.bucket_reso, info.latents_npz, subset.flip_aug, subset.alpha_mask
                )

                if cache_available:  # do not add to batch
                    continue

            # if batch is not empty and condition is changed, flush the batch. Note that current_condition is not None if batch is not empty
            condition = Condition(info.bucket_reso, subset.flip_aug, subset.alpha_mask, subset.random_crop)
            if len(batch) > 0 and current_condition != condition:
                batches.append((current_condition, batch))
                batch = []

            batch.append(info)
            current_condition = condition

            # if number of data in batch is enough, flush the batch
            if len(batch) >= vae_batch_size:
                batches.append((current_condition, batch))
                batch = []
                current_condition = None

        if len(batch) > 0:
            batches.append((current_condition, batch))

        if cache_to_disk and not is_main_process:  # if cache to disk, don't cache latents in non-main process, set to info only
            return

        # iterate batches: batch doesn't have image, image will be loaded in cache_batch_latents and discarded
        logger.info("caching latents...")
        for condition, batch in tqdm(batches, smoothing=1, total=len(batches)):
            cache_batch_latents(vae, cache_to_disk, batch, condition.flip_aug, condition.alpha_mask, condition.random_crop)

    def new_cache_text_encoder_outputs(self, models: List[Any], accelerator: Accelerator):
        r"""
        a brand new method to cache text encoder outputs. This method caches text encoder outputs with caching strategy.
        """
        tokenize_strategy = TokenizeStrategy.get_strategy()
        text_encoding_strategy = TextEncodingStrategy.get_strategy()
        caching_strategy = TextEncoderOutputsCachingStrategy.get_strategy()
        batch_size = caching_strategy.batch_size or self.batch_size

        logger.info("caching Text Encoder outputs with caching strategy.")
        image_infos = list(self.image_data.values())

        # split by resolution
        batches = []
        batch = []

        # support multiple-gpus
        num_processes = accelerator.num_processes
        process_index = accelerator.process_index

        logger.info("checking cache validity...")
        for i, info in enumerate(tqdm(image_infos)):
            # check disk cache exists and size of text encoder outputs
            if caching_strategy.cache_to_disk:
                te_out_npz = caching_strategy.get_outputs_npz_path(info.absolute_path)
                info.text_encoder_outputs_npz = te_out_npz  # set npz filename regardless of cache availability

                # if the modulo of num_processes is not equal to process_index, skip caching
                # this makes each process cache different text encoder outputs
                if i % num_processes != process_index:
                    continue

                cache_available = caching_strategy.is_disk_cached_outputs_expected(te_out_npz)
                if cache_available:  # do not add to batch
                    continue

            batch.append(info)

            # if number of data in batch is enough, flush the batch
            if len(batch) >= batch_size:
                batches.append(batch)
                batch = []

        if len(batch) > 0:
            batches.append(batch)

        if len(batches) == 0:
            logger.info("no Text Encoder outputs to cache")
            return

        # iterate batches
        logger.info("caching Text Encoder outputs...")
        for batch in tqdm(batches, smoothing=1, total=len(batches)):
            # cache_batch_latents(vae, cache_to_disk, batch, subset.flip_aug, subset.alpha_mask, subset.random_crop)
            caching_strategy.cache_batch_outputs(tokenize_strategy, models, text_encoding_strategy, batch)

    # if weight_dtype is specified, Text Encoder itself and output will be converted to the dtype
    # this method is only for SDXL, but it should be implemented here because it needs to be a method of dataset
    # to support SD1/2, it needs a flag for v2, but it is postponed
    def cache_text_encoder_outputs(
        self, tokenizers, text_encoders, device, output_dtype, cache_to_disk=False, is_main_process=True
    ):
        assert len(tokenizers) == 2, "only support SDXL"
        return self.cache_text_encoder_outputs_common(
            tokenizers, text_encoders, [device, device], output_dtype, [output_dtype], cache_to_disk, is_main_process
        )

    # same as above, but for SD3
    def cache_text_encoder_outputs_sd3(
        self, tokenizer, text_encoders, devices, output_dtype, te_dtypes, cache_to_disk=False, is_main_process=True, batch_size=None
    ):
        return self.cache_text_encoder_outputs_common(
            [tokenizer],
            text_encoders,
            devices,
            output_dtype,
            te_dtypes,
            cache_to_disk,
            is_main_process,
            TEXT_ENCODER_OUTPUTS_CACHE_SUFFIX_SD3,
            batch_size,
        )

    def cache_text_encoder_outputs_common(
        self,
        tokenizers,
        text_encoders,
        devices,
        output_dtype,
        te_dtypes,
        cache_to_disk=False,
        is_main_process=True,
        file_suffix=TEXT_ENCODER_OUTPUTS_CACHE_SUFFIX,
        batch_size=None,
    ):
        # latentsのキャッシュと同様に、ディスクへのキャッシュに対応する
        # またマルチGPUには対応していないので、そちらはtools/cache_latents.pyを使うこと
        logger.info("caching text encoder outputs.")

        tokenize_strategy = TokenizeStrategy.get_strategy()

        if batch_size is None:
            batch_size = self.batch_size

        image_infos = list(self.image_data.values())

        logger.info("checking cache existence...")
        image_infos_to_cache = []
        for info in tqdm(image_infos):
            # subset = self.image_to_subset[info.image_key]
            if cache_to_disk:
                te_out_npz = os.path.splitext(info.absolute_path)[0] + file_suffix
                info.text_encoder_outputs_npz = te_out_npz

                if not is_main_process:  # store to info only
                    continue

                if os.path.exists(te_out_npz):
                    # TODO check varidity of cache here
                    continue

            image_infos_to_cache.append(info)

        if cache_to_disk and not is_main_process:  # if cache to disk, don't cache latents in non-main process, set to info only
            return

        # prepare tokenizers and text encoders
        for text_encoder, device, te_dtype in zip(text_encoders, devices, te_dtypes):
            text_encoder.to(device)
            if te_dtype is not None:
                text_encoder.to(dtype=te_dtype)

        # create batch
        is_sd3 = len(tokenizers) == 1
        batch = []
        batches = []
        for info in image_infos_to_cache:
            if not is_sd3:
                input_ids1 = self.get_input_ids(info.caption, tokenizers[0])
                input_ids2 = self.get_input_ids(info.caption, tokenizers[1])
                batch.append((info, input_ids1, input_ids2))
            else:
                l_tokens, g_tokens, t5_tokens = tokenize_strategy.tokenize(info.caption)
                batch.append((info, l_tokens, g_tokens, t5_tokens))

            if len(batch) >= batch_size:
                batches.append(batch)
                batch = []

        if len(batch) > 0:
            batches.append(batch)

        # iterate batches: call text encoder and cache outputs for memory or disk
        logger.info("caching text encoder outputs...")
        if not is_sd3:
            for batch in tqdm(batches):
                infos, input_ids1, input_ids2 = zip(*batch)
                input_ids1 = torch.stack(input_ids1, dim=0)
                input_ids2 = torch.stack(input_ids2, dim=0)
                cache_batch_text_encoder_outputs(
                    infos, tokenizers, text_encoders, self.max_token_length, cache_to_disk, input_ids1, input_ids2, output_dtype
                )
        else:
            for batch in tqdm(batches):
                infos, l_tokens, g_tokens, t5_tokens = zip(*batch)

                # stack tokens
                # l_tokens = [tokens[0] for tokens in l_tokens]
                # g_tokens = [tokens[0] for tokens in g_tokens]
                # t5_tokens = [tokens[0] for tokens in t5_tokens]

                cache_batch_text_encoder_outputs_sd3(
                    infos,
                    tokenizers[0],
                    text_encoders,
                    self.max_token_length,
                    cache_to_disk,
                    (l_tokens, g_tokens, t5_tokens),
                    output_dtype,
                )

    def get_image_size(self, image_path):
        # return imagesize.get(image_path)
        image_size = imagesize.get(image_path)
        if image_size[0] <= 0:
            # imagesize doesn't work for some images, so use PIL as a fallback
            try:
                with Image.open(image_path) as img:
                    image_size = img.size
            except Exception as e:
                logger.warning(f"failed to get image size: {image_path}, error: {e}")
                image_size = (0, 0)
        return image_size

    def load_image_with_face_info(self, subset: BaseSubset, image_path: str, alpha_mask=False):
        img = load_image(image_path, alpha_mask)

        face_cx = face_cy = face_w = face_h = 0
        if subset.face_crop_aug_range is not None:
            tokens = os.path.splitext(os.path.basename(image_path))[0].split("_")
            if len(tokens) >= 5:
                face_cx = int(tokens[-4])
                face_cy = int(tokens[-3])
                face_w = int(tokens[-2])
                face_h = int(tokens[-1])

        return img, face_cx, face_cy, face_w, face_h

    # いい感じに切り出す
    def crop_target(self, subset: BaseSubset, image, face_cx, face_cy, face_w, face_h):
        height, width = image.shape[0:2]
        if height == self.height and width == self.width:
            return image

        # 画像サイズはsizeより大きいのでリサイズする
        face_size = max(face_w, face_h)
        size = min(self.height, self.width)  # 短いほう
        min_scale = max(self.height / height, self.width / width)  # 画像がモデル入力サイズぴったりになる倍率（最小の倍率）
        min_scale = min(1.0, max(min_scale, size / (face_size * subset.face_crop_aug_range[1])))  # 指定した顔最小サイズ
        max_scale = min(1.0, max(min_scale, size / (face_size * subset.face_crop_aug_range[0])))  # 指定した顔最大サイズ
        if min_scale >= max_scale:  # range指定がmin==max
            scale = min_scale
        else:
            scale = random.uniform(min_scale, max_scale)

        nh = int(height * scale + 0.5)
        nw = int(width * scale + 0.5)
        assert nh >= self.height and nw >= self.width, f"internal error. small scale {scale}, {width}*{height}"
        image = cv2.resize(image, (nw, nh), interpolation=cv2.INTER_AREA)
        face_cx = int(face_cx * scale + 0.5)
        face_cy = int(face_cy * scale + 0.5)
        height, width = nh, nw

        # 顔を中心として448*640とかへ切り出す
        for axis, (target_size, length, face_p) in enumerate(zip((self.height, self.width), (height, width), (face_cy, face_cx))):
            p1 = face_p - target_size // 2  # 顔を中心に持ってくるための切り出し位置

            if subset.random_crop:
                # 背景も含めるために顔を中心に置く確率を高めつつずらす
                range = max(length - face_p, face_p)  # 画像の端から顔中心までの距離の長いほう
                p1 = p1 + (random.randint(0, range) + random.randint(0, range)) - range  # -range ~ +range までのいい感じの乱数
            else:
                # range指定があるときのみ、すこしだけランダムに（わりと適当）
                if subset.face_crop_aug_range[0] != subset.face_crop_aug_range[1]:
                    if face_size > size // 10 and face_size >= 40:
                        p1 = p1 + random.randint(-face_size // 20, +face_size // 20)

            p1 = max(0, min(p1, length - target_size))

            if axis == 0:
                image = image[p1 : p1 + target_size, :]
            else:
                image = image[:, p1 : p1 + target_size]

        return image

    def __len__(self):
        return self._length

    def __getitem__(self, index):
        bucket = self.bucket_manager.buckets[self.buckets_indices[index].bucket_index]
        bucket_batch_size = self.buckets_indices[index].bucket_batch_size
        image_index = self.buckets_indices[index].batch_index * bucket_batch_size

        if self.caching_mode is not None:  # return batch for latents/text encoder outputs caching
            return self.get_item_for_caching(bucket, bucket_batch_size, image_index)

        loss_weights = []
        captions = []
        input_ids_list = []
        latents_list = []
        alpha_mask_list = []
        images = []
        original_sizes_hw = []
        crop_top_lefts = []
        target_sizes_hw = []
        flippeds = []  # 変数名が微妙
        text_encoder_outputs_list = []
        custom_attributes = []

        for image_key in bucket[image_index : image_index + bucket_batch_size]:
            image_info = self.image_data[image_key]
            subset = self.image_to_subset[image_key]

            custom_attributes.append(subset.custom_attributes)

            # in case of fine tuning, is_reg is always False
            loss_weights.append(self.prior_loss_weight if image_info.is_reg else 1.0)

            flipped = subset.flip_aug and random.random() < 0.5  # not flipped or flipped with 50% chance

            # image/latentsを処理する
            if image_info.latents is not None:  # cache_latents=Trueの場合
                original_size = image_info.latents_original_size
                crop_ltrb = image_info.latents_crop_ltrb  # calc values later if flipped
                if not flipped:
                    latents = image_info.latents
                    alpha_mask = image_info.alpha_mask
                else:
                    latents = image_info.latents_flipped
                    alpha_mask = None if image_info.alpha_mask is None else torch.flip(image_info.alpha_mask, [1])

                image = None
            elif image_info.latents_npz is not None:  # FineTuningDatasetまたはcache_latents_to_disk=Trueの場合
                latents, original_size, crop_ltrb, flipped_latents, alpha_mask = (
                    self.latents_caching_strategy.load_latents_from_disk(image_info.latents_npz, image_info.bucket_reso)
                )
                if flipped:
                    latents = flipped_latents
                    alpha_mask = None if alpha_mask is None else alpha_mask[:, ::-1].copy()  # copy to avoid negative stride problem
                    del flipped_latents
                latents = torch.FloatTensor(latents)
                if alpha_mask is not None:
                    alpha_mask = torch.FloatTensor(alpha_mask)

                image = None
            else:
                # 画像を読み込み、必要ならcropする
                img, face_cx, face_cy, face_w, face_h = self.load_image_with_face_info(
                    subset, image_info.absolute_path, subset.alpha_mask
                )
                im_h, im_w = img.shape[0:2]

                if self.enable_bucket:
                    img, original_size, crop_ltrb = trim_and_resize_if_required(
                        subset.random_crop, img, image_info.bucket_reso, image_info.resized_size
                    )
                else:
                    if face_cx > 0:  # 顔位置情報あり
                        img = self.crop_target(subset, img, face_cx, face_cy, face_w, face_h)
                    elif im_h > self.height or im_w > self.width:
                        assert (
                            subset.random_crop
                        ), f"image too large, but cropping and bucketing are disabled / 画像サイズが大きいのでface_crop_aug_rangeかrandom_crop、またはbucketを有効にしてください: {image_info.absolute_path}"
                        if im_h > self.height:
                            p = random.randint(0, im_h - self.height)
                            img = img[p : p + self.height]
                        if im_w > self.width:
                            p = random.randint(0, im_w - self.width)
                            img = img[:, p : p + self.width]

                    im_h, im_w = img.shape[0:2]
                    assert (
                        im_h == self.height and im_w == self.width
                    ), f"image size is small / 画像サイズが小さいようです: {image_info.absolute_path}"

                    original_size = [im_w, im_h]
                    crop_ltrb = (0, 0, 0, 0)

                # augmentation
                aug = self.aug_helper.get_augmentor(subset.color_aug)
                if aug is not None:
                    # augment RGB channels only
                    img_rgb = img[:, :, :3]
                    img_rgb = aug(image=img_rgb)["image"]
                    img[:, :, :3] = img_rgb

                if flipped:
                    img = img[:, ::-1, :].copy()  # copy to avoid negative stride problem

                if subset.alpha_mask:
                    if img.shape[2] == 4:
                        alpha_mask = img[:, :, 3]  # [H,W]
                        alpha_mask = alpha_mask.astype(np.float32) / 255.0  # 0.0~1.0
                        alpha_mask = torch.FloatTensor(alpha_mask)
                    else:
                        alpha_mask = torch.ones((img.shape[0], img.shape[1]), dtype=torch.float32)
                else:
                    alpha_mask = None

                img = img[:, :, :3]  # remove alpha channel

                latents = None
                image = self.image_transforms(img)  # -1.0~1.0のtorch.Tensorになる
                del img

            images.append(image)
            latents_list.append(latents)
            alpha_mask_list.append(alpha_mask)

            target_size = (image.shape[2], image.shape[1]) if image is not None else (latents.shape[2] * 8, latents.shape[1] * 8)

            if not flipped:
                crop_left_top = (crop_ltrb[0], crop_ltrb[1])
            else:
                # crop_ltrb[2] is right, so target_size[0] - crop_ltrb[2] is left in flipped image
                crop_left_top = (target_size[0] - crop_ltrb[2], crop_ltrb[1])

            original_sizes_hw.append((int(original_size[1]), int(original_size[0])))
            crop_top_lefts.append((int(crop_left_top[1]), int(crop_left_top[0])))
            target_sizes_hw.append((int(target_size[1]), int(target_size[0])))
            flippeds.append(flipped)

            # captionとtext encoder outputを処理する
            caption = image_info.caption  # default

            tokenization_required = (
                self.text_encoder_output_caching_strategy is None or self.text_encoder_output_caching_strategy.is_partial
            )
            text_encoder_outputs = None
            input_ids = None

            if image_info.text_encoder_outputs is not None:
                # cached
                text_encoder_outputs = image_info.text_encoder_outputs
            elif image_info.text_encoder_outputs_npz is not None:
                # on disk
                text_encoder_outputs = self.text_encoder_output_caching_strategy.load_outputs_npz(
                    image_info.text_encoder_outputs_npz
                )
            else:
                tokenization_required = True
            text_encoder_outputs_list.append(text_encoder_outputs)

            if tokenization_required:
                caption = self.process_caption(subset, image_info.caption)
                input_ids = [ids[0] for ids in self.tokenize_strategy.tokenize(caption)]  # remove batch dimension
                # if self.XTI_layers:
                #     caption_layer = []
                #     for layer in self.XTI_layers:
                #         token_strings_from = " ".join(self.token_strings)
                #         token_strings_to = " ".join([f"{x}_{layer}" for x in self.token_strings])
                #         caption_ = caption.replace(token_strings_from, token_strings_to)
                #         caption_layer.append(caption_)
                #     captions.append(caption_layer)
                # else:
                #     captions.append(caption)

                # if not self.token_padding_disabled:  # this option might be omitted in future
                #     # TODO get_input_ids must support SD3
                #     if self.XTI_layers:
                #         token_caption = self.get_input_ids(caption_layer, self.tokenizers[0])
                #     else:
                #         token_caption = self.get_input_ids(caption, self.tokenizers[0])
                #     input_ids_list.append(token_caption)

                #     if len(self.tokenizers) > 1:
                #         if self.XTI_layers:
                #             token_caption2 = self.get_input_ids(caption_layer, self.tokenizers[1])
                #         else:
                #             token_caption2 = self.get_input_ids(caption, self.tokenizers[1])
                #         input_ids2_list.append(token_caption2)

            input_ids_list.append(input_ids)
            captions.append(caption)

        def none_or_stack_elements(tensors_list, converter):
            # [[clip_l, clip_g, t5xxl], [clip_l, clip_g, t5xxl], ...] -> [torch.stack(clip_l), torch.stack(clip_g), torch.stack(t5xxl)]
            if len(tensors_list) == 0 or tensors_list[0] == None or len(tensors_list[0]) == 0 or tensors_list[0][0] is None:
                return None
            return [torch.stack([converter(x[i]) for x in tensors_list]) for i in range(len(tensors_list[0]))]

        # set example
        example = {}
        example["custom_attributes"] = custom_attributes  # may be list of empty dict
        example["loss_weights"] = torch.FloatTensor(loss_weights)
        example["text_encoder_outputs_list"] = none_or_stack_elements(text_encoder_outputs_list, torch.FloatTensor)
        example["input_ids_list"] = none_or_stack_elements(input_ids_list, lambda x: x)

        # if one of alpha_masks is not None, we need to replace None with ones
        none_or_not = [x is None for x in alpha_mask_list]
        if all(none_or_not):
            example["alpha_masks"] = None
        elif any(none_or_not):
            for i in range(len(alpha_mask_list)):
                if alpha_mask_list[i] is None:
                    if images[i] is not None:
                        alpha_mask_list[i] = torch.ones((images[i].shape[1], images[i].shape[2]), dtype=torch.float32)
                    else:
                        alpha_mask_list[i] = torch.ones(
                            (latents_list[i].shape[1] * 8, latents_list[i].shape[2] * 8), dtype=torch.float32
                        )
            example["alpha_masks"] = torch.stack(alpha_mask_list)
        else:
            example["alpha_masks"] = torch.stack(alpha_mask_list)

        if images[0] is not None:
            images = torch.stack(images)
            images = images.to(memory_format=torch.contiguous_format).float()
        else:
            images = None
        example["images"] = images

        example["latents"] = torch.stack(latents_list) if latents_list[0] is not None else None
        example["captions"] = captions

        example["original_sizes_hw"] = torch.stack([torch.LongTensor(x) for x in original_sizes_hw])
        example["crop_top_lefts"] = torch.stack([torch.LongTensor(x) for x in crop_top_lefts])
        example["target_sizes_hw"] = torch.stack([torch.LongTensor(x) for x in target_sizes_hw])
        example["flippeds"] = flippeds

        example["network_multipliers"] = torch.FloatTensor([self.network_multiplier] * len(captions))

        if self.debug_dataset:
            example["image_keys"] = bucket[image_index : image_index + self.batch_size]
        return example

    def get_item_for_caching(self, bucket, bucket_batch_size, image_index):
        captions = []
        images = []
        input_ids1_list = []
        input_ids2_list = []
        absolute_paths = []
        resized_sizes = []
        bucket_reso = None
        flip_aug = None
        alpha_mask = None
        random_crop = None

        for image_key in bucket[image_index : image_index + bucket_batch_size]:
            image_info = self.image_data[image_key]
            subset = self.image_to_subset[image_key]

            if flip_aug is None:
                flip_aug = subset.flip_aug
                alpha_mask = subset.alpha_mask
                random_crop = subset.random_crop
                bucket_reso = image_info.bucket_reso
            else:
                # TODO そもそも混在してても動くようにしたほうがいい
                assert flip_aug == subset.flip_aug, "flip_aug must be same in a batch"
                assert alpha_mask == subset.alpha_mask, "alpha_mask must be same in a batch"
                assert random_crop == subset.random_crop, "random_crop must be same in a batch"
                assert bucket_reso == image_info.bucket_reso, "bucket_reso must be same in a batch"

            caption = image_info.caption  # TODO cache some patterns of dropping, shuffling, etc.

            if self.caching_mode == "latents":
                image = load_image(image_info.absolute_path)
            else:
                image = None

            if self.caching_mode == "text":
                input_ids1 = self.get_input_ids(caption, self.tokenizers[0])
                input_ids2 = self.get_input_ids(caption, self.tokenizers[1])
            else:
                input_ids1 = None
                input_ids2 = None

            captions.append(caption)
            images.append(image)
            input_ids1_list.append(input_ids1)
            input_ids2_list.append(input_ids2)
            absolute_paths.append(image_info.absolute_path)
            resized_sizes.append(image_info.resized_size)

        example = {}

        if images[0] is None:
            images = None
        example["images"] = images

        example["captions"] = captions
        example["input_ids1_list"] = input_ids1_list
        example["input_ids2_list"] = input_ids2_list
        example["absolute_paths"] = absolute_paths
        example["resized_sizes"] = resized_sizes
        example["flip_aug"] = flip_aug
        example["alpha_mask"] = alpha_mask
        example["random_crop"] = random_crop
        example["bucket_reso"] = bucket_reso
        return example


class DreamBoothDataset(BaseDataset):
    IMAGE_INFO_CACHE_FILE = "metadata_cache.json"

    # The is_training_dataset defines the type of dataset, training or validation
    # if is_training_dataset is True -> training dataset
    # if is_training_dataset is False -> validation dataset
    def __init__(
        self,
        subsets: Sequence[DreamBoothSubset],
        is_training_dataset: bool,
        batch_size: int,
        resolution,
        network_multiplier: float,
        enable_bucket: bool,
        min_bucket_reso: int,
        max_bucket_reso: int,
        bucket_reso_steps: int,
        bucket_no_upscale: bool,
        prior_loss_weight: float,
        debug_dataset: bool,
        validation_split: float,
        validation_seed: Optional[int],
    ) -> None:
        super().__init__(resolution, network_multiplier, debug_dataset)

        assert resolution is not None, f"resolution is required / resolution（解像度）指定は必須です"

        self.batch_size = batch_size
        self.size = min(self.width, self.height)  # 短いほう
        self.prior_loss_weight = prior_loss_weight
        self.latents_cache = None
        self.is_training_dataset = is_training_dataset
        self.validation_seed = validation_seed
        self.validation_split = validation_split

        self.enable_bucket = enable_bucket
        if self.enable_bucket:
            min_bucket_reso, max_bucket_reso = self.adjust_min_max_bucket_reso_by_steps(
                resolution, min_bucket_reso, max_bucket_reso, bucket_reso_steps
            )
            self.min_bucket_reso = min_bucket_reso
            self.max_bucket_reso = max_bucket_reso
            self.bucket_reso_steps = bucket_reso_steps
            self.bucket_no_upscale = bucket_no_upscale
        else:
            self.min_bucket_reso = None
            self.max_bucket_reso = None
            self.bucket_reso_steps = None  # この情報は使われない
            self.bucket_no_upscale = False

        def read_caption(img_path, caption_extension, enable_wildcard):
            # captionの候補ファイル名を作る
            base_name = os.path.splitext(img_path)[0]
            base_name_face_det = base_name
            tokens = base_name.split("_")
            if len(tokens) >= 5:
                base_name_face_det = "_".join(tokens[:-4])
            cap_paths = [base_name + caption_extension, base_name_face_det + caption_extension]

            caption = None
            for cap_path in cap_paths:
                if os.path.isfile(cap_path):
                    with open(cap_path, "rt", encoding="utf-8") as f:
                        try:
                            lines = f.readlines()
                        except UnicodeDecodeError as e:
                            logger.error(f"illegal char in file (not UTF-8) / ファイルにUTF-8以外の文字があります: {cap_path}")
                            raise e
                        assert len(lines) > 0, f"caption file is empty / キャプションファイルが空です: {cap_path}"
                        if enable_wildcard:
                            caption = "\n".join([line.strip() for line in lines if line.strip() != ""])  # 空行を除く、改行で連結
                        else:
                            caption = lines[0].strip()
                    break
            return caption

        def load_dreambooth_dir(subset: DreamBoothSubset):
            if not os.path.isdir(subset.image_dir):
                logger.warning(f"not directory: {subset.image_dir}")
                return [], [], []

            info_cache_file = os.path.join(subset.image_dir, self.IMAGE_INFO_CACHE_FILE)
            use_cached_info_for_subset = subset.cache_info
            if use_cached_info_for_subset:
                logger.info(
                    f"using cached image info for this subset / このサブセットで、キャッシュされた画像情報を使います: {info_cache_file}"
                )
                if not os.path.isfile(info_cache_file):
                    logger.warning(
                        f"image info file not found. You can ignore this warning if this is the first time to use this subset"
                        + " / キャッシュファイルが見つかりませんでした。初回実行時はこの警告を無視してください: {metadata_file}"
                    )
                    use_cached_info_for_subset = False

            if use_cached_info_for_subset:
                # json: {`img_path`:{"caption": "caption...", "resolution": [width, height]}, ...}
                with open(info_cache_file, "r", encoding="utf-8") as f:
                    metas = json.load(f)
                img_paths = list(metas.keys())
                sizes: List[Optional[Tuple[int, int]]] = [meta["resolution"] for meta in metas.values()]

                # we may need to check image size and existence of image files, but it takes time, so user should check it before training
            else:
                img_paths = glob_images(subset.image_dir, "*")
                sizes: List[Optional[Tuple[int, int]]] = [None] * len(img_paths)

                # new caching: get image size from cache files
                strategy = LatentsCachingStrategy.get_strategy()
                if strategy is not None:
                    logger.info("get image size from name of cache files")

                    # make image path to npz path mapping
                    npz_paths = glob.glob(os.path.join(subset.image_dir, "*" + strategy.cache_suffix))
                    npz_paths.sort(
                        key=lambda item: item.rsplit("_", maxsplit=2)[0]
                    )  # sort by name excluding resolution and cache_suffix
                    npz_path_index = 0

                    size_set_count = 0
                    for i, img_path in enumerate(tqdm(img_paths)):
                        l = len(os.path.splitext(img_path)[0])  # remove extension
                        found = False
                        while npz_path_index < len(npz_paths):  # until found or end of npz_paths
                            # npz_paths are sorted, so if npz_path > img_path, img_path is not found
                            if npz_paths[npz_path_index][:l] > img_path[:l]:
                                break
                            if npz_paths[npz_path_index][:l] == img_path[:l]:  # found
                                found = True
                                break
                            npz_path_index += 1  # next npz_path

                        if found:
                            w, h = strategy.get_image_size_from_disk_cache_path(img_path, npz_paths[npz_path_index])
                        else:
                            w, h = None, None

                        if w is not None and h is not None:
                            sizes[i] = (w, h)
                            size_set_count += 1
                    logger.info(f"set image size from cache files: {size_set_count}/{len(img_paths)}")

            # We want to create a training and validation split. This should be improved in the future
            # to allow a clearer distinction between training and validation. This can be seen as a
            # short-term solution to limit what is necessary to implement validation datasets
            #
            # We split the dataset for the subset based on if we are doing a validation split
            # The self.is_training_dataset defines the type of dataset, training or validation
            # if self.is_training_dataset is True -> training dataset
            # if self.is_training_dataset is False -> validation dataset
            if self.validation_split > 0.0:
                # For regularization images we do not want to split this dataset.
                if subset.is_reg is True:
                    # Skip any validation dataset for regularization images
                    if self.is_training_dataset is False:
                        img_paths = []
                        sizes = []
                    # Otherwise the img_paths remain as original img_paths and no split
                    # required for training images dataset of regularization images
                else:
                    img_paths, sizes = split_train_val(
                        img_paths, sizes, self.is_training_dataset, self.validation_split, self.validation_seed
                    )

                # new caching: get image size from cache files
                strategy = LatentsCachingStrategy.get_strategy()
                if strategy is not None:
                    logger.info("get image size from name of cache files")

                    # make image path to npz path mapping
                    npz_paths = glob.glob(os.path.join(subset.image_dir, "*" + strategy.cache_suffix))
                    npz_paths.sort(
                        key=lambda item: item.rsplit("_", maxsplit=2)[0]
                    )  # sort by name excluding resolution and cache_suffix
                    npz_path_index = 0

                    size_set_count = 0
                    for i, img_path in enumerate(tqdm(img_paths)):
                        l = len(os.path.splitext(img_path)[0])  # remove extension
                        found = False
                        while npz_path_index < len(npz_paths):  # until found or end of npz_paths
                            # npz_paths are sorted, so if npz_path > img_path, img_path is not found
                            if npz_paths[npz_path_index][:l] > img_path[:l]:
                                break
                            if npz_paths[npz_path_index][:l] == img_path[:l]:  # found
                                found = True
                                break
                            npz_path_index += 1  # next npz_path

                        if found:
                            w, h = strategy.get_image_size_from_disk_cache_path(img_path, npz_paths[npz_path_index])
                        else:
                            w, h = None, None

                        if w is not None and h is not None:
                            sizes[i] = [w, h]
                            size_set_count += 1
                    logger.info(f"set image size from cache files: {size_set_count}/{len(img_paths)}")

            logger.info(f"found directory {subset.image_dir} contains {len(img_paths)} image files")

            if use_cached_info_for_subset:
                captions = [meta["caption"] for meta in metas.values()]
                missing_captions = [img_path for img_path, caption in zip(img_paths, captions) if caption is None or caption == ""]
            else:
                # 画像ファイルごとにプロンプトを読み込み、もしあればそちらを使う
                captions = []
                missing_captions = []
                for img_path in tqdm(img_paths, desc="read caption"):
                    cap_for_img = read_caption(img_path, subset.caption_extension, subset.enable_wildcard)
                    if cap_for_img is None and subset.class_tokens is None:
                        logger.warning(
                            f"neither caption file nor class tokens are found. use empty caption for {img_path} / キャプションファイルもclass tokenも見つかりませんでした。空のキャプションを使用します: {img_path}"
                        )
                        captions.append("")
                        missing_captions.append(img_path)
                    else:
                        if cap_for_img is None:
                            captions.append(subset.class_tokens)
                            missing_captions.append(img_path)
                        else:
                            captions.append(cap_for_img)

            self.set_tag_frequency(os.path.basename(subset.image_dir), captions)  # タグ頻度を記録

            if missing_captions:
                number_of_missing_captions = len(missing_captions)
                number_of_missing_captions_to_show = 5
                remaining_missing_captions = number_of_missing_captions - number_of_missing_captions_to_show

                logger.warning(
                    f"No caption file found for {number_of_missing_captions} images. Training will continue without captions for these images. If class token exists, it will be used. / {number_of_missing_captions}枚の画像にキャプションファイルが見つかりませんでした。これらの画像についてはキャプションなしで学習を続行します。class tokenが存在する場合はそれを使います。"
                )
                for i, missing_caption in enumerate(missing_captions):
                    if i >= number_of_missing_captions_to_show:
                        logger.warning(missing_caption + f"... and {remaining_missing_captions} more")
                        break
                    logger.warning(missing_caption)

            if not use_cached_info_for_subset and subset.cache_info:
                logger.info(f"cache image info for / 画像情報をキャッシュします : {info_cache_file}")
                sizes = [self.get_image_size(img_path) for img_path in tqdm(img_paths, desc="get image size")]
                matas = {}
                for img_path, caption, size in zip(img_paths, captions, sizes):
                    matas[img_path] = {"caption": caption, "resolution": list(size)}
                with open(info_cache_file, "w", encoding="utf-8") as f:
                    json.dump(matas, f, ensure_ascii=False, indent=2)
                logger.info(f"cache image info done for / 画像情報を出力しました : {info_cache_file}")

            # if sizes are not set, image size will be read in make_buckets
            return img_paths, captions, sizes

        logger.info("prepare images.")
        num_train_images = 0
        num_reg_images = 0
        reg_infos: List[Tuple[ImageInfo, DreamBoothSubset]] = []
        for subset in subsets:
            num_repeats = subset.num_repeats if self.is_training_dataset else 1
            if num_repeats < 1:
                logger.warning(
                    f"ignore subset with image_dir='{subset.image_dir}': num_repeats is less than 1 / num_repeatsが1を下回っているためサブセットを無視します: {num_repeats}"
                )
                continue

            if subset in self.subsets:
                logger.warning(
                    f"ignore duplicated subset with image_dir='{subset.image_dir}': use the first one / 既にサブセットが登録されているため、重複した後発のサブセットを無視します"
                )
                continue

            img_paths, captions, sizes = load_dreambooth_dir(subset)
            if len(img_paths) < 1:
                logger.warning(
                    f"ignore subset with image_dir='{subset.image_dir}': no images found / 画像が見つからないためサブセットを無視します"
                )
                continue

            if subset.is_reg:
                num_reg_images += num_repeats * len(img_paths)
            else:
                num_train_images += num_repeats * len(img_paths)

            for img_path, caption, size in zip(img_paths, captions, sizes):
                info = ImageInfo(img_path, num_repeats, caption, subset.is_reg, img_path)
                if size is not None:
                    info.image_size = size
                if subset.is_reg:
                    reg_infos.append((info, subset))
                else:
                    self.register_image(info, subset)

            subset.img_count = len(img_paths)
            self.subsets.append(subset)

        images_split_name = "train" if self.is_training_dataset else "validation"
        logger.info(f"{num_train_images} {images_split_name} images with repeats.")

        self.num_train_images = num_train_images

        logger.info(f"{num_reg_images} reg images with repeats.")
        if num_train_images < num_reg_images:
            logger.warning("some of reg images are not used / 正則化画像の数が多いので、一部使用されない正則化画像があります")

        if num_reg_images == 0:
            logger.warning("no regularization images / 正則化画像が見つかりませんでした")
        else:
            # num_repeatsを計算する：どうせ大した数ではないのでループで処理する
            n = 0
            first_loop = True
            while n < num_train_images:
                for info, subset in reg_infos:
                    if first_loop:
                        self.register_image(info, subset)
                        n += info.num_repeats
                    else:
                        info.num_repeats += 1  # rewrite registered info
                        n += 1
                    if n >= num_train_images:
                        break
                first_loop = False

        self.num_reg_images = num_reg_images


class FineTuningDataset(BaseDataset):
    def __init__(
        self,
        subsets: Sequence[FineTuningSubset],
        batch_size: int,
        resolution,
        network_multiplier: float,
        enable_bucket: bool,
        min_bucket_reso: int,
        max_bucket_reso: int,
        bucket_reso_steps: int,
        bucket_no_upscale: bool,
        debug_dataset: bool,
        validation_seed: int,
        validation_split: float,
    ) -> None:
        super().__init__(resolution, network_multiplier, debug_dataset)

        self.batch_size = batch_size

        self.num_train_images = 0
        self.num_reg_images = 0

        for subset in subsets:
            if subset.num_repeats < 1:
                logger.warning(
                    f"ignore subset with metadata_file='{subset.metadata_file}': num_repeats is less than 1 / num_repeatsが1を下回っているためサブセットを無視します: {subset.num_repeats}"
                )
                continue

            if subset in self.subsets:
                logger.warning(
                    f"ignore duplicated subset with metadata_file='{subset.metadata_file}': use the first one / 既にサブセットが登録されているため、重複した後発のサブセットを無視します"
                )
                continue

            # メタデータを読み込む
            if os.path.exists(subset.metadata_file):
                logger.info(f"loading existing metadata: {subset.metadata_file}")
                with open(subset.metadata_file, "rt", encoding="utf-8") as f:
                    metadata = json.load(f)
            else:
                raise ValueError(f"no metadata / メタデータファイルがありません: {subset.metadata_file}")

            if len(metadata) < 1:
                logger.warning(
                    f"ignore subset with '{subset.metadata_file}': no image entries found / 画像に関するデータが見つからないためサブセットを無視します"
                )
                continue

            tags_list = []
            for image_key, img_md in metadata.items():
                # path情報を作る
                abs_path = None

                # まず画像を優先して探す
                if os.path.exists(image_key):
                    abs_path = image_key
                else:
                    # わりといい加減だがいい方法が思いつかん
                    paths = glob_images(subset.image_dir, image_key)
                    if len(paths) > 0:
                        abs_path = paths[0]

                # なければnpzを探す
                if abs_path is None:
                    if os.path.exists(os.path.splitext(image_key)[0] + ".npz"):
                        abs_path = os.path.splitext(image_key)[0] + ".npz"
                    else:
                        npz_path = os.path.join(subset.image_dir, image_key + ".npz")
                        if os.path.exists(npz_path):
                            abs_path = npz_path

                assert abs_path is not None, f"no image / 画像がありません: {image_key}"

                caption = img_md.get("caption")
                tags = img_md.get("tags")
                if caption is None:
                    caption = tags  # could be multiline
                    tags = None

                if subset.enable_wildcard:
                    # tags must be single line
                    if tags is not None:
                        tags = tags.replace("\n", subset.caption_separator)

                    # add tags to each line of caption
                    if caption is not None and tags is not None:
                        caption = "\n".join(
                            [f"{line}{subset.caption_separator}{tags}" for line in caption.split("\n") if line.strip() != ""]
                        )
                else:
                    # use as is
                    if tags is not None and len(tags) > 0:
                        caption = caption + subset.caption_separator + tags
                        tags_list.append(tags)

                if caption is None:
                    caption = ""

                image_info = ImageInfo(image_key, subset.num_repeats, caption, False, abs_path)
                image_info.image_size = img_md.get("train_resolution")

                if not subset.color_aug and not subset.random_crop:
                    # if npz exists, use them
                    image_info.latents_npz, image_info.latents_npz_flipped = self.image_key_to_npz_file(subset, image_key)

                self.register_image(image_info, subset)

            self.num_train_images += len(metadata) * subset.num_repeats

            # TODO do not record tag freq when no tag
            self.set_tag_frequency(os.path.basename(subset.metadata_file), tags_list)
            subset.img_count = len(metadata)
            self.subsets.append(subset)

        # check existence of all npz files
        use_npz_latents = all([not (subset.color_aug or subset.random_crop) for subset in self.subsets])
        if use_npz_latents:
            flip_aug_in_subset = False
            npz_any = False
            npz_all = True

            for image_info in self.image_data.values():
                subset = self.image_to_subset[image_info.image_key]

                has_npz = image_info.latents_npz is not None
                npz_any = npz_any or has_npz

                if subset.flip_aug:
                    has_npz = has_npz and image_info.latents_npz_flipped is not None
                    flip_aug_in_subset = True
                npz_all = npz_all and has_npz

                if npz_any and not npz_all:
                    break

            if not npz_any:
                use_npz_latents = False
                logger.warning(f"npz file does not exist. ignore npz files / npzファイルが見つからないためnpzファイルを無視します")
            elif not npz_all:
                use_npz_latents = False
                logger.warning(
                    f"some of npz file does not exist. ignore npz files / いくつかのnpzファイルが見つからないためnpzファイルを無視します"
                )
                if flip_aug_in_subset:
                    logger.warning("maybe no flipped files / 反転されたnpzファイルがないのかもしれません")
        # else:
        #   logger.info("npz files are not used with color_aug and/or random_crop / color_augまたはrandom_cropが指定されているためnpzファイルは使用されません")

        # check min/max bucket size
        sizes = set()
        resos = set()
        for image_info in self.image_data.values():
            if image_info.image_size is None:
                sizes = None  # not calculated
                break
            sizes.add(image_info.image_size[0])
            sizes.add(image_info.image_size[1])
            resos.add(tuple(image_info.image_size))

        if sizes is None:
            if use_npz_latents:
                use_npz_latents = False
                logger.warning(
                    f"npz files exist, but no bucket info in metadata. ignore npz files / メタデータにbucket情報がないためnpzファイルを無視します"
                )

            assert (
                resolution is not None
            ), "if metadata doesn't have bucket info, resolution is required / メタデータにbucket情報がない場合はresolutionを指定してください"

            self.enable_bucket = enable_bucket
            if self.enable_bucket:
                min_bucket_reso, max_bucket_reso = self.adjust_min_max_bucket_reso_by_steps(
                    resolution, min_bucket_reso, max_bucket_reso, bucket_reso_steps
                )
                self.min_bucket_reso = min_bucket_reso
                self.max_bucket_reso = max_bucket_reso
                self.bucket_reso_steps = bucket_reso_steps
                self.bucket_no_upscale = bucket_no_upscale
        else:
            if not enable_bucket:
                logger.info("metadata has bucket info, enable bucketing / メタデータにbucket情報があるためbucketを有効にします")
            logger.info("using bucket info in metadata / メタデータ内のbucket情報を使います")
            self.enable_bucket = True

            assert (
                not bucket_no_upscale
            ), "if metadata has bucket info, bucket reso is precalculated, so bucket_no_upscale cannot be used / メタデータ内にbucket情報がある場合はbucketの解像度は計算済みのため、bucket_no_upscaleは使えません"

            # bucket情報を初期化しておく、make_bucketsで再作成しない
            self.bucket_manager = BucketManager(False, None, None, None, None)
            self.bucket_manager.set_predefined_resos(resos)

        # npz情報をきれいにしておく
        if not use_npz_latents:
            for image_info in self.image_data.values():
                image_info.latents_npz = image_info.latents_npz_flipped = None

    def image_key_to_npz_file(self, subset: FineTuningSubset, image_key):
        base_name = os.path.splitext(image_key)[0]
        npz_file_norm = base_name + ".npz"

        if os.path.exists(npz_file_norm):
            # image_key is full path
            npz_file_flip = base_name + "_flip.npz"
            if not os.path.exists(npz_file_flip):
                npz_file_flip = None
            return npz_file_norm, npz_file_flip

        # if not full path, check image_dir. if image_dir is None, return None
        if subset.image_dir is None:
            return None, None

        # image_key is relative path
        npz_file_norm = os.path.join(subset.image_dir, image_key + ".npz")
        npz_file_flip = os.path.join(subset.image_dir, image_key + "_flip.npz")

        if not os.path.exists(npz_file_norm):
            npz_file_norm = None
            npz_file_flip = None
        elif not os.path.exists(npz_file_flip):
            npz_file_flip = None

        return npz_file_norm, npz_file_flip


class ControlNetDataset(BaseDataset):
    def __init__(
        self,
        subsets: Sequence[ControlNetSubset],
        batch_size: int,
        resolution,
        network_multiplier: float,
        enable_bucket: bool,
        min_bucket_reso: int,
        max_bucket_reso: int,
        bucket_reso_steps: int,
        bucket_no_upscale: bool,
        debug_dataset: bool,
        validation_split: float,
        validation_seed: Optional[int],
    ) -> None:
        super().__init__(resolution, network_multiplier, debug_dataset)

        db_subsets = []
        for subset in subsets:
            assert (
                not subset.random_crop
            ), "random_crop is not supported in ControlNetDataset / random_cropはControlNetDatasetではサポートされていません"
            db_subset = DreamBoothSubset(
                subset.image_dir,
                False,
                None,
                subset.caption_extension,
                subset.cache_info,
                False,
                subset.num_repeats,
                subset.shuffle_caption,
                subset.caption_separator,
                subset.keep_tokens,
                subset.keep_tokens_separator,
                subset.secondary_separator,
                subset.enable_wildcard,
                subset.color_aug,
                subset.flip_aug,
                subset.face_crop_aug_range,
                subset.random_crop,
                subset.caption_dropout_rate,
                subset.caption_dropout_every_n_epochs,
                subset.caption_tag_dropout_rate,
                subset.caption_prefix,
                subset.caption_suffix,
                subset.token_warmup_min,
                subset.token_warmup_step,
            )
            db_subsets.append(db_subset)

        self.dreambooth_dataset_delegate = DreamBoothDataset(
            db_subsets,
            True,
            batch_size,
            resolution,
            network_multiplier,
            enable_bucket,
            min_bucket_reso,
            max_bucket_reso,
            bucket_reso_steps,
            bucket_no_upscale,
            1.0,
            debug_dataset,
            validation_split,
            validation_seed,
        )

        # config_util等から参照される値をいれておく（若干微妙なのでなんとかしたい）
        self.image_data = self.dreambooth_dataset_delegate.image_data
        self.batch_size = batch_size
        self.num_train_images = self.dreambooth_dataset_delegate.num_train_images
        self.num_reg_images = self.dreambooth_dataset_delegate.num_reg_images
        self.validation_split = validation_split
        self.validation_seed = validation_seed

        # assert all conditioning data exists
        missing_imgs = []
        cond_imgs_with_pair = set()
        for image_key, info in self.dreambooth_dataset_delegate.image_data.items():
            db_subset = self.dreambooth_dataset_delegate.image_to_subset[image_key]
            subset = None
            for s in subsets:
                if s.image_dir == db_subset.image_dir:
                    subset = s
                    break
            assert subset is not None, "internal error: subset not found"

            if not os.path.isdir(subset.conditioning_data_dir):
                logger.warning(f"not directory: {subset.conditioning_data_dir}")
                continue

            img_basename = os.path.splitext(os.path.basename(info.absolute_path))[0]
            ctrl_img_path = glob_images(subset.conditioning_data_dir, img_basename)
            if len(ctrl_img_path) < 1:
                missing_imgs.append(img_basename)
                continue
            ctrl_img_path = ctrl_img_path[0]
            ctrl_img_path = os.path.abspath(ctrl_img_path)  # normalize path

            info.cond_img_path = ctrl_img_path
            cond_imgs_with_pair.add(os.path.splitext(ctrl_img_path)[0])  # remove extension because Windows is case insensitive

        extra_imgs = []
        for subset in subsets:
            conditioning_img_paths = glob_images(subset.conditioning_data_dir, "*")
            conditioning_img_paths = [os.path.abspath(p) for p in conditioning_img_paths]  # normalize path
            extra_imgs.extend([p for p in conditioning_img_paths if os.path.splitext(p)[0] not in cond_imgs_with_pair])

        assert (
            len(missing_imgs) == 0
        ), f"missing conditioning data for {len(missing_imgs)} images / 制御用画像が見つかりませんでした: {missing_imgs}"
        assert (
            len(extra_imgs) == 0
        ), f"extra conditioning data for {len(extra_imgs)} images / 余分な制御用画像があります: {extra_imgs}"

        self.conditioning_image_transforms = IMAGE_TRANSFORMS

    def set_current_strategies(self):
        return self.dreambooth_dataset_delegate.set_current_strategies()

    def make_buckets(self):
        self.dreambooth_dataset_delegate.make_buckets()
        self.bucket_manager = self.dreambooth_dataset_delegate.bucket_manager
        self.buckets_indices = self.dreambooth_dataset_delegate.buckets_indices

    def cache_latents(self, vae, vae_batch_size=1, cache_to_disk=False, is_main_process=True, file_suffix=".npz"):
        return self.dreambooth_dataset_delegate.cache_latents(vae, vae_batch_size, cache_to_disk, is_main_process, file_suffix)

    def new_cache_latents(self, model: Any, accelerator: Accelerator):
        return self.dreambooth_dataset_delegate.new_cache_latents(model, accelerator)

    def new_cache_text_encoder_outputs(self, models: List[Any], is_main_process: bool):
        return self.dreambooth_dataset_delegate.new_cache_text_encoder_outputs(models, is_main_process)

    def new_cache_latents(self, model: Any, accelerator: Accelerator):
        return self.dreambooth_dataset_delegate.new_cache_latents(model, accelerator)

    def new_cache_text_encoder_outputs(self, models: List[Any], is_main_process: bool):
        return self.dreambooth_dataset_delegate.new_cache_text_encoder_outputs(models, is_main_process)

    def __len__(self):
        return self.dreambooth_dataset_delegate.__len__()

    def __getitem__(self, index):
        example = self.dreambooth_dataset_delegate[index]

        bucket = self.dreambooth_dataset_delegate.bucket_manager.buckets[
            self.dreambooth_dataset_delegate.buckets_indices[index].bucket_index
        ]
        bucket_batch_size = self.dreambooth_dataset_delegate.buckets_indices[index].bucket_batch_size
        image_index = self.dreambooth_dataset_delegate.buckets_indices[index].batch_index * bucket_batch_size

        conditioning_images = []

        for i, image_key in enumerate(bucket[image_index : image_index + bucket_batch_size]):
            image_info = self.dreambooth_dataset_delegate.image_data[image_key]

            target_size_hw = example["target_sizes_hw"][i]
            original_size_hw = example["original_sizes_hw"][i]
            crop_top_left = example["crop_top_lefts"][i]
            flipped = example["flippeds"][i]
            cond_img = load_image(image_info.cond_img_path)

            if self.dreambooth_dataset_delegate.enable_bucket:
                assert (
                    cond_img.shape[0] == original_size_hw[0] and cond_img.shape[1] == original_size_hw[1]
                ), f"size of conditioning image is not match / 画像サイズが合いません: {image_info.absolute_path}"
                cond_img = cv2.resize(
                    cond_img, image_info.resized_size, interpolation=cv2.INTER_AREA
                )  # INTER_AREAでやりたいのでcv2でリサイズ

                # TODO support random crop
                # 現在サポートしているcropはrandomではなく中央のみ
                h, w = target_size_hw
                ct = (cond_img.shape[0] - h) // 2
                cl = (cond_img.shape[1] - w) // 2
                cond_img = cond_img[ct : ct + h, cl : cl + w]
            else:
                # assert (
                #     cond_img.shape[0] == self.height and cond_img.shape[1] == self.width
                # ), f"image size is small / 画像サイズが小さいようです: {image_info.absolute_path}"
                # resize to target
                if cond_img.shape[0] != target_size_hw[0] or cond_img.shape[1] != target_size_hw[1]:
                    cond_img = pil_resize(cond_img, (int(target_size_hw[1]), int(target_size_hw[0])))

            if flipped:
                cond_img = cond_img[:, ::-1, :].copy()  # copy to avoid negative stride

            cond_img = self.conditioning_image_transforms(cond_img)
            conditioning_images.append(cond_img)

        example["conditioning_images"] = torch.stack(conditioning_images).to(memory_format=torch.contiguous_format).float()

        return example


# behave as Dataset mock
class DatasetGroup(torch.utils.data.ConcatDataset):
    def __init__(self, datasets: Sequence[Union[DreamBoothDataset, FineTuningDataset]]):
        self.datasets: List[Union[DreamBoothDataset, FineTuningDataset]]

        super().__init__(datasets)

        self.image_data = {}
        self.num_train_images = 0
        self.num_reg_images = 0

        # simply concat together
        # TODO: handling image_data key duplication among dataset
        #   In practical, this is not the big issue because image_data is accessed from outside of dataset only for debug_dataset.
        for dataset in datasets:
            self.image_data.update(dataset.image_data)
            self.num_train_images += dataset.num_train_images
            self.num_reg_images += dataset.num_reg_images

    def add_replacement(self, str_from, str_to):
        for dataset in self.datasets:
            dataset.add_replacement(str_from, str_to)

    # def make_buckets(self):
    #   for dataset in self.datasets:
    #     dataset.make_buckets()

    def set_text_encoder_output_caching_strategy(self, strategy: TextEncoderOutputsCachingStrategy):
        """
        DataLoader is run in multiple processes, so we need to set the strategy manually.
        """
        for dataset in self.datasets:
            dataset.set_text_encoder_output_caching_strategy(strategy)

    def enable_XTI(self, *args, **kwargs):
        for dataset in self.datasets:
            dataset.enable_XTI(*args, **kwargs)

    def cache_latents(self, vae, vae_batch_size=1, cache_to_disk=False, is_main_process=True, file_suffix=".npz"):
        for i, dataset in enumerate(self.datasets):
            logger.info(f"[Dataset {i}]")
            dataset.cache_latents(vae, vae_batch_size, cache_to_disk, is_main_process, file_suffix)

    def new_cache_latents(self, model: Any, accelerator: Accelerator):
        for i, dataset in enumerate(self.datasets):
            logger.info(f"[Dataset {i}]")
            dataset.new_cache_latents(model, accelerator)
        accelerator.wait_for_everyone()

    def cache_text_encoder_outputs(
        self, tokenizers, text_encoders, device, weight_dtype, cache_to_disk=False, is_main_process=True
    ):
        for i, dataset in enumerate(self.datasets):
            logger.info(f"[Dataset {i}]")
            dataset.cache_text_encoder_outputs(tokenizers, text_encoders, device, weight_dtype, cache_to_disk, is_main_process)

    def cache_text_encoder_outputs_sd3(
        self, tokenizer, text_encoders, device, output_dtype, te_dtypes, cache_to_disk=False, is_main_process=True, batch_size=None
    ):
        for i, dataset in enumerate(self.datasets):
            logger.info(f"[Dataset {i}]")
            dataset.cache_text_encoder_outputs_sd3(
                tokenizer, text_encoders, device, output_dtype, te_dtypes, cache_to_disk, is_main_process, batch_size
            )

    def new_cache_text_encoder_outputs(self, models: List[Any], accelerator: Accelerator):
        for i, dataset in enumerate(self.datasets):
            logger.info(f"[Dataset {i}]")
            dataset.new_cache_text_encoder_outputs(models, accelerator)
        accelerator.wait_for_everyone()

    def set_caching_mode(self, caching_mode):
        for dataset in self.datasets:
            dataset.set_caching_mode(caching_mode)

    def verify_bucket_reso_steps(self, min_steps: int):
        for dataset in self.datasets:
            dataset.verify_bucket_reso_steps(min_steps)

    def get_resolutions(self) -> List[Tuple[int, int]]:
        return [(dataset.width, dataset.height) for dataset in self.datasets]

    def is_latent_cacheable(self) -> bool:
        return all([dataset.is_latent_cacheable() for dataset in self.datasets])

    def is_text_encoder_output_cacheable(self) -> bool:
        return all([dataset.is_text_encoder_output_cacheable() for dataset in self.datasets])

    def set_current_strategies(self):
        for dataset in self.datasets:
            dataset.set_current_strategies()

    def set_current_epoch(self, epoch):
        for dataset in self.datasets:
            dataset.set_current_epoch(epoch)

    def set_current_step(self, step):
        for dataset in self.datasets:
            dataset.set_current_step(step)

    def set_max_train_steps(self, max_train_steps):
        for dataset in self.datasets:
            dataset.set_max_train_steps(max_train_steps)

    def disable_token_padding(self):
        for dataset in self.datasets:
            dataset.disable_token_padding()


def is_disk_cached_latents_is_expected(reso, npz_path: str, flip_aug: bool, alpha_mask: bool):
    expected_latents_size = (reso[1] // 8, reso[0] // 8)  # bucket_resoはWxHなので注意

    if not os.path.exists(npz_path):
        return False

    try:
        npz = np.load(npz_path)
        if "latents" not in npz or "original_size" not in npz or "crop_ltrb" not in npz:  # old ver?
            return False
        if npz["latents"].shape[1:3] != expected_latents_size:
            return False

        if flip_aug:
            if "latents_flipped" not in npz:
                return False
            if npz["latents_flipped"].shape[1:3] != expected_latents_size:
                return False

        if alpha_mask:
            if "alpha_mask" not in npz:
                return False
            if (npz["alpha_mask"].shape[1], npz["alpha_mask"].shape[0]) != reso:  # HxW => WxH != reso
                return False
        else:
            if "alpha_mask" in npz:
                return False
    except Exception as e:
        logger.error(f"Error loading file: {npz_path}")
        raise e

    return True


# 戻り値は、latents_tensor, (original_size width, original_size height), (crop left, crop top)
# TODO update to use CachingStrategy
# def load_latents_from_disk(
#     npz_path,
# ) -> Tuple[Optional[np.ndarray], Optional[List[int]], Optional[List[int]], Optional[np.ndarray], Optional[np.ndarray]]:
#     npz = np.load(npz_path)
#     if "latents" not in npz:
#         raise ValueError(f"error: npz is old format. please re-generate {npz_path}")

#     latents = npz["latents"]
#     original_size = npz["original_size"].tolist()
#     crop_ltrb = npz["crop_ltrb"].tolist()
#     flipped_latents = npz["latents_flipped"] if "latents_flipped" in npz else None
#     alpha_mask = npz["alpha_mask"] if "alpha_mask" in npz else None
#     return latents, original_size, crop_ltrb, flipped_latents, alpha_mask


# def save_latents_to_disk(npz_path, latents_tensor, original_size, crop_ltrb, flipped_latents_tensor=None, alpha_mask=None):
#     kwargs = {}
#     if flipped_latents_tensor is not None:
#         kwargs["latents_flipped"] = flipped_latents_tensor.float().cpu().numpy()
#     if alpha_mask is not None:
#         kwargs["alpha_mask"] = alpha_mask.float().cpu().numpy()
#     np.savez(
#         npz_path,
#         latents=latents_tensor.float().cpu().numpy(),
#         original_size=np.array(original_size),
#         crop_ltrb=np.array(crop_ltrb),
#         **kwargs,
#     )


def debug_dataset(train_dataset, show_input_ids=False):
    logger.info(f"Total dataset length (steps) / データセットの長さ（ステップ数）: {len(train_dataset)}")
    logger.info(
        "`S` for next step, `E` for next epoch no. , Escape for exit. / Sキーで次のステップ、Eキーで次のエポック、Escキーで中断、終了します"
    )

    epoch = 1
    while True:
        logger.info(f"")
        logger.info(f"epoch: {epoch}")

        steps = (epoch - 1) * len(train_dataset) + 1
        indices = list(range(len(train_dataset)))
        random.shuffle(indices)

        k = 0
        for i, idx in enumerate(indices):
            train_dataset.set_current_epoch(epoch)
            train_dataset.set_current_step(steps)
            logger.info(f"steps: {steps} ({i + 1}/{len(train_dataset)})")

            example = train_dataset[idx]
            if example["latents"] is not None:
                logger.info(f"sample has latents from npz file: {example['latents'].size()}")
            for j, (ik, cap, lw, orgsz, crptl, trgsz, flpdz) in enumerate(
                zip(
                    example["image_keys"],
                    example["captions"],
                    example["loss_weights"],
                    # example["input_ids"],
                    example["original_sizes_hw"],
                    example["crop_top_lefts"],
                    example["target_sizes_hw"],
                    example["flippeds"],
                )
            ):
                logger.info(
                    f'{ik}, size: {train_dataset.image_data[ik].image_size}, loss weight: {lw}, caption: "{cap}", original size: {orgsz}, crop top left: {crptl}, target size: {trgsz}, flipped: {flpdz}'
                )
                if "network_multipliers" in example:
                    logger.info(f"network multiplier: {example['network_multipliers'][j]}")
                if "custom_attributes" in example:
                    logger.info(f"custom attributes: {example['custom_attributes'][j]}")

                # if show_input_ids:
                #     logger.info(f"input ids: {iid}")
                #     if "input_ids2" in example:
                #         logger.info(f"input ids2: {example['input_ids2'][j]}")
                if example["images"] is not None:
                    im = example["images"][j]
                    logger.info(f"image size: {im.size()}")
                    im = ((im.numpy() + 1.0) * 127.5).astype(np.uint8)
                    im = np.transpose(im, (1, 2, 0))  # c,H,W -> H,W,c
                    im = im[:, :, ::-1]  # RGB -> BGR (OpenCV)

                    if "conditioning_images" in example:
                        cond_img = example["conditioning_images"][j]
                        logger.info(f"conditioning image size: {cond_img.size()}")
                        cond_img = ((cond_img.numpy() + 1.0) * 127.5).astype(np.uint8)
                        cond_img = np.transpose(cond_img, (1, 2, 0))
                        cond_img = cond_img[:, :, ::-1]
                        if os.name == "nt":
                            cv2.imshow("cond_img", cond_img)

                    if "alpha_masks" in example and example["alpha_masks"] is not None:
                        alpha_mask = example["alpha_masks"][j]
                        logger.info(f"alpha mask size: {alpha_mask.size()}")
                        alpha_mask = (alpha_mask.numpy() * 255.0).astype(np.uint8)
                        if os.name == "nt":
                            cv2.imshow("alpha_mask", alpha_mask)

                    if os.name == "nt":  # only windows
                        cv2.imshow("img", im)
                        k = cv2.waitKey()
                        cv2.destroyAllWindows()
                    if k == 27 or k == ord("s") or k == ord("e"):
                        break
            steps += 1

            if k == ord("e"):
                break
            if k == 27 or (example["images"] is None and i >= 8):
                k = 27
                break
        if k == 27:
            break

        epoch += 1


def glob_images(directory, base="*"):
    img_paths = []
    for ext in IMAGE_EXTENSIONS:
        if base == "*":
            img_paths.extend(glob.glob(os.path.join(glob.escape(directory), base + ext)))
        else:
            img_paths.extend(glob.glob(glob.escape(os.path.join(directory, base + ext))))
    img_paths = list(set(img_paths))  # 重複を排除
    img_paths.sort()
    return img_paths


def glob_images_pathlib(dir_path, recursive):
    image_paths = []
    if recursive:
        for ext in IMAGE_EXTENSIONS:
            image_paths += list(dir_path.rglob("*" + ext))
    else:
        for ext in IMAGE_EXTENSIONS:
            image_paths += list(dir_path.glob("*" + ext))
    image_paths = list(set(image_paths))  # 重複を排除
    image_paths.sort()
    return image_paths


class MinimalDataset(BaseDataset):
    def __init__(self, resolution, network_multiplier, debug_dataset=False):
        super().__init__(resolution, network_multiplier, debug_dataset)

        self.num_train_images = 0  # update in subclass
        self.num_reg_images = 0  # update in subclass
        self.datasets = [self]
        self.batch_size = 1  # update in subclass

        self.subsets = [self]
        self.num_repeats = 1  # update in subclass if needed
        self.img_count = 1  # update in subclass if needed
        self.bucket_info = {}
        self.is_reg = False
        self.image_dir = "dummy"  # for metadata

    def verify_bucket_reso_steps(self, min_steps: int):
        pass

    def is_latent_cacheable(self) -> bool:
        return False

    def __len__(self):
        raise NotImplementedError

    # override to avoid shuffling buckets
    def set_current_epoch(self, epoch):
        self.current_epoch = epoch

    def __getitem__(self, idx):
        r"""
        The subclass may have image_data for debug_dataset, which is a dict of ImageInfo objects.

        Returns: example like this:

            for i in range(batch_size):
                image_key = ...  # whatever hashable
                image_keys.append(image_key)

                image = ...  # PIL Image
                img_tensor = self.image_transforms(img)
                images.append(img_tensor)

                caption = ...  # str
                input_ids = self.get_input_ids(caption)
                input_ids_list.append(input_ids)

                captions.append(caption)

            images = torch.stack(images, dim=0)
            input_ids_list = torch.stack(input_ids_list, dim=0)
            example = {
                "images": images,
                "input_ids": input_ids_list,
                "captions": captions,   # for debug_dataset
                "latents": None,
                "image_keys": image_keys,   # for debug_dataset
                "loss_weights": torch.ones(batch_size, dtype=torch.float32),
            }
            return example
        """
        raise NotImplementedError

    def get_resolutions(self) -> List[Tuple[int, int]]:
        return []

<<<<<<< HEAD
=======

>>>>>>> 3d79239b
def load_arbitrary_dataset(args, tokenizer=None) -> MinimalDataset:
    module = ".".join(args.dataset_class.split(".")[:-1])
    dataset_class = args.dataset_class.split(".")[-1]
    module = importlib.import_module(module)
    dataset_class = getattr(module, dataset_class)
    train_dataset_group: MinimalDataset = dataset_class(tokenizer, args.max_token_length, args.resolution, args.debug_dataset)
    return train_dataset_group


def load_image(image_path, alpha=False):
    try:
        with Image.open(image_path) as image:
            if alpha:
                if not image.mode == "RGBA":
                    image = image.convert("RGBA")
            else:
                if not image.mode == "RGB":
                    image = image.convert("RGB")
            img = np.array(image, np.uint8)
            return img
    except (IOError, OSError) as e:
        logger.error(f"Error loading file: {image_path}")
        raise e


# 画像を読み込む。戻り値はnumpy.ndarray,(original width, original height),(crop left, crop top, crop right, crop bottom)
def trim_and_resize_if_required(
    random_crop: bool, image: np.ndarray, reso, resized_size: Tuple[int, int]
) -> Tuple[np.ndarray, Tuple[int, int], Tuple[int, int, int, int]]:
    image_height, image_width = image.shape[0:2]
    original_size = (image_width, image_height)  # size before resize

    if image_width != resized_size[0] or image_height != resized_size[1]:
        # リサイズする
        if image_width > resized_size[0] and image_height > resized_size[1]:
            image = cv2.resize(image, resized_size, interpolation=cv2.INTER_AREA)  # INTER_AREAでやりたいのでcv2でリサイズ
        else:
            image = pil_resize(image, resized_size)

    image_height, image_width = image.shape[0:2]

    if image_width > reso[0]:
        trim_size = image_width - reso[0]
        p = trim_size // 2 if not random_crop else random.randint(0, trim_size)
        # logger.info(f"w {trim_size} {p}")
        image = image[:, p : p + reso[0]]
    if image_height > reso[1]:
        trim_size = image_height - reso[1]
        p = trim_size // 2 if not random_crop else random.randint(0, trim_size)
        # logger.info(f"h {trim_size} {p})
        image = image[p : p + reso[1]]

    # random cropの場合のcropされた値をどうcrop left/topに反映するべきか全くアイデアがない
    # I have no idea how to reflect the cropped value in crop left/top in the case of random crop

    crop_ltrb = BucketManager.get_crop_ltrb(reso, original_size)

    assert image.shape[0] == reso[1] and image.shape[1] == reso[0], f"internal error, illegal trimmed size: {image.shape}, {reso}"
    return image, original_size, crop_ltrb


# for new_cache_latents
def load_images_and_masks_for_caching(
    image_infos: List[ImageInfo], use_alpha_mask: bool, random_crop: bool
) -> Tuple[torch.Tensor, List[np.ndarray], List[Tuple[int, int]], List[Tuple[int, int, int, int]]]:
    r"""
    requires image_infos to have: [absolute_path or image], bucket_reso, resized_size

    returns: image_tensor, alpha_masks, original_sizes, crop_ltrbs

    image_tensor: torch.Tensor = torch.Size([B, 3, H, W]), ...], normalized to [-1, 1]
    alpha_masks: List[np.ndarray] = [np.ndarray([H, W]), ...], normalized to [0, 1]
    original_sizes: List[Tuple[int, int]] = [(W, H), ...]
    crop_ltrbs: List[Tuple[int, int, int, int]] = [(L, T, R, B), ...]
    """
    images: List[torch.Tensor] = []
    alpha_masks: List[np.ndarray] = []
    original_sizes: List[Tuple[int, int]] = []
    crop_ltrbs: List[Tuple[int, int, int, int]] = []
    for info in image_infos:
        image = load_image(info.absolute_path, use_alpha_mask) if info.image is None else np.array(info.image, np.uint8)
        # TODO 画像のメタデータが壊れていて、メタデータから割り当てたbucketと実際の画像サイズが一致しない場合があるのでチェック追加要
        image, original_size, crop_ltrb = trim_and_resize_if_required(random_crop, image, info.bucket_reso, info.resized_size)

        original_sizes.append(original_size)
        crop_ltrbs.append(crop_ltrb)

        if use_alpha_mask:
            if image.shape[2] == 4:
                alpha_mask = image[:, :, 3]  # [H,W]
                alpha_mask = alpha_mask.astype(np.float32) / 255.0
                alpha_mask = torch.FloatTensor(alpha_mask)  # [H,W]
            else:
                alpha_mask = torch.ones_like(image[:, :, 0], dtype=torch.float32)  # [H,W]
        else:
            alpha_mask = None
        alpha_masks.append(alpha_mask)

        image = image[:, :, :3]  # remove alpha channel if exists
        image = IMAGE_TRANSFORMS(image)
        images.append(image)

    img_tensor = torch.stack(images, dim=0)
    return img_tensor, alpha_masks, original_sizes, crop_ltrbs


def cache_batch_latents(
    vae: AutoencoderKL, cache_to_disk: bool, image_infos: List[ImageInfo], flip_aug: bool, use_alpha_mask: bool, random_crop: bool
) -> None:
    r"""
    requires image_infos to have: absolute_path, bucket_reso, resized_size, latents_npz
    optionally requires image_infos to have: image
    if cache_to_disk is True, set info.latents_npz
        flipped latents is also saved if flip_aug is True
    if cache_to_disk is False, set info.latents
        latents_flipped is also set if flip_aug is True
    latents_original_size and latents_crop_ltrb are also set
    """
    images = []
    alpha_masks: List[np.ndarray] = []
    for info in image_infos:
        image = load_image(info.absolute_path, use_alpha_mask) if info.image is None else np.array(info.image, np.uint8)
        # TODO 画像のメタデータが壊れていて、メタデータから割り当てたbucketと実際の画像サイズが一致しない場合があるのでチェック追加要
        image, original_size, crop_ltrb = trim_and_resize_if_required(random_crop, image, info.bucket_reso, info.resized_size)

        info.latents_original_size = original_size
        info.latents_crop_ltrb = crop_ltrb

        if use_alpha_mask:
            if image.shape[2] == 4:
                alpha_mask = image[:, :, 3]  # [H,W]
                alpha_mask = alpha_mask.astype(np.float32) / 255.0
                alpha_mask = torch.FloatTensor(alpha_mask)  # [H,W]
            else:
                alpha_mask = torch.ones_like(image[:, :, 0], dtype=torch.float32)  # [H,W]
        else:
            alpha_mask = None
        alpha_masks.append(alpha_mask)

        image = image[:, :, :3]  # remove alpha channel if exists
        image = IMAGE_TRANSFORMS(image)
        images.append(image)

    img_tensors = torch.stack(images, dim=0)
    img_tensors = img_tensors.to(device=vae.device, dtype=vae.dtype)

    with torch.no_grad():
        latents = vae.encode(img_tensors).latent_dist.sample().to("cpu")

    if flip_aug:
        img_tensors = torch.flip(img_tensors, dims=[3])
        with torch.no_grad():
            flipped_latents = vae.encode(img_tensors).latent_dist.sample().to("cpu")
    else:
        flipped_latents = [None] * len(latents)

    for info, latent, flipped_latent, alpha_mask in zip(image_infos, latents, flipped_latents, alpha_masks):
        # check NaN
        if torch.isnan(latents).any() or (flipped_latent is not None and torch.isnan(flipped_latent).any()):
            raise RuntimeError(f"NaN detected in latents: {info.absolute_path}")

        if cache_to_disk:
            # save_latents_to_disk(
            #     info.latents_npz,
            #     latent,
            #     info.latents_original_size,
            #     info.latents_crop_ltrb,
            #     flipped_latent,
            #     alpha_mask,
            # )
            pass
        else:
            info.latents = latent
            if flip_aug:
                info.latents_flipped = flipped_latent
            info.alpha_mask = alpha_mask

    if not HIGH_VRAM:
        clean_memory_on_device(vae.device)


def cache_batch_text_encoder_outputs(
    image_infos, tokenizers, text_encoders, max_token_length, cache_to_disk, input_ids1, input_ids2, dtype
):
    input_ids1 = input_ids1.to(text_encoders[0].device)
    input_ids2 = input_ids2.to(text_encoders[1].device)

    with torch.no_grad():
        b_hidden_state1, b_hidden_state2, b_pool2 = get_hidden_states_sdxl(
            max_token_length,
            input_ids1,
            input_ids2,
            tokenizers[0],
            tokenizers[1],
            text_encoders[0],
            text_encoders[1],
            dtype,
        )

        # ここでcpuに移動しておかないと、上書きされてしまう
        b_hidden_state1 = b_hidden_state1.detach().to("cpu")  # b,n*75+2,768
        b_hidden_state2 = b_hidden_state2.detach().to("cpu")  # b,n*75+2,1280
        b_pool2 = b_pool2.detach().to("cpu")  # b,1280

    for info, hidden_state1, hidden_state2, pool2 in zip(image_infos, b_hidden_state1, b_hidden_state2, b_pool2):
        if cache_to_disk:
            save_text_encoder_outputs_to_disk(info.text_encoder_outputs_npz, hidden_state1, hidden_state2, pool2)
        else:
            info.text_encoder_outputs1 = hidden_state1
            info.text_encoder_outputs2 = hidden_state2
            info.text_encoder_pool2 = pool2


def cache_batch_text_encoder_outputs_sd3(
    image_infos, tokenizer, text_encoders, max_token_length, cache_to_disk, input_ids, output_dtype
):
    # make input_ids for each text encoder
    l_tokens, g_tokens, t5_tokens = input_ids

    clip_l, clip_g, t5xxl = text_encoders
    with torch.no_grad():
        b_lg_out, b_t5_out, b_pool = sd3_utils.get_cond_from_tokens(
            l_tokens, g_tokens, t5_tokens, clip_l, clip_g, t5xxl, "cpu", output_dtype
        )
        b_lg_out = b_lg_out.detach()
        b_t5_out = b_t5_out.detach()
        b_pool = b_pool.detach()

    for info, lg_out, t5_out, pool in zip(image_infos, b_lg_out, b_t5_out, b_pool):
        # debug: NaN check
        if torch.isnan(lg_out).any() or torch.isnan(t5_out).any() or torch.isnan(pool).any():
            raise RuntimeError(f"NaN detected in text encoder outputs: {info.absolute_path}")

        if cache_to_disk:
            save_text_encoder_outputs_to_disk(info.text_encoder_outputs_npz, lg_out, t5_out, pool)
        else:
            info.text_encoder_outputs1 = lg_out
            info.text_encoder_outputs2 = t5_out
            info.text_encoder_pool2 = pool


def save_text_encoder_outputs_to_disk(npz_path, hidden_state1, hidden_state2, pool2):
    np.savez(
        npz_path,
        hidden_state1=hidden_state1.cpu().float().numpy(),
        hidden_state2=hidden_state2.cpu().float().numpy(),
        pool2=pool2.cpu().float().numpy(),
    )


def load_text_encoder_outputs_from_disk(npz_path):
    with np.load(npz_path) as f:
        hidden_state1 = torch.from_numpy(f["hidden_state1"])
        hidden_state2 = torch.from_numpy(f["hidden_state2"]) if "hidden_state2" in f else None
        pool2 = torch.from_numpy(f["pool2"]) if "pool2" in f else None
    return hidden_state1, hidden_state2, pool2


# endregion

# region モジュール入れ替え部
"""
高速化のためのモジュール入れ替え
"""

# FlashAttentionを使うCrossAttention
# based on https://github.com/lucidrains/memory-efficient-attention-pytorch/blob/main/memory_efficient_attention_pytorch/flash_attention.py
# LICENSE MIT https://github.com/lucidrains/memory-efficient-attention-pytorch/blob/main/LICENSE

# constants

EPSILON = 1e-6

# helper functions


def exists(val):
    return val is not None


def default(val, d):
    return val if exists(val) else d


def model_hash(filename):
    """Old model hash used by stable-diffusion-webui"""
    try:
        with open(filename, "rb") as file:
            m = hashlib.sha256()

            file.seek(0x100000)
            m.update(file.read(0x10000))
            return m.hexdigest()[0:8]
    except FileNotFoundError:
        return "NOFILE"
    except IsADirectoryError:  # Linux?
        return "IsADirectory"
    except PermissionError:  # Windows
        return "IsADirectory"


def calculate_sha256(filename):
    """New model hash used by stable-diffusion-webui"""
    try:
        hash_sha256 = hashlib.sha256()
        blksize = 1024 * 1024

        with open(filename, "rb") as f:
            for chunk in iter(lambda: f.read(blksize), b""):
                hash_sha256.update(chunk)

        return hash_sha256.hexdigest()
    except FileNotFoundError:
        return "NOFILE"
    except IsADirectoryError:  # Linux?
        return "IsADirectory"
    except PermissionError:  # Windows
        return "IsADirectory"


def precalculate_safetensors_hashes(tensors, metadata):
    """Precalculate the model hashes needed by sd-webui-additional-networks to
    save time on indexing the model later."""

    # Because writing user metadata to the file can change the result of
    # sd_models.model_hash(), only retain the training metadata for purposes of
    # calculating the hash, as they are meant to be immutable
    metadata = {k: v for k, v in metadata.items() if k.startswith("ss_")}

    bytes = safetensors.torch.save(tensors, metadata)
    b = BytesIO(bytes)

    model_hash = addnet_hash_safetensors(b)
    legacy_hash = addnet_hash_legacy(b)
    return model_hash, legacy_hash


def addnet_hash_legacy(b):
    """Old model hash used by sd-webui-additional-networks for .safetensors format files"""
    m = hashlib.sha256()

    b.seek(0x100000)
    m.update(b.read(0x10000))
    return m.hexdigest()[0:8]


def addnet_hash_safetensors(b):
    """New model hash used by sd-webui-additional-networks for .safetensors format files"""
    hash_sha256 = hashlib.sha256()
    blksize = 1024 * 1024

    b.seek(0)
    header = b.read(8)
    n = int.from_bytes(header, "little")

    offset = n + 8
    b.seek(offset)
    for chunk in iter(lambda: b.read(blksize), b""):
        hash_sha256.update(chunk)

    return hash_sha256.hexdigest()


def get_git_revision_hash() -> str:
    try:
        return subprocess.check_output(["git", "rev-parse", "HEAD"], cwd=os.path.dirname(__file__)).decode("ascii").strip()
    except:
        return "(unknown)"


# def replace_unet_modules(unet: diffusers.models.unet_2d_condition.UNet2DConditionModel, mem_eff_attn, xformers):
#     replace_attentions_for_hypernetwork()
#     # unet is not used currently, but it is here for future use
#     unet.enable_xformers_memory_efficient_attention()
#     return
#     if mem_eff_attn:
#         unet.set_attn_processor(FlashAttnProcessor())
#     elif xformers:
#         unet.enable_xformers_memory_efficient_attention()


# def replace_unet_cross_attn_to_xformers():
#     logger.info("CrossAttention.forward has been replaced to enable xformers.")
#     try:
#         import xformers.ops
#     except ImportError:
#         raise ImportError("No xformers / xformersがインストールされていないようです")

#     def forward_xformers(self, x, context=None, mask=None):
#         h = self.heads
#         q_in = self.to_q(x)

#         context = default(context, x)
#         context = context.to(x.dtype)

#         if hasattr(self, "hypernetwork") and self.hypernetwork is not None:
#             context_k, context_v = self.hypernetwork.forward(x, context)
#             context_k = context_k.to(x.dtype)
#             context_v = context_v.to(x.dtype)
#         else:
#             context_k = context
#             context_v = context

#         k_in = self.to_k(context_k)
#         v_in = self.to_v(context_v)

#         q, k, v = map(lambda t: rearrange(t, "b n (h d) -> b n h d", h=h), (q_in, k_in, v_in))
#         del q_in, k_in, v_in

#         q = q.contiguous()
#         k = k.contiguous()
#         v = v.contiguous()
#         out = xformers.ops.memory_efficient_attention(q, k, v, attn_bias=None)  # 最適なのを選んでくれる

#         out = rearrange(out, "b n h d -> b n (h d)", h=h)

#         # diffusers 0.7.0~
#         out = self.to_out[0](out)
#         out = self.to_out[1](out)
#         return out


#     diffusers.models.attention.CrossAttention.forward = forward_xformers
def replace_unet_modules(unet: UNet2DConditionModel, mem_eff_attn, xformers, sdpa):
    if mem_eff_attn:
        logger.info("Enable memory efficient attention for U-Net")
        unet.set_use_memory_efficient_attention(False, True)
    elif xformers:
        logger.info("Enable xformers for U-Net")
        try:
            import xformers.ops
        except ImportError:
            raise ImportError("No xformers / xformersがインストールされていないようです")

        unet.set_use_memory_efficient_attention(True, False)
    elif sdpa:
        logger.info("Enable SDPA for U-Net")
        unet.set_use_sdpa(True)


"""
def replace_vae_modules(vae: diffusers.models.AutoencoderKL, mem_eff_attn, xformers):
    # vae is not used currently, but it is here for future use
    if mem_eff_attn:
        replace_vae_attn_to_memory_efficient()
    elif xformers:
        # とりあえずDiffusersのxformersを使う。AttentionがあるのはMidBlockのみ
        logger.info("Use Diffusers xformers for VAE")
        vae.encoder.mid_block.attentions[0].set_use_memory_efficient_attention_xformers(True)
        vae.decoder.mid_block.attentions[0].set_use_memory_efficient_attention_xformers(True)


def replace_vae_attn_to_memory_efficient():
    logger.info("AttentionBlock.forward has been replaced to FlashAttention (not xformers)")
    flash_func = FlashAttentionFunction

    def forward_flash_attn(self, hidden_states):
        logger.info("forward_flash_attn")
        q_bucket_size = 512
        k_bucket_size = 1024

        residual = hidden_states
        batch, channel, height, width = hidden_states.shape

        # norm
        hidden_states = self.group_norm(hidden_states)

        hidden_states = hidden_states.view(batch, channel, height * width).transpose(1, 2)

        # proj to q, k, v
        query_proj = self.query(hidden_states)
        key_proj = self.key(hidden_states)
        value_proj = self.value(hidden_states)

        query_proj, key_proj, value_proj = map(
            lambda t: rearrange(t, "b n (h d) -> b h n d", h=self.num_heads), (query_proj, key_proj, value_proj)
        )

        out = flash_func.apply(query_proj, key_proj, value_proj, None, False, q_bucket_size, k_bucket_size)

        out = rearrange(out, "b h n d -> b n (h d)")

        # compute next hidden_states
        hidden_states = self.proj_attn(hidden_states)
        hidden_states = hidden_states.transpose(-1, -2).reshape(batch, channel, height, width)

        # res connect and rescale
        hidden_states = (hidden_states + residual) / self.rescale_output_factor
        return hidden_states

    diffusers.models.attention.AttentionBlock.forward = forward_flash_attn
"""


# endregion


# region arguments


def load_metadata_from_safetensors(safetensors_file: str) -> dict:
    """r
    This method locks the file. see https://github.com/huggingface/safetensors/issues/164
    If the file isn't .safetensors or doesn't have metadata, return empty dict.
    """
    if os.path.splitext(safetensors_file)[1] != ".safetensors":
        return {}

    with safetensors.safe_open(safetensors_file, framework="pt", device="cpu") as f:
        metadata = f.metadata()
    if metadata is None:
        metadata = {}
    return metadata


# this metadata is referred from train_network and various scripts, so we wrote here
SS_METADATA_KEY_V2 = "ss_v2"
SS_METADATA_KEY_BASE_MODEL_VERSION = "ss_base_model_version"
SS_METADATA_KEY_NETWORK_MODULE = "ss_network_module"
SS_METADATA_KEY_NETWORK_DIM = "ss_network_dim"
SS_METADATA_KEY_NETWORK_ALPHA = "ss_network_alpha"
SS_METADATA_KEY_NETWORK_ARGS = "ss_network_args"

SS_METADATA_MINIMUM_KEYS = [
    SS_METADATA_KEY_V2,
    SS_METADATA_KEY_BASE_MODEL_VERSION,
    SS_METADATA_KEY_NETWORK_MODULE,
    SS_METADATA_KEY_NETWORK_DIM,
    SS_METADATA_KEY_NETWORK_ALPHA,
    SS_METADATA_KEY_NETWORK_ARGS,
]


def build_minimum_network_metadata(
    v2: Optional[str],
    base_model: Optional[str],
    network_module: str,
    network_dim: str,
    network_alpha: str,
    network_args: Optional[dict],
):
    # old LoRA doesn't have base_model
    metadata = {
        SS_METADATA_KEY_NETWORK_MODULE: network_module,
        SS_METADATA_KEY_NETWORK_DIM: network_dim,
        SS_METADATA_KEY_NETWORK_ALPHA: network_alpha,
    }
    if v2 is not None:
        metadata[SS_METADATA_KEY_V2] = v2
    if base_model is not None:
        metadata[SS_METADATA_KEY_BASE_MODEL_VERSION] = base_model
    if network_args is not None:
        metadata[SS_METADATA_KEY_NETWORK_ARGS] = json.dumps(network_args)
    return metadata


def get_sai_model_spec(
    state_dict: dict,
    args: argparse.Namespace,
    sdxl: bool,
    lora: bool,
    textual_inversion: bool,
    is_stable_diffusion_ckpt: Optional[bool] = None,  # None for TI and LoRA
    sd3: str = None,
<<<<<<< HEAD
    hydit: str = None,
=======
>>>>>>> 3d79239b
    flux: str = None,
):
    timestamp = time.time()

    v2 = args.v2
    v_parameterization = args.v_parameterization
    reso = args.resolution

    title = args.metadata_title if args.metadata_title is not None else args.output_name

    if args.min_timestep is not None or args.max_timestep is not None:
        min_time_step = args.min_timestep if args.min_timestep is not None else 0
        max_time_step = args.max_timestep if args.max_timestep is not None else 1000
        timesteps = (min_time_step, max_time_step)
    else:
        timesteps = None

    metadata = sai_model_spec.build_metadata(
        state_dict,
        v2,
        v_parameterization,
        sdxl,
        lora,
        textual_inversion,
        timestamp,
        title=title,
        reso=reso,
        is_stable_diffusion_ckpt=is_stable_diffusion_ckpt,
        author=args.metadata_author,
        description=args.metadata_description,
        license=args.metadata_license,
        tags=args.metadata_tags,
        timesteps=timesteps,
        clip_skip=args.clip_skip,  # None or int
        sd3=sd3,
<<<<<<< HEAD
        hydit=hydit,
=======
>>>>>>> 3d79239b
        flux=flux,
    )
    return metadata


def add_sd_models_arguments(parser: argparse.ArgumentParser):
    # for pretrained models
    parser.add_argument(
        "--v2", action="store_true", help="load Stable Diffusion v2.0 model / Stable Diffusion 2.0のモデルを読み込む"
    )
    parser.add_argument(
        "--v_parameterization", action="store_true", help="enable v-parameterization training / v-parameterization学習を有効にする"
    )
    parser.add_argument(
        "--pretrained_model_name_or_path",
        type=str,
        default=None,
        help="pretrained model to train, directory to Diffusers model or StableDiffusion checkpoint / 学習元モデル、Diffusers形式モデルのディレクトリまたはStableDiffusionのckptファイル",
    )
    parser.add_argument(
        "--tokenizer_cache_dir",
        type=str,
        default=None,
        help="directory for caching Tokenizer (for offline training) / Tokenizerをキャッシュするディレクトリ（ネット接続なしでの学習のため）",
    )
    parser.add_argument(
        "--num_last_block_to_freeze",
        type=int,
        default=None,
        help="freeze last n blocks of MM-DIT / MM-DITの最後のnブロックを凍結する",
    )


def add_optimizer_arguments(parser: argparse.ArgumentParser):
    def int_or_float(value):
        if value.endswith("%"):
            try:
                return float(value[:-1]) / 100.0
            except ValueError:
                raise argparse.ArgumentTypeError(f"Value '{value}' is not a valid percentage")
        try:
            float_value = float(value)
            if float_value >= 1:
                return int(value)
            return float(value)
        except ValueError:
            raise argparse.ArgumentTypeError(f"'{value}' is not an int or float")

    parser.add_argument(
        "--optimizer_type",
        type=str,
        default="",
        help="Optimizer to use / オプティマイザの種類: AdamW (default), AdamW8bit, PagedAdamW, PagedAdamW8bit, PagedAdamW32bit, "
        "Lion8bit, PagedLion8bit, Lion, SGDNesterov, SGDNesterov8bit, "
        "DAdaptation(DAdaptAdamPreprint), DAdaptAdaGrad, DAdaptAdam, DAdaptAdan, DAdaptAdanIP, DAdaptLion, DAdaptSGD, "
        "AdaFactor. "
        "Also, you can use any optimizer by specifying the full path to the class, like 'bitsandbytes.optim.AdEMAMix8bit' or 'bitsandbytes.optim.PagedAdEMAMix8bit'.",
    )

    # backward compatibility
    parser.add_argument(
        "--use_8bit_adam",
        action="store_true",
        help="use 8bit AdamW optimizer (requires bitsandbytes) / 8bit Adamオプティマイザを使う（bitsandbytesのインストールが必要）",
    )
    parser.add_argument(
        "--use_lion_optimizer",
        action="store_true",
        help="use Lion optimizer (requires lion-pytorch) / Lionオプティマイザを使う（ lion-pytorch のインストールが必要）",
    )

    parser.add_argument("--learning_rate", type=float, default=2.0e-6, help="learning rate / 学習率")
    parser.add_argument(
        "--max_grad_norm",
        default=1.0,
        type=float,
        help="Max gradient norm, 0 for no clipping / 勾配正規化の最大norm、0でclippingを行わない",
    )

    parser.add_argument(
        "--optimizer_args",
        type=str,
        default=None,
        nargs="*",
        help='additional arguments for optimizer (like "weight_decay=0.01 betas=0.9,0.999 ...") / オプティマイザの追加引数（例： "weight_decay=0.01 betas=0.9,0.999 ..."）',
    )

<<<<<<< HEAD
    parser.add_argument(
        "--optimizer_schedulefree_wrapper",
        action="store_true",
        help="use schedulefree_wrapper any optimizer / 任意のオプティマイザにschedulefree_wrapperを使用",
    )

    parser.add_argument(
        "--schedulefree_wrapper_args",
        type=str,
        default=None,
        nargs="*",
        help='additional arguments for schedulefree_wrapper (like "momentum=0.9 weight_decay_at_y=0.1 ...") / オプティマイザの追加引数（例： "momentum=0.9 weight_decay_at_y=0.1 ..."）',
    )
=======
    # parser.add_argument(
    #     "--optimizer_schedulefree_wrapper",
    #     action="store_true",
    #     help="use schedulefree_wrapper any optimizer / 任意のオプティマイザにschedulefree_wrapperを使用",
    # )

    # parser.add_argument(
    #     "--schedulefree_wrapper_args",
    #     type=str,
    #     default=None,
    #     nargs="*",
    #     help='additional arguments for schedulefree_wrapper (like "momentum=0.9 weight_decay_at_y=0.1 ...") / オプティマイザの追加引数（例： "momentum=0.9 weight_decay_at_y=0.1 ..."）',
    # )
>>>>>>> 3d79239b

    parser.add_argument("--lr_scheduler_type", type=str, default="", help="custom scheduler module / 使用するスケジューラ")
    parser.add_argument(
        "--lr_scheduler_args",
        type=str,
        default=None,
        nargs="*",
        help='additional arguments for scheduler (like "T_max=100") / スケジューラの追加引数（例： "T_max100"）',
    )

    parser.add_argument(
        "--lr_scheduler",
        type=str,
        default="constant",
        help="scheduler to use for learning rate / 学習率のスケジューラ: linear, cosine, cosine_with_restarts, polynomial, constant (default), constant_with_warmup, adafactor",
    )
    parser.add_argument(
        "--lr_warmup_steps",
        type=int_or_float,
        default=0,
        help="Int number of steps for the warmup in the lr scheduler (default is 0) or float with ratio of train steps"
        " / 学習率のスケジューラをウォームアップするステップ数（デフォルト0）、または学習ステップの比率（1未満のfloat値の場合）",
    )
    parser.add_argument(
        "--lr_decay_steps",
        type=int_or_float,
        default=0,
        help="Int number of steps for the decay in the lr scheduler (default is 0) or float (<1) with ratio of train steps"
        " / 学習率のスケジューラを減衰させるステップ数（デフォルト0）、または学習ステップの比率（1未満のfloat値の場合）",
    )
    parser.add_argument(
        "--lr_scheduler_num_cycles",
        type=int,
        default=1,
        help="Number of restarts for cosine scheduler with restarts / cosine with restartsスケジューラでのリスタート回数",
    )
    parser.add_argument(
        "--lr_scheduler_power",
        type=float,
        default=1,
        help="Polynomial power for polynomial scheduler / polynomialスケジューラでのpolynomial power",
    )
    parser.add_argument(
        "--fused_backward_pass",
        action="store_true",
        help="Combines backward pass and optimizer step to reduce VRAM usage. Only available in SDXL, SD3 and FLUX"
        " / バックワードパスとオプティマイザステップを組み合わせてVRAMの使用量を削減します。SDXL、SD3、FLUXでのみ利用可能",
    )
    parser.add_argument(
        "--lr_scheduler_timescale",
        type=int,
        default=None,
        help="Inverse sqrt timescale for inverse sqrt scheduler,defaults to `num_warmup_steps`"
        + " / 逆平方根スケジューラのタイムスケール、デフォルトは`num_warmup_steps`",
    )
    parser.add_argument(
        "--lr_scheduler_min_lr_ratio",
        type=float,
        default=None,
        help="The minimum learning rate as a ratio of the initial learning rate for cosine with min lr scheduler and warmup decay scheduler"
        + " / 初期学習率の比率としての最小学習率を指定する、cosine with min lr と warmup decay スケジューラ で有効",
    )
    parser.add_argument(
        "--optimizer_accumulation_steps",
        type=int,
        default=0,
        help="Number of updates steps to accumulate before performing a backward/update pass / 学習時に逆伝播をする前に勾配を合計するステップ数",
    )
    parser.add_argument(
        "--gradfilter_ema_alpha",
        type=float,
        default=None,
        help="gradfilter_ema Momentum hyperparmeter of the EMA"
        + " / バックワードパスとオプティマイザステップを組み合わせてVRAMの使用量を削減します。SDXLでのみ有効",
    )
    parser.add_argument(
        "--gradfilter_ema_lamb",
        type=float,
        default=0.1,
        help="gradfilter_ema Amplifying factor hyperparameter of the filter"
        + " / バックワードパスとオプティマイザステップを組み合わせてVRAMの使用量を削減します。SDXLでのみ有効",
    )
    parser.add_argument(
        "--gradfilter_ma_window_size",
        type=int,
        default=None,
        help="gradfilter_ma The width of the filter window.Additional memory requirements increases linearly with respect to the windows size"
        + " / バックワードパスとオプティマイザステップを組み合わせてVRAMの使用量を削減します。SDXLでのみ有効",
    )
    parser.add_argument(
        "--gradfilter_ma_lamb",
        type=float,
        default=5.0,
        help="gradfilter_ma Amplifying factor hyperparameter of the filter"
        + " / バックワードパスとオプティマイザステップを組み合わせてVRAMの使用量を削減します。SDXLでのみ有効",
    )
    parser.add_argument(
        "--gradfilter_ma_filter_type",
        type=str,
        default="mean",
        choices=["mean", "sum"],
        help="gradfilter_ma Aggregation method for the running queue"
        + " / バックワードパスとオプティマイザステップを組み合わせてVRAMの使用量を削減します。SDXLでのみ有効",
    )
    parser.add_argument(
        "--gradfilter_ma_warmup_false",
        action="store_true",
        help="gradfilter_ma Filter is applied until the queue is filled."
        + " / バックワードパスとオプティマイザステップを組み合わせてVRAMの使用量を削減します。SDXLでのみ有効",
    )


def add_training_arguments(parser: argparse.ArgumentParser, support_dreambooth: bool):
    parser.add_argument(
        "--output_dir", type=str, default=None, help="directory to output trained model / 学習後のモデル出力先ディレクトリ"
    )
    parser.add_argument(
        "--output_name", type=str, default=None, help="base name of trained model file / 学習後のモデルの拡張子を除くファイル名"
    )
    parser.add_argument(
        "--huggingface_repo_id",
        type=str,
        default=None,
        help="huggingface repo name to upload / huggingfaceにアップロードするリポジトリ名",
    )
    parser.add_argument(
        "--huggingface_repo_type",
        type=str,
        default=None,
        help="huggingface repo type to upload / huggingfaceにアップロードするリポジトリの種類",
    )
    parser.add_argument(
        "--huggingface_path_in_repo",
        type=str,
        default=None,
        help="huggingface model path to upload files / huggingfaceにアップロードするファイルのパス",
    )
    parser.add_argument("--huggingface_token", type=str, default=None, help="huggingface token / huggingfaceのトークン")
    parser.add_argument(
        "--huggingface_repo_visibility",
        type=str,
        default=None,
        help="huggingface repository visibility ('public' for public, 'private' or None for private) / huggingfaceにアップロードするリポジトリの公開設定（'public'で公開、'private'またはNoneで非公開）",
    )
    parser.add_argument(
        "--save_state_to_huggingface", action="store_true", help="save state to huggingface / huggingfaceにstateを保存する"
    )
    parser.add_argument(
        "--resume_from_huggingface",
        action="store_true",
        help="resume from huggingface (ex: --resume {repo_id}/{path_in_repo}:{revision}:{repo_type}) / huggingfaceから学習を再開する(例: --resume {repo_id}/{path_in_repo}:{revision}:{repo_type})",
    )
    parser.add_argument(
        "--async_upload",
        action="store_true",
        help="upload to huggingface asynchronously / huggingfaceに非同期でアップロードする",
    )
    parser.add_argument(
        "--save_precision",
        type=str,
        default=None,
        choices=[None, "float", "fp16", "bf16"],
        help="precision in saving / 保存時に精度を変更して保存する",
    )
    parser.add_argument(
        "--save_every_n_epochs",
        type=int,
        default=None,
        help="save checkpoint every N epochs / 学習中のモデルを指定エポックごとに保存する",
    )
    parser.add_argument(
        "--save_every_n_steps",
        type=int,
        default=None,
        help="save checkpoint every N steps / 学習中のモデルを指定ステップごとに保存する",
    )
    parser.add_argument(
        "--save_n_epoch_ratio",
        type=int,
        default=None,
        help="save checkpoint N epoch ratio (for example 5 means save at least 5 files total) / 学習中のモデルを指定のエポック割合で保存する（たとえば5を指定すると最低5個のファイルが保存される）",
    )
    parser.add_argument(
        "--save_last_n_epochs",
        type=int,
        default=None,
        help="save last N checkpoints when saving every N epochs (remove older checkpoints) / 指定エポックごとにモデルを保存するとき最大Nエポック保存する（古いチェックポイントは削除する）",
    )
    parser.add_argument(
        "--save_last_n_epochs_state",
        type=int,
        default=None,
        help="save last N checkpoints of state (overrides the value of --save_last_n_epochs)/ 最大Nエポックstateを保存する（--save_last_n_epochsの指定を上書きする）",
    )
    parser.add_argument(
        "--save_last_n_steps",
        type=int,
        default=None,
        help="save checkpoints until N steps elapsed (remove older checkpoints if N steps elapsed) / 指定ステップごとにモデルを保存するとき、このステップ数経過するまで保存する（このステップ数経過したら削除する）",
    )
    parser.add_argument(
        "--save_last_n_steps_state",
        type=int,
        default=None,
        help="save states until N steps elapsed (remove older states if N steps elapsed, overrides --save_last_n_steps) / 指定ステップごとにstateを保存するとき、このステップ数経過するまで保存する（このステップ数経過したら削除する。--save_last_n_stepsを上書きする）",
    )
    parser.add_argument(
        "--save_state",
        action="store_true",
        help="save training state additionally (including optimizer states etc.) when saving model / optimizerなど学習状態も含めたstateをモデル保存時に追加で保存する",
    )
    parser.add_argument(
        "--save_state_on_train_end",
        action="store_true",
        help="save training state (including optimizer states etc.) on train end / optimizerなど学習状態も含めたstateを学習完了時に保存する",
    )
    parser.add_argument("--resume", type=str, default=None, help="saved state to resume training / 学習再開するモデルのstate")

    parser.add_argument("--train_batch_size", type=int, default=1, help="batch size for training / 学習時のバッチサイズ")
    parser.add_argument(
        "--max_token_length",
        type=int,
        default=None,
        choices=[None, 150, 225],
        help="max token length of text encoder (default for 75, 150 or 225) / text encoderのトークンの最大長（未指定で75、150または225が指定可）",
    )
    parser.add_argument(
        "--mem_eff_attn",
        action="store_true",
        help="use memory efficient attention for CrossAttention / CrossAttentionに省メモリ版attentionを使う",
    )
    parser.add_argument(
        "--torch_compile", action="store_true", help="use torch.compile (requires PyTorch 2.0) / torch.compile を使う"
    )
    parser.add_argument(
        "--dynamo_backend",
        type=str,
        default="inductor",
        # available backends:
        # https://github.com/huggingface/accelerate/blob/d1abd59114ada8ba673e1214218cb2878c13b82d/src/accelerate/utils/dataclasses.py#L376-L388C5
        # https://pytorch.org/docs/stable/torch.compiler.html
        choices=[
            "eager",
            "aot_eager",
            "inductor",
            "aot_ts_nvfuser",
            "nvprims_nvfuser",
            "cudagraphs",
<<<<<<< HEAD
            "onnxrt",
=======
            "ofi",
            "fx2trt",
            "onnxrt",
            "tensort",
            "ipex",
            "tvm",
>>>>>>> 3d79239b
        ],
        help="dynamo backend type (default is inductor) / dynamoのbackendの種類（デフォルトは inductor）",
    )
    parser.add_argument("--xformers", action="store_true", help="use xformers for CrossAttention / CrossAttentionにxformersを使う")
    parser.add_argument(
        "--sdpa",
        action="store_true",
        help="use sdpa for CrossAttention (requires PyTorch 2.0) / CrossAttentionにsdpaを使う（PyTorch 2.0が必要）",
    )
    parser.add_argument(
        "--vae",
        type=str,
        default=None,
        help="path to checkpoint of vae to replace / VAEを入れ替える場合、VAEのcheckpointファイルまたはディレクトリ",
    )

    parser.add_argument("--max_train_steps", type=int, default=1600, help="training steps / 学習ステップ数")
    parser.add_argument(
        "--max_train_epochs",
        type=int,
        default=None,
        help="training epochs (overrides max_train_steps) / 学習エポック数（max_train_stepsを上書きします）",
    )
    parser.add_argument(
        "--max_data_loader_n_workers",
        type=int,
        default=8,
        help="max num workers for DataLoader (lower is less main RAM usage, faster epoch start and slower data loading) / DataLoaderの最大プロセス数（小さい値ではメインメモリの使用量が減りエポック間の待ち時間が減りますが、データ読み込みは遅くなります）",
    )
    parser.add_argument(
        "--persistent_data_loader_workers",
        action="store_true",
        help="persistent DataLoader workers (useful for reduce time gap between epoch, but may use more memory) / DataLoader のワーカーを持続させる (エポック間の時間差を少なくするのに有効だが、より多くのメモリを消費する可能性がある)",
    )
    parser.add_argument("--seed", type=int, default=None, help="random seed for training / 学習時の乱数のseed")
    parser.add_argument(
        "--gradient_checkpointing", action="store_true", help="enable gradient checkpointing / gradient checkpointingを有効にする"
    )
    parser.add_argument(
        "--gradient_accumulation_steps",
        type=int,
        default=1,
        help="Number of updates steps to accumulate before performing a backward/update pass / 学習時に逆伝播をする前に勾配を合計するステップ数",
    )
    parser.add_argument(
        "--mixed_precision",
        type=str,
        default="no",
        choices=["no", "fp16", "bf16"],
        help="use mixed precision / 混合精度を使う場合、その精度",
    )
    parser.add_argument("--full_fp16", action="store_true", help="fp16 training including gradients / 勾配も含めてfp16で学習する")
    parser.add_argument(
        "--full_bf16", action="store_true", help="bf16 training including gradients / 勾配も含めてbf16で学習する"
    )  # TODO move to SDXL training, because it is not supported by SD1/2
    parser.add_argument("--fp8_base", action="store_true", help="use fp8 for base model / base modelにfp8を使う")

    parser.add_argument(
        "--ddp_timeout",
        type=int,
        default=None,
        help="DDP timeout (min, None for default of accelerate) / DDPのタイムアウト（分、Noneでaccelerateのデフォルト）",
    )
    parser.add_argument(
        "--ddp_gradient_as_bucket_view",
        action="store_true",
        help="enable gradient_as_bucket_view for DDP / DDPでgradient_as_bucket_viewを有効にする",
    )
    parser.add_argument(
        "--ddp_static_graph",
        action="store_true",
        help="enable static_graph for DDP / DDPでstatic_graphを有効にする",
    )
    parser.add_argument(
        "--clip_skip",
        type=int,
        default=None,
        help="use output of nth layer from back of text encoder (n>=1) / text encoderの後ろからn番目の層の出力を用いる（nは1以上）",
    )
    parser.add_argument(
        "--logging_dir",
        type=str,
        default=None,
        help="enable logging and output TensorBoard log to this directory / ログ出力を有効にしてこのディレクトリにTensorBoard用のログを出力する",
    )
    parser.add_argument(
        "--log_with",
        type=str,
        default=None,
        choices=["tensorboard", "wandb", "all"],
        help="what logging tool(s) to use (if 'all', TensorBoard and WandB are both used) / ログ出力に使用するツール (allを指定するとTensorBoardとWandBの両方が使用される)",
    )
    parser.add_argument(
        "--log_prefix", type=str, default=None, help="add prefix for each log directory / ログディレクトリ名の先頭に追加する文字列"
    )
    parser.add_argument(
        "--log_tracker_name",
        type=str,
        default=None,
        help="name of tracker to use for logging, default is script-specific default name / ログ出力に使用するtrackerの名前、省略時はスクリプトごとのデフォルト名",
    )
    parser.add_argument(
        "--wandb_run_name",
        type=str,
        default=None,
        help="The name of the specific wandb session / wandb ログに表示される特定の実行の名前",
    )
    parser.add_argument(
        "--log_tracker_config",
        type=str,
        default=None,
        help="path to tracker config file to use for logging / ログ出力に使用するtrackerの設定ファイルのパス",
    )
    parser.add_argument(
        "--wandb_api_key",
        type=str,
        default=None,
        help="specify WandB API key to log in before starting training (optional). / WandB APIキーを指定して学習開始前にログインする（オプション）",
    )
    parser.add_argument("--log_config", action="store_true", help="log training configuration / 学習設定をログに出力する")

    parser.add_argument(
        "--noise_offset",
        type=float,
        default=None,
        help="enable noise offset with this value (if enabled, around 0.1 is recommended) / Noise offsetを有効にしてこの値を設定する（有効にする場合は0.1程度を推奨）",
    )
    parser.add_argument(
        "--noise_offset_random_strength",
        action="store_true",
        help="use random strength between 0~noise_offset for noise offset. / noise offsetにおいて、0からnoise_offsetの間でランダムな強度を使用します。",
    )
    parser.add_argument(
        "--multires_noise_iterations",
        type=int,
        default=None,
        help="enable multires noise with this number of iterations (if enabled, around 6-10 is recommended) / Multires noiseを有効にしてこのイテレーション数を設定する（有効にする場合は6-10程度を推奨）",
    )
    parser.add_argument(
        "--ip_noise_gamma",
        type=float,
        default=None,
        help="enable input perturbation noise. used for regularization. recommended value: around 0.1 (from arxiv.org/abs/2301.11706) "
        + "/  input perturbation noiseを有効にする。正則化に使用される。推奨値: 0.1程度 (arxiv.org/abs/2301.11706 より)",
    )
    parser.add_argument(
        "--ip_noise_gamma_random_strength",
        action="store_true",
        help="Use random strength between 0~ip_noise_gamma for input perturbation noise."
        + "/ input perturbation noiseにおいて、0からip_noise_gammaの間でランダムな強度を使用します。",
    )
    # parser.add_argument(
    #     "--perlin_noise",
    #     type=int,
    #     default=None,
    #     help="enable perlin noise and set the octaves / perlin noiseを有効にしてoctavesをこの値に設定する",
    # )
    parser.add_argument(
        "--multires_noise_discount",
        type=float,
        default=0.3,
        help="set discount value for multires noise (has no effect without --multires_noise_iterations) / Multires noiseのdiscount値を設定する（--multires_noise_iterations指定時のみ有効）",
    )
    parser.add_argument(
        "--adaptive_noise_scale",
        type=float,
        default=None,
        help="add `latent mean absolute value * this value` to noise_offset (disabled if None, default) / latentの平均値の絶対値 * この値をnoise_offsetに加算する（Noneの場合は無効、デフォルト）",
    )
    parser.add_argument(
        "--zero_terminal_snr",
        action="store_true",
        help="fix noise scheduler betas to enforce zero terminal SNR / noise schedulerのbetasを修正して、zero terminal SNRを強制する",
    )
    parser.add_argument(
        "--min_timestep",
        type=int,
        default=None,
        help="set minimum time step for U-Net training (0~999, default is 0) / U-Net学習時のtime stepの最小値を設定する（0~999で指定、省略時はデフォルト値(0)） ",
    )
    parser.add_argument(
        "--max_timestep",
        type=int,
        default=None,
        help="set maximum time step for U-Net training (1~1000, default is 1000) / U-Net学習時のtime stepの最大値を設定する（1~1000で指定、省略時はデフォルト値(1000)）",
    )
    parser.add_argument(
        "--loss_type",
        type=str,
        default="l2",
        choices=["l1", "l2", "huber", "smooth_l1"],
        help="The type of loss function to use (L1, L2, Huber, or smooth L1), default is L2 / 使用する損失関数の種類（L1、L2、Huber、またはsmooth L1）、デフォルトはL2",
    )
    parser.add_argument(
        "--huber_schedule",
        type=str,
        default="snr",
        choices=["constant", "exponential", "snr"],
        help="The scheduling method for Huber loss (constant, exponential, or SNR-based). Only used when loss_type is 'huber' or 'smooth_l1'. default is snr"
        + " / Huber損失のスケジューリング方法（constant、exponential、またはSNRベース）。loss_typeが'huber'または'smooth_l1'の場合に有効、デフォルトは snr",
    )
    parser.add_argument(
        "--huber_c",
        type=float,
        default=0.1,
        help="The Huber loss decay parameter. Only used if one of the huber loss modes (huber or smooth l1) is selected with loss_type. default is 0.1"
        " / Huber損失の減衰パラメータ。loss_typeがhuberまたはsmooth l1の場合に有効。デフォルトは0.1",
    )

    parser.add_argument(
        "--huber_scale",
        type=float,
        default=1.0,
        help="The Huber loss scale parameter. Only used if one of the huber loss modes (huber or smooth l1) is selected with loss_type. default is 1.0"
        " / Huber損失のスケールパラメータ。loss_typeがhuberまたはsmooth l1の場合に有効。デフォルトは1.0",
<<<<<<< HEAD
    )
    parser.add_argument(
        "--immiscible_noise",
        type=int,
        default=None,
        help="Batch size to match noise to latent images. Use Immiscible Noise algorithm to project training images only to nearby noise (from arxiv.org/abs/2406.12303) "
        + "/ ノイズを潜在画像に一致させるためのバッチ サイズ。Immiscible Noise ノイズアルゴリズを使用して、トレーニング画像を近くのノイズにのみ投影します（arxiv.org/abs/2406.12303 より）",
=======
>>>>>>> 3d79239b
    )

    parser.add_argument(
        "--lowram",
        action="store_true",
        help="enable low RAM optimization. e.g. load models to VRAM instead of RAM (for machines which have bigger VRAM than RAM such as Colab and Kaggle) / メインメモリが少ない環境向け最適化を有効にする。たとえばVRAMにモデルを読み込む等（ColabやKaggleなどRAMに比べてVRAMが多い環境向け）",
    )
    parser.add_argument(
        "--highvram",
        action="store_true",
        help="disable low VRAM optimization. e.g. do not clear CUDA cache after each latent caching (for machines which have bigger VRAM) "
        + "/ VRAMが少ない環境向け最適化を無効にする。たとえば各latentのキャッシュ後のCUDAキャッシュクリアを行わない等（VRAMが多い環境向け）",
    )

    parser.add_argument(
        "--sample_every_n_steps",
        type=int,
        default=None,
        help="generate sample images every N steps / 学習中のモデルで指定ステップごとにサンプル出力する",
    )
    parser.add_argument(
        "--sample_at_first", action="store_true", help="generate sample images before training / 学習前にサンプル出力する"
    )
    parser.add_argument(
        "--sample_every_n_epochs",
        type=int,
        default=None,
        help="generate sample images every N epochs (overwrites n_steps) / 学習中のモデルで指定エポックごとにサンプル出力する（ステップ数指定を上書きします）",
    )
    parser.add_argument(
        "--sample_prompts",
        type=str,
        default=None,
        help="file for prompts to generate sample images / 学習中モデルのサンプル出力用プロンプトのファイル",
    )
    parser.add_argument(
        "--sample_sampler",
        type=str,
        default="ddim",
        choices=[
            "ddim",
            "pndm",
            "lms",
            "euler",
            "euler_a",
            "heun",
            "dpm_2",
            "dpm_2_a",
            "dpmsolver",
            "dpmsolver++",
            "dpmsingle",
            "k_lms",
            "k_euler",
            "k_euler_a",
            "k_dpm_2",
            "k_dpm_2_a",
        ],
        help=f"sampler (scheduler) type for sample images / サンプル出力時のサンプラー（スケジューラ）の種類",
    )

    parser.add_argument(
        "--config_file",
        type=str,
        default=None,
        help="using .toml instead of args to pass hyperparameter / ハイパーパラメータを引数ではなく.tomlファイルで渡す",
    )
    parser.add_argument(
        "--output_config", action="store_true", help="output command line args to given .toml file / 引数を.tomlファイルに出力する"
    )

    # SAI Model spec
    parser.add_argument(
        "--metadata_title",
        type=str,
        default=None,
        help="title for model metadata (default is output_name) / メタデータに書き込まれるモデルタイトル、省略時はoutput_name",
    )
    parser.add_argument(
        "--metadata_author",
        type=str,
        default=None,
        help="author name for model metadata / メタデータに書き込まれるモデル作者名",
    )
    parser.add_argument(
        "--metadata_description",
        type=str,
        default=None,
        help="description for model metadata / メタデータに書き込まれるモデル説明",
    )
    parser.add_argument(
        "--metadata_license",
        type=str,
        default=None,
        help="license for model metadata / メタデータに書き込まれるモデルライセンス",
    )
    parser.add_argument(
        "--metadata_tags",
        type=str,
        default=None,
        help="tags for model metadata, separated by comma / メタデータに書き込まれるモデルタグ、カンマ区切り",
    )

    if support_dreambooth:
        # DreamBooth training
        parser.add_argument(
            "--prior_loss_weight", type=float, default=1.0, help="loss weight for regularization images / 正則化画像のlossの重み"
        )


def add_masked_loss_arguments(parser: argparse.ArgumentParser):
    parser.add_argument(
        "--conditioning_data_dir",
        type=str,
        default=None,
        help="conditioning data directory / 条件付けデータのディレクトリ",
    )
    parser.add_argument(
        "--masked_loss",
        action="store_true",
        help="apply mask for calculating loss. conditioning_data_dir is required for dataset. / 損失計算時にマスクを適用する。datasetにはconditioning_data_dirが必要",
    )


def add_dit_training_arguments(parser: argparse.ArgumentParser):
    # Text encoder related arguments
    parser.add_argument(
        "--cache_text_encoder_outputs", action="store_true", help="cache text encoder outputs / text encoderの出力をキャッシュする"
    )
    parser.add_argument(
        "--cache_text_encoder_outputs_to_disk",
        action="store_true",
        help="cache text encoder outputs to disk / text encoderの出力をディスクにキャッシュする",
    )
    parser.add_argument(
        "--text_encoder_batch_size",
        type=int,
        default=None,
        help="text encoder batch size (default: None, use dataset's batch size)"
        + " / text encoderのバッチサイズ（デフォルト: None, データセットのバッチサイズを使用）",
    )

    # Model loading optimization
    parser.add_argument(
        "--disable_mmap_load_safetensors",
        action="store_true",
        help="disable mmap load for safetensors. Speed up model loading in WSL environment / safetensorsのmmapロードを無効にする。WSL環境等でモデル読み込みを高速化できる",
    )

    # Training arguments. partial copy from Diffusers
    parser.add_argument(
        "--weighting_scheme",
        type=str,
        default="uniform",
        choices=["sigma_sqrt", "logit_normal", "mode", "cosmap", "none", "uniform"],
        help="weighting scheme for timestep distribution. Default is uniform, uniform and none are the same behavior"
        " / タイムステップ分布の重み付けスキーム、デフォルトはuniform、uniform と none は同じ挙動",
    )
    parser.add_argument(
        "--logit_mean",
        type=float,
        default=0.0,
        help="mean to use when using the `'logit_normal'` weighting scheme / `'logit_normal'`重み付けスキームを使用する場合の平均",
    )
    parser.add_argument(
        "--logit_std",
        type=float,
        default=1.0,
        help="std to use when using the `'logit_normal'` weighting scheme / `'logit_normal'`重み付けスキームを使用する場合のstd",
    )
    parser.add_argument(
        "--mode_scale",
        type=float,
        default=1.29,
        help="Scale of mode weighting scheme. Only effective when using the `'mode'` as the `weighting_scheme` / モード重み付けスキームのスケール",
    )

    # offloading
    parser.add_argument(
        "--blocks_to_swap",
        type=int,
        default=None,
        help="[EXPERIMENTAL] "
        "Sets the number of blocks to swap during the forward and backward passes."
        "Increasing this number lowers the overall VRAM used during training at the expense of training speed (s/it)."
        " / 順伝播および逆伝播中にスワップするブロックの数を設定します。"
        "この数を増やすと、トレーニング中のVRAM使用量が減りますが、トレーニング速度（s/it）も低下します。",
    )


def get_sanitized_config_or_none(args: argparse.Namespace):
    # if `--log_config` is enabled, return args for logging. if not, return None.
    # when `--log_config is enabled, filter out sensitive values from args
    # if wandb is not enabled, the log is not exposed to the public, but it is fine to filter out sensitive values to be safe

    if not args.log_config:
        return None

    sensitive_args = ["wandb_api_key", "huggingface_token"]
    sensitive_path_args = [
        "pretrained_model_name_or_path",
        "vae",
        "tokenizer_cache_dir",
        "train_data_dir",
        "conditioning_data_dir",
        "reg_data_dir",
        "output_dir",
        "logging_dir",
    ]
    filtered_args = {}
    for k, v in vars(args).items():
        # filter out sensitive values and convert to string if necessary
        if k not in sensitive_args + sensitive_path_args:
            # Accelerate values need to have type `bool`,`str`, `float`, `int`, or `None`.
            if v is None or isinstance(v, bool) or isinstance(v, str) or isinstance(v, float) or isinstance(v, int):
                filtered_args[k] = v
            # accelerate does not support lists
            elif isinstance(v, list):
                filtered_args[k] = f"{v}"
            # accelerate does not support objects
            elif isinstance(v, object):
                filtered_args[k] = f"{v}"

    return filtered_args


# verify command line args for training
def verify_command_line_training_args(args: argparse.Namespace):
    # if wandb is enabled, the command line is exposed to the public
    # check whether sensitive options are included in the command line arguments
    # if so, warn or inform the user to move them to the configuration file
    # wandbが有効な場合、コマンドラインが公開される
    # 学習用のコマンドライン引数に敏感なオプションが含まれているかどうかを確認し、
    # 含まれている場合は設定ファイルに移動するようにユーザーに警告または通知する

    wandb_enabled = args.log_with is not None and args.log_with != "tensorboard"  # "all" or "wandb"
    if not wandb_enabled:
        return

    sensitive_args = ["wandb_api_key", "huggingface_token"]
    sensitive_path_args = [
        "pretrained_model_name_or_path",
        "vae",
        "tokenizer_cache_dir",
        "train_data_dir",
        "conditioning_data_dir",
        "reg_data_dir",
        "output_dir",
        "logging_dir",
    ]

    for arg in sensitive_args:
        if getattr(args, arg, None) is not None:
            logger.warning(
                f"wandb is enabled, but option `{arg}` is included in the command line. Because the command line is exposed to the public, it is recommended to move it to the `.toml` file."
                + f" / wandbが有効で、かつオプション `{arg}` がコマンドラインに含まれています。コマンドラインは公開されるため、`.toml`ファイルに移動することをお勧めします。"
            )

    # if path is absolute, it may include sensitive information
    for arg in sensitive_path_args:
        if getattr(args, arg, None) is not None and os.path.isabs(getattr(args, arg)):
            logger.info(
                f"wandb is enabled, but option `{arg}` is included in the command line and it is an absolute path. Because the command line is exposed to the public, it is recommended to move it to the `.toml` file or use relative path."
                + f" / wandbが有効で、かつオプション `{arg}` がコマンドラインに含まれており、絶対パスです。コマンドラインは公開されるため、`.toml`ファイルに移動するか、相対パスを使用することをお勧めします。"
            )

    if getattr(args, "config_file", None) is not None:
        logger.info(
            f"wandb is enabled, but option `config_file` is included in the command line. Because the command line is exposed to the public, please be careful about the information included in the path."
            + f" / wandbが有効で、かつオプション `config_file` がコマンドラインに含まれています。コマンドラインは公開されるため、パスに含まれる情報にご注意ください。"
        )

    # other sensitive options
    if args.huggingface_repo_id is not None and args.huggingface_repo_visibility != "public":
        logger.info(
            f"wandb is enabled, but option huggingface_repo_id is included in the command line and huggingface_repo_visibility is not 'public'. Because the command line is exposed to the public, it is recommended to move it to the `.toml` file."
            + f" / wandbが有効で、かつオプション huggingface_repo_id がコマンドラインに含まれており、huggingface_repo_visibility が 'public' ではありません。コマンドラインは公開されるため、`.toml`ファイルに移動することをお勧めします。"
        )


def enable_high_vram(args: argparse.Namespace):
    if args.highvram:
        logger.info("highvram is enabled / highvramが有効です")
        global HIGH_VRAM
        HIGH_VRAM = True


def verify_training_args(args: argparse.Namespace):
    r"""
    Verify training arguments. Also reflect highvram option to global variable
    学習用引数を検証する。あわせて highvram オプションの指定をグローバル変数に反映する
    """
    enable_high_vram(args)

    if args.v2 and args.clip_skip is not None:
        logger.warning("v2 with clip_skip will be unexpected / v2でclip_skipを使用することは想定されていません")

    if args.cache_latents_to_disk and not args.cache_latents:
        args.cache_latents = True
        logger.warning(
            "cache_latents_to_disk is enabled, so cache_latents is also enabled / cache_latents_to_diskが有効なため、cache_latentsを有効にします"
        )

    # noise_offset, perlin_noise, multires_noise_iterations cannot be enabled at the same time
    # # Listを使って数えてもいいけど並べてしまえ
    # if args.noise_offset is not None and args.multires_noise_iterations is not None:
    #     raise ValueError(
    #         "noise_offset and multires_noise_iterations cannot be enabled at the same time / noise_offsetとmultires_noise_iterationsを同時に有効にできません"
    #     )
    # if args.noise_offset is not None and args.perlin_noise is not None:
    #     raise ValueError("noise_offset and perlin_noise cannot be enabled at the same time / noise_offsetとperlin_noiseは同時に有効にできません")
    # if args.perlin_noise is not None and args.multires_noise_iterations is not None:
    #     raise ValueError(
    #         "perlin_noise and multires_noise_iterations cannot be enabled at the same time / perlin_noiseとmultires_noise_iterationsを同時に有効にできません"
    #     )

    if args.adaptive_noise_scale is not None and args.noise_offset is None:
        raise ValueError("adaptive_noise_scale requires noise_offset / adaptive_noise_scaleを使用するにはnoise_offsetが必要です")

    if args.scale_v_pred_loss_like_noise_pred and not args.v_parameterization:
        raise ValueError(
            "scale_v_pred_loss_like_noise_pred can be enabled only with v_parameterization / scale_v_pred_loss_like_noise_predはv_parameterizationが有効なときのみ有効にできます"
        )

    if args.v_pred_like_loss and args.v_parameterization:
        raise ValueError(
            "v_pred_like_loss cannot be enabled with v_parameterization / v_pred_like_lossはv_parameterizationが有効なときには有効にできません"
        )

    if args.zero_terminal_snr and not args.v_parameterization:
        logger.warning(
            f"zero_terminal_snr is enabled, but v_parameterization is not enabled. training will be unexpected"
            + " / zero_terminal_snrが有効ですが、v_parameterizationが有効ではありません。学習結果は想定外になる可能性があります"
        )

    if args.sample_every_n_epochs is not None and args.sample_every_n_epochs <= 0:
        logger.warning(
            "sample_every_n_epochs is less than or equal to 0, so it will be disabled / sample_every_n_epochsに0以下の値が指定されたため無効になります"
        )
        args.sample_every_n_epochs = None

    if args.sample_every_n_steps is not None and args.sample_every_n_steps <= 0:
        logger.warning(
            "sample_every_n_steps is less than or equal to 0, so it will be disabled / sample_every_n_stepsに0以下の値が指定されたため無効になります"
        )
        args.sample_every_n_steps = None


def add_dataset_arguments(
    parser: argparse.ArgumentParser, support_dreambooth: bool, support_caption: bool, support_caption_dropout: bool
):
    # dataset common
    parser.add_argument(
        "--train_data_dir", type=str, default=None, help="directory for train images / 学習画像データのディレクトリ"
    )
    parser.add_argument(
        "--cache_info",
        action="store_true",
        help="cache meta information (caption and image size) for faster dataset loading. only available for DreamBooth"
        + " / メタ情報（キャプションとサイズ）をキャッシュしてデータセット読み込みを高速化する。DreamBooth方式のみ有効",
    )
    parser.add_argument(
        "--shuffle_caption", action="store_true", help="shuffle separated caption / 区切られたcaptionの各要素をshuffleする"
    )
    parser.add_argument("--caption_separator", type=str, default=",", help="separator for caption / captionの区切り文字")
    parser.add_argument(
        "--caption_extension", type=str, default=".caption", help="extension of caption files / 読み込むcaptionファイルの拡張子"
    )
    parser.add_argument(
        "--caption_extention",
        type=str,
        default=None,
        help="extension of caption files (backward compatibility) / 読み込むcaptionファイルの拡張子（スペルミスを残してあります）",
    )
    parser.add_argument(
        "--keep_tokens",
        type=int,
        default=0,
        help="keep heading N tokens when shuffling caption tokens (token means comma separated strings) / captionのシャッフル時に、先頭からこの個数のトークンをシャッフルしないで残す（トークンはカンマ区切りの各部分を意味する）",
    )
    parser.add_argument(
        "--keep_tokens_separator",
        type=str,
        default="",
        help="A custom separator to divide the caption into fixed and flexible parts. Tokens before this separator will not be shuffled. If not specified, '--keep_tokens' will be used to determine the fixed number of tokens."
        + " / captionを固定部分と可変部分に分けるためのカスタム区切り文字。この区切り文字より前のトークンはシャッフルされない。指定しない場合、'--keep_tokens'が固定部分のトークン数として使用される。",
    )
    parser.add_argument(
        "--secondary_separator",
        type=str,
        default=None,
        help="a secondary separator for caption. This separator is replaced to caption_separator after dropping/shuffling caption"
        + " / captionのセカンダリ区切り文字。この区切り文字はcaptionのドロップやシャッフル後にcaption_separatorに置き換えられる",
    )
    parser.add_argument(
        "--enable_wildcard",
        action="store_true",
        help="enable wildcard for caption (e.g. '{image|picture|rendition}') / captionのワイルドカードを有効にする（例：'{image|picture|rendition}'）",
    )
    parser.add_argument(
        "--caption_prefix",
        type=str,
        default=None,
        help="prefix for caption text / captionのテキストの先頭に付ける文字列",
    )
    parser.add_argument(
        "--caption_suffix",
        type=str,
        default=None,
        help="suffix for caption text / captionのテキストの末尾に付ける文字列",
    )
    parser.add_argument(
        "--color_aug", action="store_true", help="enable weak color augmentation / 学習時に色合いのaugmentationを有効にする"
    )
    parser.add_argument(
        "--flip_aug", action="store_true", help="enable horizontal flip augmentation / 学習時に左右反転のaugmentationを有効にする"
    )
    parser.add_argument(
        "--face_crop_aug_range",
        type=str,
        default=None,
        help="enable face-centered crop augmentation and its range (e.g. 2.0,4.0) / 学習時に顔を中心とした切り出しaugmentationを有効にするときは倍率を指定する（例：2.0,4.0）",
    )
    parser.add_argument(
        "--random_crop",
        action="store_true",
        help="enable random crop (for style training in face-centered crop augmentation) / ランダムな切り出しを有効にする（顔を中心としたaugmentationを行うときに画風の学習用に指定する）",
    )
    parser.add_argument(
        "--debug_dataset",
        action="store_true",
        help="show images for debugging (do not train) / デバッグ用に学習データを画面表示する（学習は行わない）",
    )
    parser.add_argument(
        "--resolution",
        type=str,
        default=None,
        help="resolution in training ('size' or 'width,height') / 学習時の画像解像度（'サイズ'指定、または'幅,高さ'指定）",
    )
    parser.add_argument(
        "--network_multiplier",
        type=float,
        default=1.0,
        help="network multiplier to adjust the influence of the network",
    )
    parser.add_argument(
        "--cache_latents",
        action="store_true",
        help="cache latents to main memory to reduce VRAM usage (augmentations must be disabled) / VRAM削減のためにlatentをメインメモリにcacheする（augmentationは使用不可） ",
    )
    parser.add_argument(
        "--vae_batch_size", type=int, default=1, help="batch size for caching latents / latentのcache時のバッチサイズ"
    )
    parser.add_argument(
        "--cache_latents_to_disk",
        action="store_true",
        help="cache latents to disk to reduce VRAM usage (augmentations must be disabled) / VRAM削減のためにlatentをディスクにcacheする（augmentationは使用不可）",
    )
    parser.add_argument(
        "--skip_cache_check",
        action="store_true",
        help="skip the content validation of cache (latent and text encoder output). Cache file existence check is always performed, and cache processing is performed if the file does not exist"
        " / cacheの内容の検証をスキップする（latentとテキストエンコーダの出力）。キャッシュファイルの存在確認は常に行われ、ファイルがなければキャッシュ処理が行われる",
    )
    parser.add_argument(
        "--enable_bucket",
        action="store_true",
        help="enable buckets for multi aspect ratio training / 複数解像度学習のためのbucketを有効にする",
    )
    parser.add_argument(
        "--min_bucket_reso",
        type=int,
        default=256,
        help="minimum resolution for buckets, must be divisible by bucket_reso_steps "
        " / bucketの最小解像度、bucket_reso_stepsで割り切れる必要があります",
    )
    parser.add_argument(
        "--max_bucket_reso",
        type=int,
        default=1024,
        help="maximum resolution for buckets, must be divisible by bucket_reso_steps "
        " / bucketの最大解像度、bucket_reso_stepsで割り切れる必要があります",
    )
    parser.add_argument(
        "--bucket_reso_steps",
        type=int,
        default=64,
        help="steps of resolution for buckets, divisible by 8 is recommended / bucketの解像度の単位、8で割り切れる値を推奨します",
    )
    parser.add_argument(
        "--bucket_no_upscale",
        action="store_true",
        help="make bucket for each image without upscaling / 画像を拡大せずbucketを作成します",
    )

    parser.add_argument(
        "--token_warmup_min",
        type=int,
        default=1,
        help="start learning at N tags (token means comma separated strinfloatgs) / タグ数をN個から増やしながら学習する",
    )
    parser.add_argument(
        "--token_warmup_step",
        type=float,
        default=0,
        help="tag length reaches maximum on N steps (or N*max_train_steps if N<1) / N（N<1ならN*max_train_steps）ステップでタグ長が最大になる。デフォルトは0（最初から最大）",
    )
    parser.add_argument(
        "--alpha_mask",
        action="store_true",
        help="use alpha channel as mask for training / 画像のアルファチャンネルをlossのマスクに使用する",
    )

    parser.add_argument(
        "--dataset_class",
        type=str,
        default=None,
        help="dataset class for arbitrary dataset (package.module.Class) / 任意のデータセットを用いるときのクラス名 (package.module.Class)",
    )

    if support_caption_dropout:
        # Textual Inversion はcaptionのdropoutをsupportしない
        # いわゆるtensorのDropoutと紛らわしいのでprefixにcaptionを付けておく　every_n_epochsは他と平仄を合わせてdefault Noneに
        parser.add_argument(
            "--caption_dropout_rate", type=float, default=0.0, help="Rate out dropout caption(0.0~1.0) / captionをdropoutする割合"
        )
        parser.add_argument(
            "--caption_dropout_every_n_epochs",
            type=int,
            default=0,
            help="Dropout all captions every N epochs / captionを指定エポックごとにdropoutする",
        )
        parser.add_argument(
            "--caption_tag_dropout_rate",
            type=float,
            default=0.0,
            help="Rate out dropout comma separated tokens(0.0~1.0) / カンマ区切りのタグをdropoutする割合",
        )

    if support_dreambooth:
        # DreamBooth dataset
        parser.add_argument(
            "--reg_data_dir", type=str, default=None, help="directory for regularization images / 正則化画像データのディレクトリ"
        )

    if support_caption:
        # caption dataset
        parser.add_argument(
            "--in_json", type=str, default=None, help="json metadata for dataset / データセットのmetadataのjsonファイル"
        )
        parser.add_argument(
            "--dataset_repeats",
            type=int,
            default=1,
            help="repeat dataset when training with captions / キャプションでの学習時にデータセットを繰り返す回数",
        )


def add_sd_saving_arguments(parser: argparse.ArgumentParser):
    parser.add_argument(
        "--save_model_as",
        type=str,
        default=None,
        choices=[None, "ckpt", "safetensors", "diffusers", "diffusers_safetensors"],
        help="format to save the model (default is same to original) / モデル保存時の形式（未指定時は元モデルと同じ）",
    )
    parser.add_argument(
        "--use_safetensors",
        action="store_true",
        help="use safetensors format to save (if save_model_as is not specified) / checkpoint、モデルをsafetensors形式で保存する（save_model_as未指定時）",
    )


def read_config_from_file(args: argparse.Namespace, parser: argparse.ArgumentParser):
    if not args.config_file:
        return args

    config_path = args.config_file + ".toml" if not args.config_file.endswith(".toml") else args.config_file

    if args.output_config:
        # check if config file exists
        if os.path.exists(config_path):
            logger.error(f"Config file already exists. Aborting... / 出力先の設定ファイルが既に存在します: {config_path}")
            exit(1)

        # convert args to dictionary
        args_dict = vars(args)

        # remove unnecessary keys
        for key in ["config_file", "output_config", "wandb_api_key"]:
            if key in args_dict:
                del args_dict[key]

        # get default args from parser
        default_args = vars(parser.parse_args([]))

        # remove default values: cannot use args_dict.items directly because it will be changed during iteration
        for key, value in list(args_dict.items()):
            if key in default_args and value == default_args[key]:
                del args_dict[key]

        # convert Path to str in dictionary
        for key, value in args_dict.items():
            if isinstance(value, pathlib.Path):
                args_dict[key] = str(value)

        # convert to toml and output to file
        with open(config_path, "w") as f:
            toml.dump(args_dict, f)

        logger.info(f"Saved config file / 設定ファイルを保存しました: {config_path}")
        exit(0)

    if not os.path.exists(config_path):
        logger.info(f"{config_path} not found.")
        exit(1)

    logger.info(f"Loading settings from {config_path}...")
    with open(config_path, "r", encoding="utf-8") as f:
        config_dict = toml.load(f)

    # combine all sections into one
    ignore_nesting_dict = {}
    for section_name, section_dict in config_dict.items():
        # if value is not dict, save key and value as is
        if not isinstance(section_dict, dict):
            ignore_nesting_dict[section_name] = section_dict
            continue

        # if value is dict, save all key and value into one dict
        for key, value in section_dict.items():
            ignore_nesting_dict[key] = value

    config_args = argparse.Namespace(**ignore_nesting_dict)
    args = parser.parse_args(namespace=config_args)
    args.config_file = os.path.splitext(args.config_file)[0]

    return args


# endregion

# region utils


def resume_from_local_or_hf_if_specified(accelerator, args):
    if not args.resume:
        return

    if not args.resume_from_huggingface:
        logger.info(f"resume training from local state: {args.resume}")
        accelerator.load_state(args.resume)
        return

    logger.info(f"resume training from huggingface state: {args.resume}")
    repo_id = args.resume.split("/")[0] + "/" + args.resume.split("/")[1]
    path_in_repo = "/".join(args.resume.split("/")[2:])
    revision = None
    repo_type = None
    if ":" in path_in_repo:
        divided = path_in_repo.split(":")
        if len(divided) == 2:
            path_in_repo, revision = divided
            repo_type = "model"
        else:
            path_in_repo, revision, repo_type = divided
    logger.info(f"Downloading state from huggingface: {repo_id}/{path_in_repo}@{revision}")

    list_files = huggingface_util.list_dir(
        repo_id=repo_id,
        subfolder=path_in_repo,
        revision=revision,
        token=args.huggingface_token,
        repo_type=repo_type,
    )

    async def download(filename) -> str:
        def task():
            return hf_hub_download(
                repo_id=repo_id,
                filename=filename,
                revision=revision,
                repo_type=repo_type,
                token=args.huggingface_token,
            )

        return await asyncio.get_event_loop().run_in_executor(None, task)

    loop = asyncio.get_event_loop()
    results = loop.run_until_complete(asyncio.gather(*[download(filename=filename.rfilename) for filename in list_files]))
    if len(results) == 0:
        raise ValueError(
            "No files found in the specified repo id/path/revision / 指定されたリポジトリID/パス/リビジョンにファイルが見つかりませんでした"
        )
    dirname = os.path.dirname(results[0])
    accelerator.load_state(dirname)


<<<<<<< HEAD
def get_optimizer(args, trainable_params, model=None) -> tuple[str, str, object]:
=======
def get_optimizer(args, trainable_params) -> tuple[str, str, object]:
>>>>>>> 3d79239b
    # "Optimizer to use: AdamW, AdamW8bit, Lion, SGDNesterov, SGDNesterov8bit, PagedAdamW, PagedAdamW8bit, PagedAdamW32bit, Lion8bit, PagedLion8bit, AdEMAMix8bit, PagedAdEMAMix8bit, DAdaptation(DAdaptAdamPreprint), DAdaptAdaGrad, DAdaptAdam, DAdaptAdan, DAdaptAdanIP, DAdaptLion, DAdaptSGD, Adafactor"

    optimizer_type = args.optimizer_type
    if args.use_8bit_adam:
        assert (
            not args.use_lion_optimizer
        ), "both option use_8bit_adam and use_lion_optimizer are specified / use_8bit_adamとuse_lion_optimizerの両方のオプションが指定されています"
        assert (
            optimizer_type is None or optimizer_type == ""
        ), "both option use_8bit_adam and optimizer_type are specified / use_8bit_adamとoptimizer_typeの両方のオプションが指定されています"
        optimizer_type = "AdamW8bit"

    elif args.use_lion_optimizer:
        assert (
            optimizer_type is None or optimizer_type == ""
        ), "both option use_lion_optimizer and optimizer_type are specified / use_lion_optimizerとoptimizer_typeの両方のオプションが指定されています"
        optimizer_type = "Lion"

    if optimizer_type is None or optimizer_type == "":
        optimizer_type = "AdamW"
    optimizer_type = optimizer_type.lower()

    if args.fused_backward_pass:
        assert (
            optimizer_type in ["Adafactor".lower(),"lion", "adan", "adamw","ranger","stableadamw"]
        ), "fused_backward_pass currently only works with optimizer_type Adafactor / fused_backward_passは現在optimizer_type Adafactorでのみ機能します"
        assert (
            args.gradient_accumulation_steps == 1
        ), "fused_backward_pass does not work with gradient_accumulation_steps > 1 / fused_backward_passはgradient_accumulation_steps>1では機能しません"

    # 引数を分解する
    optimizer_kwargs = {}
    if args.optimizer_args is not None and len(args.optimizer_args) > 0:
        for arg in args.optimizer_args:
            key, value = arg.split("=")
            value = ast.literal_eval(value)

            # value = value.split(",")
            # for i in range(len(value)):
            #     if value[i].lower() == "true" or value[i].lower() == "false":
            #         value[i] = value[i].lower() == "true"
            #     else:
            #         value[i] = ast.float(value[i])
            # if len(value) == 1:
            #     value = value[0]
            # else:
            #     value = tuple(value)

            optimizer_kwargs[key] = value
    # logger.info(f"optkwargs {optimizer}_{kwargs}")

    schedulefree_wrapper_kwargs = {}

    lr = args.learning_rate
    optimizer = None
    optimizer_class = None

    if optimizer_type == "Lion".lower():
        try:
            import optimi
            logger.info(f"use optimi Lion optimizer | {optimizer_kwargs}")
            optimizer_class = optimi.Lion
            if args.fused_backward_pass and "gradient_release" not in optimizer_kwargs:
                optimizer_kwargs["gradient_release"] = True
        except:
            try:
                import lion_pytorch
                logger.info(f"use Lion optimizer | {optimizer_kwargs}")
                optimizer_class = lion_pytorch.Lion
            except ImportError:
                raise ImportError("No lion_pytorch / lion_pytorch がインストールされていないようです")
        optimizer = optimizer_class(trainable_params, lr=lr, **optimizer_kwargs)

    elif optimizer_type.endswith("8bit".lower()):
        try:
            import bitsandbytes as bnb
        except ImportError:
            raise ImportError("No bitsandbytes / bitsandbytesがインストールされていないようです")

        if optimizer_type == "AdamW8bit".lower():
            logger.info(f"use 8-bit AdamW optimizer | {optimizer_kwargs}")
            optimizer_class = bnb.optim.AdamW8bit
            optimizer = optimizer_class(trainable_params, lr=lr, **optimizer_kwargs)

        elif optimizer_type == "SGDNesterov8bit".lower():
            logger.info(f"use 8-bit SGD with Nesterov optimizer | {optimizer_kwargs}")
            if "momentum" not in optimizer_kwargs:
                logger.warning(
                    f"8-bit SGD with Nesterov must be with momentum, set momentum to 0.9 / 8-bit SGD with Nesterovはmomentum指定が必須のため0.9に設定します"
                )
                optimizer_kwargs["momentum"] = 0.9

            optimizer_class = bnb.optim.SGD8bit
            optimizer = optimizer_class(trainable_params, lr=lr, nesterov=True, **optimizer_kwargs)

        elif optimizer_type == "Lion8bit".lower():
            logger.info(f"use 8-bit Lion optimizer | {optimizer_kwargs}")
            try:
                optimizer_class = bnb.optim.Lion8bit
            except AttributeError:
                raise AttributeError(
                    "No Lion8bit. The version of bitsandbytes installed seems to be old. Please install 0.38.0 or later. / Lion8bitが定義されていません。インストールされているbitsandbytesのバージョンが古いようです。0.38.0以上をインストールしてください"
                )
        elif optimizer_type == "PagedAdamW8bit".lower():
            logger.info(f"use 8-bit PagedAdamW optimizer | {optimizer_kwargs}")
            try:
                optimizer_class = bnb.optim.PagedAdamW8bit
            except AttributeError:
                raise AttributeError(
                    "No PagedAdamW8bit. The version of bitsandbytes installed seems to be old. Please install 0.39.0 or later. / PagedAdamW8bitが定義されていません。インストールされているbitsandbytesのバージョンが古いようです。0.39.0以上をインストールしてください"
                )
        elif optimizer_type == "PagedLion8bit".lower():
            logger.info(f"use 8-bit Paged Lion optimizer | {optimizer_kwargs}")
            try:
                optimizer_class = bnb.optim.PagedLion8bit
            except AttributeError:
                raise AttributeError(
                    "No PagedLion8bit. The version of bitsandbytes installed seems to be old. Please install 0.39.0 or later. / PagedLion8bitが定義されていません。インストールされているbitsandbytesのバージョンが古いようです。0.39.0以上をインストールしてください"
                )

        if optimizer_class is not None:
            optimizer = optimizer_class(trainable_params, lr=lr, **optimizer_kwargs)

    elif optimizer_type == "PagedAdamW".lower():
        logger.info(f"use PagedAdamW optimizer | {optimizer_kwargs}")
        try:
            import bitsandbytes as bnb
        except ImportError:
            raise ImportError("No bitsandbytes / bitsandbytesがインストールされていないようです")
        try:
            optimizer_class = bnb.optim.PagedAdamW
        except AttributeError:
            raise AttributeError(
                "No PagedAdamW. The version of bitsandbytes installed seems to be old. Please install 0.39.0 or later. / PagedAdamWが定義されていません。インストールされているbitsandbytesのバージョンが古いようです。0.39.0以上をインストールしてください"
            )
        optimizer = optimizer_class(trainable_params, lr=lr, **optimizer_kwargs)

    elif optimizer_type == "PagedAdamW32bit".lower():
        logger.info(f"use 32-bit PagedAdamW optimizer | {optimizer_kwargs}")
        try:
            import bitsandbytes as bnb
        except ImportError:
            raise ImportError("No bitsandbytes / bitsandbytesがインストールされていないようです")
        try:
            optimizer_class = bnb.optim.PagedAdamW32bit
        except AttributeError:
            raise AttributeError(
                "No PagedAdamW32bit. The version of bitsandbytes installed seems to be old. Please install 0.39.0 or later. / PagedAdamW32bitが定義されていません。インストールされているbitsandbytesのバージョンが古いようです。0.39.0以上をインストールしてください"
            )
        optimizer = optimizer_class(trainable_params, lr=lr, **optimizer_kwargs)

    elif optimizer_type == "SGDNesterov".lower():
        logger.info(f"use SGD with Nesterov optimizer | {optimizer_kwargs}")
        if "momentum" not in optimizer_kwargs:
            logger.info(
                f"SGD with Nesterov must be with momentum, set momentum to 0.9 / SGD with Nesterovはmomentum指定が必須のため0.9に設定します"
            )
            optimizer_kwargs["momentum"] = 0.9

        optimizer_class = torch.optim.SGD
        optimizer = optimizer_class(trainable_params, lr=lr, nesterov=True, **optimizer_kwargs)

    elif optimizer_type == "Adan".lower():
        logger.info(f"use Adan optimizer | {optimizer_kwargs}")
        # optimi
        # check optimi is installed
        try:
            import optimi
        except ImportError:
            raise ImportError("No optimi / optimi がインストールされていないようです")
        if args.fused_backward_pass and "gradient_release" not in optimizer_kwargs:
            optimizer_kwargs["gradient_release"] = True
        optimizer_class = optimi.Adan
        optimizer = optimizer_class(trainable_params, lr=lr, **optimizer_kwargs)

    elif optimizer_type == "Ranger".lower():
        logger.info(f"use RAdam optimizer | {optimizer_kwargs}")
        # optimi
        # check optimi is installed
        try:
            import optimi
        except ImportError:
            raise ImportError("No optimi / optimi がインストールされていないようです")
        if args.fused_backward_pass and "gradient_release" not in optimizer_kwargs:
            optimizer_kwargs["gradient_release"] = True
        optimizer_class = optimi.Ranger
        optimizer = optimizer_class(trainable_params, lr=lr, **optimizer_kwargs)

    elif optimizer_type.startswith("DAdapt".lower()) or optimizer_type == "Prodigy".lower():
        # check lr and lr_count, and logger.info warning
        actual_lr = lr
        lr_count = 1
        if type(trainable_params) == list and type(trainable_params[0]) == dict:
            lrs = set()
            actual_lr = trainable_params[0].get("lr", actual_lr)
            for group in trainable_params:
                lrs.add(group.get("lr", actual_lr))
            lr_count = len(lrs)

        if actual_lr <= 0.1:
            logger.warning(
                f"learning rate is too low. If using D-Adaptation or Prodigy, set learning rate around 1.0 / 学習率が低すぎるようです。D-AdaptationまたはProdigyの使用時は1.0前後の値を指定してください: lr={actual_lr}"
            )
            logger.warning("recommend option: lr=1.0 / 推奨は1.0です")
        if lr_count > 1:
            logger.warning(
                f"when multiple learning rates are specified with dadaptation (e.g. for Text Encoder and U-Net), only the first one will take effect / D-AdaptationまたはProdigyで複数の学習率を指定した場合（Text EncoderとU-Netなど）、最初の学習率のみが有効になります: lr={actual_lr}"
            )

        if optimizer_type.startswith("DAdapt".lower()):
            # DAdaptation family
            # check dadaptation is installed
            try:
                import dadaptation
                import dadaptation.experimental as experimental
            except ImportError:
                raise ImportError("No dadaptation / dadaptation がインストールされていないようです")

            # set optimizer
            if optimizer_type == "DAdaptation".lower() or optimizer_type == "DAdaptAdamPreprint".lower():
                optimizer_class = experimental.DAdaptAdamPreprint
                logger.info(f"use D-Adaptation AdamPreprint optimizer | {optimizer_kwargs}")
            elif optimizer_type == "DAdaptAdaGrad".lower():
                optimizer_class = dadaptation.DAdaptAdaGrad
                logger.info(f"use D-Adaptation AdaGrad optimizer | {optimizer_kwargs}")
            elif optimizer_type == "DAdaptAdam".lower():
                optimizer_class = dadaptation.DAdaptAdam
                logger.info(f"use D-Adaptation Adam optimizer | {optimizer_kwargs}")
            elif optimizer_type == "DAdaptAdan".lower():
                optimizer_class = dadaptation.DAdaptAdan
                logger.info(f"use D-Adaptation Adan optimizer | {optimizer_kwargs}")
            elif optimizer_type == "DAdaptAdanIP".lower():
                optimizer_class = experimental.DAdaptAdanIP
                logger.info(f"use D-Adaptation AdanIP optimizer | {optimizer_kwargs}")
            elif optimizer_type == "DAdaptLion".lower():
                optimizer_class = dadaptation.DAdaptLion
                logger.info(f"use D-Adaptation Lion optimizer | {optimizer_kwargs}")
            elif optimizer_type == "DAdaptSGD".lower():
                optimizer_class = dadaptation.DAdaptSGD
                logger.info(f"use D-Adaptation SGD optimizer | {optimizer_kwargs}")
            else:
                raise ValueError(f"Unknown optimizer type: {optimizer_type}")

            optimizer = optimizer_class(trainable_params, lr=lr, **optimizer_kwargs)
        else:
            # Prodigy
            # check Prodigy is installed
            try:
                import prodigyopt
            except ImportError:
                raise ImportError("No Prodigy / Prodigy がインストールされていないようです")

            logger.info(f"use Prodigy optimizer | {optimizer_kwargs}")
            optimizer_class = prodigyopt.Prodigy
            optimizer = optimizer_class(trainable_params, lr=lr, **optimizer_kwargs)

    elif optimizer_type == "Prodigy".lower():
        # Prodigy
        # check Prodigy is installed
        try:
            import prodigyopt
        except ImportError:
            raise ImportError("No Prodigy / Prodigy がインストールされていないようです")

        # check lr and lr_count, and print warning
        actual_lr = lr
        lr_count = 1
        if type(trainable_params) == list and type(trainable_params[0]) == dict:
            lrs = set()
            actual_lr = trainable_params[0].get("lr", actual_lr)
            for group in trainable_params:
                lrs.add(group.get("lr", actual_lr))
            lr_count = len(lrs)

        if actual_lr <= 0.1:
            print(
                f"learning rate is too low. If using Prodigy, set learning rate around 1.0 / 学習率が低すぎるようです。1.0前後の値を指定してください: lr={actual_lr}"
            )
            print("recommend option: lr=1.0 / 推奨は1.0です")
        if lr_count > 1:
            print(
                f"when multiple learning rates are specified with Prodigy (e.g. for Text Encoder and U-Net), only the first one will take effect / Prodigyで複数の学習率を指定した場合（Text EncoderとU-Netなど）、最初の学習率のみが有効になります: lr={actual_lr}"
            )

        print(f"use Prodigy optimizer | {optimizer_kwargs}")
        optimizer_class = prodigyopt.Prodigy
        optimizer = optimizer_class(trainable_params, lr=lr, **optimizer_kwargs)

    elif optimizer_type == "Adafactor".lower():
        # 引数を確認して適宜補正する
        if "relative_step" not in optimizer_kwargs:
            optimizer_kwargs["relative_step"] = True  # default
        if not optimizer_kwargs["relative_step"] and optimizer_kwargs.get("warmup_init", False):
            logger.info(
                f"set relative_step to True because warmup_init is True / warmup_initがTrueのためrelative_stepをTrueにします"
            )
            optimizer_kwargs["relative_step"] = True
        logger.info(f"use Adafactor optimizer | {optimizer_kwargs}")

        if optimizer_kwargs["relative_step"]:
            logger.info(f"relative_step is true / relative_stepがtrueです")
            if lr != 0.0:
                logger.warning(f"learning rate is used as initial_lr / 指定したlearning rateはinitial_lrとして使用されます")
            args.learning_rate = None

            # trainable_paramsがgroupだった時の処理：lrを削除する
            if type(trainable_params) == list and type(trainable_params[0]) == dict:
                has_group_lr = False
                for group in trainable_params:
                    p = group.pop("lr", None)
                    has_group_lr = has_group_lr or (p is not None)

                if has_group_lr:
                    # 一応argsを無効にしておく TODO 依存関係が逆転してるのであまり望ましくない
                    logger.warning(f"unet_lr and text_encoder_lr are ignored / unet_lrとtext_encoder_lrは無視されます")
                    args.unet_lr = None
                    args.text_encoder_lr = None

            if args.lr_scheduler != "adafactor":
                logger.info(f"use adafactor_scheduler / スケジューラにadafactor_schedulerを使用します")
            args.lr_scheduler = f"adafactor:{lr}"  # ちょっと微妙だけど

            lr = None
        else:
            if args.max_grad_norm != 0.0:
                logger.warning(
                    f"because max_grad_norm is set, clip_grad_norm is enabled. consider set to 0 / max_grad_normが設定されているためclip_grad_normが有効になります。0に設定して無効にしたほうがいいかもしれません"
                )
            if args.lr_scheduler != "constant_with_warmup":
                logger.warning(f"constant_with_warmup will be good / スケジューラはconstant_with_warmupが良いかもしれません")
            if optimizer_kwargs.get("clip_threshold", 1.0) != 1.0:
                logger.warning(f"clip_threshold=1.0 will be good / clip_thresholdは1.0が良いかもしれません")

        optimizer_class = transformers.optimization.Adafactor
        optimizer = optimizer_class(trainable_params, lr=lr, **optimizer_kwargs)

    elif optimizer_type == "StableAdamW".lower():
        logger.info(f"use StableAdamW optimizer | {optimizer_kwargs}")
        # optimi
        # check optimi is installed
        try:
            import optimi
        except ImportError:
            raise ImportError("No optimi / optimi がインストールされていないようです")
        if args.fused_backward_pass and "gradient_release" not in optimizer_kwargs:
            optimizer_kwargs["gradient_release"] = True
        optimizer_class = optimi.StableAdamW
        optimizer = optimizer_class(trainable_params, lr=lr, **optimizer_kwargs)

    elif optimizer_type == "AdamW".lower():
        # optimi
        # check optimi is installed
        try:
            import optimi
            optimizer_class = optimi.AdamW
            logger.info(f"use optimi AdamW optimizer | {optimizer_kwargs}")
            if args.fused_backward_pass and "gradient_release" not in optimizer_kwargs:
                optimizer_kwargs["gradient_release"] = True
        except:
            optimizer_class = torch.optim.AdamW
            logger.info(f"use AdamW optimizer | {optimizer_kwargs}")
        optimizer = optimizer_class(trainable_params, lr=lr, **optimizer_kwargs)

<<<<<<< HEAD
    elif optimizer_type == "AdamMini".lower():
        logger.info(f"use AdamMini optimizer | {optimizer_kwargs}")
        try:
            import library.adam_mini as adam_mini
            optimizer_class = adam_mini.Adam_mini
        except ImportError:
            raise ImportError("No adam-mini / adam-mini がインストールされていないようです")

        named_params = [(name, param) for name, param in model.named_parameters() if param.requires_grad]

        optimizer = optimizer_class(named_params, lr=lr, **optimizer_kwargs)
        optimizer.embd_names.add("layer.weight")
        optimizer.embd_names.add("final_layer.linear.weight")
        optimizer.embd_names.add("final_layer.adaLN_modulation.1.weight")
        optimizer.wqk_names.add("attn")
        optimizer.wqk_names.add('mlp')

    elif optimizer_type == "Sara".lower():
        logger.info(f"use Sara optimizer | {optimizer_kwargs}")
        try:
            import library.adamw_sara as sara
            optimizer_class = sara.AdamW
        except ImportError:
            raise ImportError("No sara / sara がインストールされていないようです")
        optimizer = optimizer_class(model, **optimizer_kwargs)

=======
>>>>>>> 3d79239b
    elif optimizer_type.endswith("schedulefree".lower()):
        try:
            import schedulefree as sf
        except ImportError:
            raise ImportError("No schedulefree / schedulefreeがインストールされていないようです")
<<<<<<< HEAD
        if optimizer_type == "AdamWScheduleFree".lower():
=======

        if optimizer_type == "RAdamScheduleFree".lower():
            optimizer_class = sf.RAdamScheduleFree
            logger.info(f"use RAdamScheduleFree optimizer | {optimizer_kwargs}")
        elif optimizer_type == "AdamWScheduleFree".lower():
>>>>>>> 3d79239b
            optimizer_class = sf.AdamWScheduleFree
            logger.info(f"use AdamWScheduleFree optimizer | {optimizer_kwargs}")
        elif optimizer_type == "SGDScheduleFree".lower():
            optimizer_class = sf.SGDScheduleFree
            logger.info(f"use SGDScheduleFree optimizer | {optimizer_kwargs}")
<<<<<<< HEAD
        elif optimizer_type == "RAdamScheduleFree".lower():
            optimizer_class = sf.RAdamScheduleFree
            logger.info(f"use RAdamScheduleFree optimizer | {optimizer_kwargs}")
=======
>>>>>>> 3d79239b
        else:
            optimizer_class = None

        if optimizer_class is not None:
            optimizer = optimizer_class(trainable_params, lr=lr, **optimizer_kwargs)

    if optimizer is None:
        # 任意のoptimizerを使う
        case_sensitive_optimizer_type = args.optimizer_type  # not lower
        logger.info(f"use {case_sensitive_optimizer_type} | {optimizer_kwargs}")

        if "." not in case_sensitive_optimizer_type:  # from torch.optim
            optimizer_module = torch.optim
        else:  # from other library
            values = case_sensitive_optimizer_type.split(".")
            optimizer_module = importlib.import_module(".".join(values[:-1]))
            case_sensitive_optimizer_type = values[-1]

        optimizer_class = getattr(optimizer_module, case_sensitive_optimizer_type)
        optimizer = optimizer_class(trainable_params, lr=lr, **optimizer_kwargs)

    """
    # wrap any of above optimizer with schedulefree, if optimizer is not schedulefree
    if args.optimizer_schedulefree_wrapper and not optimizer_type.endswith("schedulefree".lower()):
        try:
            import schedulefree as sf
        except ImportError:
            raise ImportError("No schedulefree / schedulefreeがインストールされていないようです")

        schedulefree_wrapper_kwargs = {}
        if args.schedulefree_wrapper_args is not None and len(args.schedulefree_wrapper_args) > 0:
            for arg in args.schedulefree_wrapper_args:
                key, value = arg.split("=")
                value = ast.literal_eval(value)
                schedulefree_wrapper_kwargs[key] = value

        sf_wrapper = sf.ScheduleFreeWrapper(optimizer, **schedulefree_wrapper_kwargs)
        sf_wrapper.train()  # make optimizer as train mode

        # we need to make optimizer as a subclass of torch.optim.Optimizer, we make another Proxy class over SFWrapper
        class OptimizerProxy(torch.optim.Optimizer):
            def __init__(self, sf_wrapper):
                self._sf_wrapper = sf_wrapper

            def __getattr__(self, name):
                return getattr(self._sf_wrapper, name)

            # override properties
            @property
            def state(self):
                return self._sf_wrapper.state

            @state.setter
            def state(self, state):
                self._sf_wrapper.state = state

            @property
            def param_groups(self):
                return self._sf_wrapper.param_groups

            @param_groups.setter
            def param_groups(self, param_groups):
                self._sf_wrapper.param_groups = param_groups

            @property
            def defaults(self):
                return self._sf_wrapper.defaults

            @defaults.setter
            def defaults(self, defaults):
                self._sf_wrapper.defaults = defaults

            def add_param_group(self, param_group):
                self._sf_wrapper.add_param_group(param_group)

            def load_state_dict(self, state_dict):
                self._sf_wrapper.load_state_dict(state_dict)

            def state_dict(self):
                return self._sf_wrapper.state_dict()

            def zero_grad(self):
                self._sf_wrapper.zero_grad()

            def step(self, closure=None):
                self._sf_wrapper.step(closure)

            def train(self):
                self._sf_wrapper.train()

            def eval(self):
                self._sf_wrapper.eval()

            # isinstance チェックをパスするためのメソッド
            def __instancecheck__(self, instance):
                return isinstance(instance, (type(self), Optimizer))

        optimizer = OptimizerProxy(sf_wrapper)

        logger.info(f"wrap optimizer with ScheduleFreeWrapper | {schedulefree_wrapper_kwargs}")
    """

    # for logging
    optimizer_name = optimizer_class.__module__ + "." + optimizer_class.__name__
    optimizer_args = ",".join([f"{k}={v}" for k, v in optimizer_kwargs.items()])

    if hasattr(optimizer, "train") and callable(optimizer.train):
        # make optimizer as train mode before training for schedulefree optimizer. the optimizer will be in eval mode in sampling and saving.
        optimizer.train()

    return optimizer_name, optimizer_args, optimizer


def get_optimizer_train_eval_fn(optimizer: Optimizer, args: argparse.Namespace) -> Tuple[Callable, Callable]:
    if not is_schedulefree_optimizer(optimizer, args):
        # return dummy func
        return lambda: None, lambda: None

    # get train and eval functions from optimizer
    train_fn = optimizer.train
    eval_fn = optimizer.eval

    return train_fn, eval_fn


def is_schedulefree_optimizer(optimizer: Optimizer, args: argparse.Namespace) -> bool:
    return args.optimizer_type.lower().endswith("schedulefree".lower())  # or args.optimizer_schedulefree_wrapper


def get_dummy_scheduler(optimizer: Optimizer) -> Any:
    # dummy scheduler for schedulefree optimizer. supports only empty step(), get_last_lr() and optimizers.
    # this scheduler is used for logging only.
    # this isn't be wrapped by accelerator because of this class is not a subclass of torch.optim.lr_scheduler._LRScheduler
    class DummyScheduler:
        def __init__(self, optimizer: Optimizer):
            self.optimizer = optimizer

        def step(self):
            pass

        def get_last_lr(self):
            return [group["lr"] for group in self.optimizer.param_groups]

    return DummyScheduler(optimizer)


# Modified version of get_scheduler() function from diffusers.optimizer.get_scheduler
# Add some checking and features to the original function.


def get_scheduler_fix(args, optimizer: Optimizer, num_processes: int):
    """
    Unified API to get any scheduler from its name.
    """
    # if schedulefree optimizer, return dummy scheduler
    if is_schedulefree_optimizer(optimizer, args):
        return get_dummy_scheduler(optimizer)

    name = args.lr_scheduler
    num_training_steps = args.max_train_steps * num_processes  # * args.gradient_accumulation_steps
    num_warmup_steps: Optional[int] = (
        int(args.lr_warmup_steps * num_training_steps) if isinstance(args.lr_warmup_steps, float) else args.lr_warmup_steps
    )
    num_decay_steps: Optional[int] = (
        int(args.lr_decay_steps * num_training_steps) if isinstance(args.lr_decay_steps, float) else args.lr_decay_steps
    )
    num_stable_steps = num_training_steps - num_warmup_steps - num_decay_steps
    num_cycles = args.lr_scheduler_num_cycles
    power = args.lr_scheduler_power
    timescale = args.lr_scheduler_timescale
    min_lr_ratio = args.lr_scheduler_min_lr_ratio

    lr_scheduler_kwargs = {}  # get custom lr_scheduler kwargs
    if args.lr_scheduler_args is not None and len(args.lr_scheduler_args) > 0:
        for arg in args.lr_scheduler_args:
            key, value = arg.split("=")
            value = ast.literal_eval(value)
            lr_scheduler_kwargs[key] = value

    def wrap_check_needless_num_warmup_steps(return_vals):
        if num_warmup_steps is not None and num_warmup_steps != 0:
            raise ValueError(f"{name} does not require `num_warmup_steps`. Set None or 0.")
        return return_vals

    # using any lr_scheduler from other library
    if args.lr_scheduler_type:
        lr_scheduler_type = args.lr_scheduler_type
        logger.info(f"use {lr_scheduler_type} | {lr_scheduler_kwargs} as lr_scheduler")
        if "." not in lr_scheduler_type:  # default to use torch.optim
            lr_scheduler_module = torch.optim.lr_scheduler
        else:
            values = lr_scheduler_type.split(".")
            lr_scheduler_module = importlib.import_module(".".join(values[:-1]))
            lr_scheduler_type = values[-1]
        lr_scheduler_class = getattr(lr_scheduler_module, lr_scheduler_type)
        lr_scheduler = lr_scheduler_class(optimizer, **lr_scheduler_kwargs)
        return wrap_check_needless_num_warmup_steps(lr_scheduler)

    if name.startswith("adafactor"):
        assert (
            type(optimizer) == transformers.optimization.Adafactor
        ), f"adafactor scheduler must be used with Adafactor optimizer / adafactor schedulerはAdafactorオプティマイザと同時に使ってください"
        initial_lr = float(name.split(":")[1])
        # logger.info(f"adafactor scheduler init lr {initial_lr}")
        return wrap_check_needless_num_warmup_steps(transformers.optimization.AdafactorSchedule(optimizer, initial_lr))

    if name == DiffusersSchedulerType.PIECEWISE_CONSTANT.value:
        name = DiffusersSchedulerType(name)
        schedule_func = DIFFUSERS_TYPE_TO_SCHEDULER_FUNCTION[name]
        return schedule_func(optimizer, **lr_scheduler_kwargs)  # step_rules and last_epoch are given as kwargs

    name = SchedulerType(name)
    schedule_func = TYPE_TO_SCHEDULER_FUNCTION[name]

    if name == SchedulerType.CONSTANT:
        return wrap_check_needless_num_warmup_steps(schedule_func(optimizer, **lr_scheduler_kwargs))

    # All other schedulers require `num_warmup_steps`
    if num_warmup_steps is None:
        raise ValueError(f"{name} requires `num_warmup_steps`, please provide that argument.")

    if name == SchedulerType.CONSTANT_WITH_WARMUP:
        return schedule_func(optimizer, num_warmup_steps=num_warmup_steps, **lr_scheduler_kwargs)

    if name == SchedulerType.INVERSE_SQRT:
        return schedule_func(optimizer, num_warmup_steps=num_warmup_steps, timescale=timescale, **lr_scheduler_kwargs)

    # All other schedulers require `num_training_steps`
    if num_training_steps is None:
        raise ValueError(f"{name} requires `num_training_steps`, please provide that argument.")

    if name == SchedulerType.COSINE_WITH_RESTARTS:
        return schedule_func(
            optimizer,
            num_warmup_steps=num_warmup_steps,
            num_training_steps=num_training_steps,
            num_cycles=num_cycles,
            **lr_scheduler_kwargs,
        )

    if name == SchedulerType.POLYNOMIAL:
        return schedule_func(
            optimizer, num_warmup_steps=num_warmup_steps, num_training_steps=num_training_steps, power=power, **lr_scheduler_kwargs
        )

    if name == SchedulerType.COSINE_WITH_MIN_LR:
        return schedule_func(
            optimizer,
            num_warmup_steps=num_warmup_steps,
            num_training_steps=num_training_steps,
            num_cycles=num_cycles / 2,
            min_lr_rate=min_lr_ratio,
            **lr_scheduler_kwargs,
        )

    # these schedulers do not require `num_decay_steps`
    if name == SchedulerType.LINEAR or name == SchedulerType.COSINE:
        return schedule_func(
            optimizer,
            num_warmup_steps=num_warmup_steps,
            num_training_steps=num_training_steps,
            **lr_scheduler_kwargs,
        )

    # All other schedulers require `num_decay_steps`
    if num_decay_steps is None:
        raise ValueError(f"{name} requires `num_decay_steps`, please provide that argument.")
    if name == SchedulerType.WARMUP_STABLE_DECAY:
        return schedule_func(
            optimizer,
            num_warmup_steps=num_warmup_steps,
            num_stable_steps=num_stable_steps,
            num_decay_steps=num_decay_steps,
            num_cycles=num_cycles / 2,
            min_lr_ratio=min_lr_ratio if min_lr_ratio is not None else 0.0,
            **lr_scheduler_kwargs,
        )

    return schedule_func(
        optimizer,
        num_warmup_steps=num_warmup_steps,
        num_training_steps=num_training_steps,
        num_decay_steps=num_decay_steps,
        **lr_scheduler_kwargs,
    )


def prepare_dataset_args(args: argparse.Namespace, support_metadata: bool):
    # backward compatibility
    if args.caption_extention is not None:
        args.caption_extension = args.caption_extention
        args.caption_extention = None

    # assert args.resolution is not None, f"resolution is required / resolution（解像度）を指定してください"
    if args.resolution is not None:
        args.resolution = tuple([int(r) for r in args.resolution.split(",")])
        if len(args.resolution) == 1:
            args.resolution = (args.resolution[0], args.resolution[0])
        assert (
            len(args.resolution) == 2
        ), f"resolution must be 'size' or 'width,height' / resolution（解像度）は'サイズ'または'幅','高さ'で指定してください: {args.resolution}"

    if args.face_crop_aug_range is not None:
        args.face_crop_aug_range = tuple([float(r) for r in args.face_crop_aug_range.split(",")])
        assert (
            len(args.face_crop_aug_range) == 2 and args.face_crop_aug_range[0] <= args.face_crop_aug_range[1]
        ), f"face_crop_aug_range must be two floats / face_crop_aug_rangeは'下限,上限'で指定してください: {args.face_crop_aug_range}"
    else:
        args.face_crop_aug_range = None

    if support_metadata:
        if args.in_json is not None and (args.color_aug or args.random_crop):
            logger.warning(
                f"latents in npz is ignored when color_aug or random_crop is True / color_augまたはrandom_cropを有効にした場合、npzファイルのlatentsは無視されます"
            )


def prepare_accelerator(args: argparse.Namespace):
    """
    this function also prepares deepspeed plugin
    """

    if args.logging_dir is None:
        logging_dir = None
    else:
        log_prefix = "" if args.log_prefix is None else args.log_prefix
        logging_dir = args.logging_dir + "/" + log_prefix + time.strftime("%Y%m%d%H%M%S", time.localtime())

    if args.log_with is None:
        if logging_dir is not None:
            log_with = "tensorboard"
        else:
            log_with = None
    else:
        log_with = args.log_with
        if log_with in ["tensorboard", "all"]:
            if logging_dir is None:
                raise ValueError(
                    "logging_dir is required when log_with is tensorboard / Tensorboardを使う場合、logging_dirを指定してください"
                )
        if log_with in ["wandb", "all"]:
            try:
                import wandb
            except ImportError:
                raise ImportError("No wandb / wandb がインストールされていないようです")
            if logging_dir is not None:
                os.makedirs(logging_dir, exist_ok=True)
                os.environ["WANDB_DIR"] = logging_dir
            if args.wandb_api_key is not None:
                wandb.login(key=args.wandb_api_key)

    # torch.compile のオプション。 NO の場合は torch.compile は使わない
    dynamo_backend = "NO"
    if args.torch_compile:
        dynamo_backend = args.dynamo_backend

    kwargs_handlers = [
        (
            InitProcessGroupKwargs(
                backend="gloo" if os.name == "nt" or not torch.cuda.is_available() else "nccl",
                init_method=(
                    "env://?use_libuv=False" if os.name == "nt" and Version(torch.__version__) >= Version("2.4.0") else None
                ),
                timeout=datetime.timedelta(minutes=args.ddp_timeout) if args.ddp_timeout else None,
            )
            if torch.cuda.device_count() > 1
            else None
        ),
        (
            DistributedDataParallelKwargs(
                gradient_as_bucket_view=args.ddp_gradient_as_bucket_view, static_graph=args.ddp_static_graph
            )
            if args.ddp_gradient_as_bucket_view or args.ddp_static_graph
            else None
        ),
    ]
    kwargs_handlers = [i for i in kwargs_handlers if i is not None]
    deepspeed_plugin = deepspeed_utils.prepare_deepspeed_plugin(args)

    accelerator = Accelerator(
        gradient_accumulation_steps=args.gradient_accumulation_steps,
        mixed_precision=args.mixed_precision,
        log_with=log_with,
        project_dir=logging_dir,
        kwargs_handlers=kwargs_handlers,
        dynamo_backend=dynamo_backend,
        deepspeed_plugin=deepspeed_plugin,
    )
    print("accelerator device:", accelerator.device)
    return accelerator


def prepare_dtype(args: argparse.Namespace):
    weight_dtype = torch.float32
    if args.mixed_precision == "fp16":
        weight_dtype = torch.float16
    elif args.mixed_precision == "bf16":
        weight_dtype = torch.bfloat16

    save_dtype = None
    if args.save_precision == "fp16":
        save_dtype = torch.float16
    elif args.save_precision == "bf16":
        save_dtype = torch.bfloat16
    elif args.save_precision == "float":
        save_dtype = torch.float32

    return weight_dtype, save_dtype


def _load_target_model(args: argparse.Namespace, weight_dtype, device="cpu", unet_use_linear_projection_in_v2=False):
    name_or_path = args.pretrained_model_name_or_path
    name_or_path = os.path.realpath(name_or_path) if os.path.islink(name_or_path) else name_or_path
    load_stable_diffusion_format = os.path.isfile(name_or_path)  # determine SD or Diffusers
    if load_stable_diffusion_format:
        logger.info(f"load StableDiffusion checkpoint: {name_or_path}")
        text_encoder, vae, unet = model_util.load_models_from_stable_diffusion_checkpoint(
            args.v2, name_or_path, device, unet_use_linear_projection_in_v2=unet_use_linear_projection_in_v2
        )
    else:
        # Diffusers model is loaded to CPU
        logger.info(f"load Diffusers pretrained models: {name_or_path}")
        try:
            pipe = StableDiffusionPipeline.from_pretrained(name_or_path, tokenizer=None, safety_checker=None)
        except EnvironmentError as ex:
            logger.error(
                f"model is not found as a file or in Hugging Face, perhaps file name is wrong? / 指定したモデル名のファイル、またはHugging Faceのモデルが見つかりません。ファイル名が誤っているかもしれません: {name_or_path}"
            )
            raise ex
        text_encoder = pipe.text_encoder
        vae = pipe.vae
        unet = pipe.unet
        del pipe

        # Diffusers U-Net to original U-Net
        # TODO *.ckpt/*.safetensorsのv2と同じ形式にここで変換すると良さそう
        # logger.info(f"unet config: {unet.config}")
        original_unet = UNet2DConditionModel(
            unet.config.sample_size,
            unet.config.attention_head_dim,
            unet.config.cross_attention_dim,
            unet.config.use_linear_projection,
            unet.config.upcast_attention,
        )
        original_unet.load_state_dict(unet.state_dict())
        unet = original_unet
        logger.info("U-Net converted to original U-Net")

    # VAEを読み込む
    if args.vae is not None:
        vae = model_util.load_vae(args.vae, weight_dtype)
        logger.info("additional VAE loaded")

    return text_encoder, vae, unet, load_stable_diffusion_format


def load_target_model(args, weight_dtype, accelerator, unet_use_linear_projection_in_v2=False):
    for pi in range(accelerator.state.num_processes):
        if pi == accelerator.state.local_process_index:
            logger.info(f"loading model for process {accelerator.state.local_process_index}/{accelerator.state.num_processes}")

            text_encoder, vae, unet, load_stable_diffusion_format = _load_target_model(
                args,
                weight_dtype,
                accelerator.device if args.lowram else "cpu",
                unet_use_linear_projection_in_v2=unet_use_linear_projection_in_v2,
            )
            # work on low-ram device
            if args.lowram:
                text_encoder.to(accelerator.device)
                unet.to(accelerator.device)
                vae.to(accelerator.device)

            clean_memory_on_device(accelerator.device)
        accelerator.wait_for_everyone()
    return text_encoder, vae, unet, load_stable_diffusion_format


def patch_accelerator_for_fp16_training(accelerator):
    org_unscale_grads = accelerator.scaler._unscale_grads_

    def _unscale_grads_replacer(optimizer, inv_scale, found_inf, allow_fp16):
        return org_unscale_grads(optimizer, inv_scale, found_inf, True)

    accelerator.scaler._unscale_grads_ = _unscale_grads_replacer


def get_hidden_states(args: argparse.Namespace, input_ids, tokenizer, text_encoder, weight_dtype=None):
    # with no_token_padding, the length is not max length, return result immediately
    if input_ids.size()[-1] != tokenizer.model_max_length:
        return text_encoder(input_ids)[0]

    # input_ids: b,n,77
    b_size = input_ids.size()[0]
    input_ids = input_ids.reshape((-1, tokenizer.model_max_length))  # batch_size*3, 77

    if args.clip_skip is None:
        encoder_hidden_states = text_encoder(input_ids)[0]
    else:
        enc_out = text_encoder(input_ids, output_hidden_states=True, return_dict=True)
        encoder_hidden_states = enc_out["hidden_states"][-args.clip_skip]
        encoder_hidden_states = text_encoder.text_model.final_layer_norm(encoder_hidden_states)

    # bs*3, 77, 768 or 1024
    encoder_hidden_states = encoder_hidden_states.reshape((b_size, -1, encoder_hidden_states.shape[-1]))

    if args.max_token_length is not None:
        if args.v2:
            # v2: <BOS>...<EOS> <PAD> ... の三連を <BOS>...<EOS> <PAD> ... へ戻す　正直この実装でいいのかわからん
            states_list = [encoder_hidden_states[:, 0].unsqueeze(1)]  # <BOS>
            for i in range(1, args.max_token_length, tokenizer.model_max_length):
                chunk = encoder_hidden_states[:, i : i + tokenizer.model_max_length - 2]  # <BOS> の後から 最後の前まで
                if i > 0:
                    for j in range(len(chunk)):
                        if input_ids[j, 1] == tokenizer.eos_token:  # 空、つまり <BOS> <EOS> <PAD> ...のパターン
                            chunk[j, 0] = chunk[j, 1]  # 次の <PAD> の値をコピーする
                states_list.append(chunk)  # <BOS> の後から <EOS> の前まで
            states_list.append(encoder_hidden_states[:, -1].unsqueeze(1))  # <EOS> か <PAD> のどちらか
            encoder_hidden_states = torch.cat(states_list, dim=1)
        else:
            # v1: <BOS>...<EOS> の三連を <BOS>...<EOS> へ戻す
            states_list = [encoder_hidden_states[:, 0].unsqueeze(1)]  # <BOS>
            for i in range(1, args.max_token_length, tokenizer.model_max_length):
                states_list.append(
                    encoder_hidden_states[:, i : i + tokenizer.model_max_length - 2]
                )  # <BOS> の後から <EOS> の前まで
            states_list.append(encoder_hidden_states[:, -1].unsqueeze(1))  # <EOS>
            encoder_hidden_states = torch.cat(states_list, dim=1)

    if weight_dtype is not None:
        # this is required for additional network training
        encoder_hidden_states = encoder_hidden_states.to(weight_dtype)

    return encoder_hidden_states


def pool_workaround(
    text_encoder: CLIPTextModelWithProjection, last_hidden_state: torch.Tensor, input_ids: torch.Tensor, eos_token_id: int
):
    r"""
    workaround for CLIP's pooling bug: it returns the hidden states for the max token id as the pooled output
    instead of the hidden states for the EOS token
    If we use Textual Inversion, we need to use the hidden states for the EOS token as the pooled output

    Original code from CLIP's pooling function:

    \# text_embeds.shape = [batch_size, sequence_length, transformer.width]
    \# take features from the eot embedding (eot_token is the highest number in each sequence)
    \# casting to torch.int for onnx compatibility: argmax doesn't support int64 inputs with opset 14
    pooled_output = last_hidden_state[
        torch.arange(last_hidden_state.shape[0], device=last_hidden_state.device),
        input_ids.to(dtype=torch.int, device=last_hidden_state.device).argmax(dim=-1),
    ]
    """

    # input_ids: b*n,77
    # find index for EOS token

    # Following code is not working if one of the input_ids has multiple EOS tokens (very odd case)
    # eos_token_index = torch.where(input_ids == eos_token_id)[1]
    # eos_token_index = eos_token_index.to(device=last_hidden_state.device)

    # Create a mask where the EOS tokens are
    eos_token_mask = (input_ids == eos_token_id).int()

    # Use argmax to find the last index of the EOS token for each element in the batch
    eos_token_index = torch.argmax(eos_token_mask, dim=1)  # this will be 0 if there is no EOS token, it's fine
    eos_token_index = eos_token_index.to(device=last_hidden_state.device)

    # get hidden states for EOS token
    pooled_output = last_hidden_state[torch.arange(last_hidden_state.shape[0], device=last_hidden_state.device), eos_token_index]

    # apply projection: projection may be of different dtype than last_hidden_state
    pooled_output = text_encoder.text_projection(pooled_output.to(text_encoder.text_projection.weight.dtype))
    pooled_output = pooled_output.to(last_hidden_state.dtype)

    return pooled_output


def get_hidden_states_sdxl(
    max_token_length: int,
    input_ids1: torch.Tensor,
    input_ids2: torch.Tensor,
    tokenizer1: CLIPTokenizer,
    tokenizer2: CLIPTokenizer,
    text_encoder1: CLIPTextModel,
    text_encoder2: CLIPTextModelWithProjection,
    weight_dtype: Optional[str] = None,
    accelerator: Optional[Accelerator] = None,
):
    # input_ids: b,n,77 -> b*n, 77
    b_size = input_ids1.size()[0]
    input_ids1 = input_ids1.reshape((-1, tokenizer1.model_max_length))  # batch_size*n, 77
    input_ids2 = input_ids2.reshape((-1, tokenizer2.model_max_length))  # batch_size*n, 77

    # text_encoder1
    enc_out = text_encoder1(input_ids1, output_hidden_states=True, return_dict=True)
    hidden_states1 = enc_out["hidden_states"][11]

    # text_encoder2
    enc_out = text_encoder2(input_ids2, output_hidden_states=True, return_dict=True)
    hidden_states2 = enc_out["hidden_states"][-2]  # penuultimate layer

    # pool2 = enc_out["text_embeds"]
    unwrapped_text_encoder2 = text_encoder2 if accelerator is None else accelerator.unwrap_model(text_encoder2)
    pool2 = pool_workaround(unwrapped_text_encoder2, enc_out["last_hidden_state"], input_ids2, tokenizer2.eos_token_id)

    # b*n, 77, 768 or 1280 -> b, n*77, 768 or 1280
    n_size = 1 if max_token_length is None else max_token_length // 75
    hidden_states1 = hidden_states1.reshape((b_size, -1, hidden_states1.shape[-1]))
    hidden_states2 = hidden_states2.reshape((b_size, -1, hidden_states2.shape[-1]))

    if max_token_length is not None:
        # bs*3, 77, 768 or 1024
        # encoder1: <BOS>...<EOS> の三連を <BOS>...<EOS> へ戻す
        states_list = [hidden_states1[:, 0].unsqueeze(1)]  # <BOS>
        for i in range(1, max_token_length, tokenizer1.model_max_length):
            states_list.append(hidden_states1[:, i : i + tokenizer1.model_max_length - 2])  # <BOS> の後から <EOS> の前まで
        states_list.append(hidden_states1[:, -1].unsqueeze(1))  # <EOS>
        hidden_states1 = torch.cat(states_list, dim=1)

        # v2: <BOS>...<EOS> <PAD> ... の三連を <BOS>...<EOS> <PAD> ... へ戻す　正直この実装でいいのかわからん
        states_list = [hidden_states2[:, 0].unsqueeze(1)]  # <BOS>
        for i in range(1, max_token_length, tokenizer2.model_max_length):
            chunk = hidden_states2[:, i : i + tokenizer2.model_max_length - 2]  # <BOS> の後から 最後の前まで
            # this causes an error:
            # RuntimeError: one of the variables needed for gradient computation has been modified by an inplace operation
            # if i > 1:
            #     for j in range(len(chunk)):  # batch_size
            #         if input_ids2[n_index + j * n_size, 1] == tokenizer2.eos_token_id:  # 空、つまり <BOS> <EOS> <PAD> ...のパターン
            #             chunk[j, 0] = chunk[j, 1]  # 次の <PAD> の値をコピーする
            states_list.append(chunk)  # <BOS> の後から <EOS> の前まで
        states_list.append(hidden_states2[:, -1].unsqueeze(1))  # <EOS> か <PAD> のどちらか
        hidden_states2 = torch.cat(states_list, dim=1)

        # pool はnの最初のものを使う
        pool2 = pool2[::n_size]

    if weight_dtype is not None:
        # this is required for additional network training
        hidden_states1 = hidden_states1.to(weight_dtype)
        hidden_states2 = hidden_states2.to(weight_dtype)

    return hidden_states1, hidden_states2, pool2


def default_if_none(value, default):
    return default if value is None else value


def get_epoch_ckpt_name(args: argparse.Namespace, ext: str, epoch_no: int):
    model_name = default_if_none(args.output_name, DEFAULT_EPOCH_NAME)
    return EPOCH_FILE_NAME.format(model_name, epoch_no) + ext


def get_step_ckpt_name(args: argparse.Namespace, ext: str, step_no: int):
    model_name = default_if_none(args.output_name, DEFAULT_STEP_NAME)
    return STEP_FILE_NAME.format(model_name, step_no) + ext


def get_last_ckpt_name(args: argparse.Namespace, ext: str):
    model_name = default_if_none(args.output_name, DEFAULT_LAST_OUTPUT_NAME)
    return model_name + ext


def get_remove_epoch_no(args: argparse.Namespace, epoch_no: int):
    if args.save_last_n_epochs is None:
        return None

    remove_epoch_no = epoch_no - args.save_every_n_epochs * args.save_last_n_epochs
    if remove_epoch_no < 0:
        return None
    return remove_epoch_no


def get_remove_step_no(args: argparse.Namespace, step_no: int):
    if args.save_last_n_steps is None:
        return None

    # last_n_steps前のstep_noから、save_every_n_stepsの倍数のstep_noを計算して削除する
    # save_every_n_steps=10, save_last_n_steps=30の場合、50step目には30step分残し、10step目を削除する
    remove_step_no = step_no - args.save_last_n_steps - 1
    remove_step_no = remove_step_no - (remove_step_no % args.save_every_n_steps)
    if remove_step_no < 0:
        return None
    return remove_step_no


# epochとstepの保存、メタデータにepoch/stepが含まれ引数が同じになるため、統合している
# on_epoch_end: Trueならepoch終了時、Falseならstep経過時
def save_sd_model_on_epoch_end_or_stepwise(
    args: argparse.Namespace,
    on_epoch_end: bool,
    accelerator,
    src_path: str,
    save_stable_diffusion_format: bool,
    use_safetensors: bool,
    save_dtype: torch.dtype,
    epoch: int,
    num_train_epochs: int,
    global_step: int,
    text_encoder,
    unet,
    vae,
):
    def sd_saver(ckpt_file, epoch_no, global_step):
        sai_metadata = get_sai_model_spec(None, args, False, False, False, is_stable_diffusion_ckpt=True)
        model_util.save_stable_diffusion_checkpoint(
            args.v2, ckpt_file, text_encoder, unet, src_path, epoch_no, global_step, sai_metadata, save_dtype, vae
        )

    def diffusers_saver(out_dir):
        model_util.save_diffusers_checkpoint(
            args.v2, out_dir, text_encoder, unet, src_path, vae=vae, use_safetensors=use_safetensors
        )

    save_sd_model_on_epoch_end_or_stepwise_common(
        args,
        on_epoch_end,
        accelerator,
        save_stable_diffusion_format,
        use_safetensors,
        epoch,
        num_train_epochs,
        global_step,
        sd_saver,
        diffusers_saver,
    )


def save_sd_model_on_epoch_end_or_stepwise_common(
    args: argparse.Namespace,
    on_epoch_end: bool,
    accelerator,
    save_stable_diffusion_format: bool,
    use_safetensors: bool,
    epoch: int,
    num_train_epochs: int,
    global_step: int,
    sd_saver,
    diffusers_saver,
):
    if on_epoch_end:
        epoch_no = epoch + 1
        saving = epoch_no % args.save_every_n_epochs == 0 and epoch_no < num_train_epochs
        if not saving:
            return

        model_name = default_if_none(args.output_name, DEFAULT_EPOCH_NAME)
        remove_no = get_remove_epoch_no(args, epoch_no)
    else:
        # 保存するか否かは呼び出し側で判断済み

        model_name = default_if_none(args.output_name, DEFAULT_STEP_NAME)
        epoch_no = epoch  # 例: 最初のepochの途中で保存したら0になる、SDモデルに保存される
        remove_no = get_remove_step_no(args, global_step)

    os.makedirs(args.output_dir, exist_ok=True)
    if save_stable_diffusion_format:
        ext = ".safetensors" if use_safetensors else ".ckpt"

        if on_epoch_end:
            ckpt_name = get_epoch_ckpt_name(args, ext, epoch_no)
        else:
            ckpt_name = get_step_ckpt_name(args, ext, global_step)

        ckpt_file = os.path.join(args.output_dir, ckpt_name)
        logger.info("")
        logger.info(f"saving checkpoint: {ckpt_file}")
        sd_saver(ckpt_file, epoch_no, global_step)

        if args.huggingface_repo_id is not None:
            huggingface_util.upload(args, ckpt_file, "/" + ckpt_name)

        # remove older checkpoints
        if remove_no is not None:
            if on_epoch_end:
                remove_ckpt_name = get_epoch_ckpt_name(args, ext, remove_no)
            else:
                remove_ckpt_name = get_step_ckpt_name(args, ext, remove_no)

            remove_ckpt_file = os.path.join(args.output_dir, remove_ckpt_name)
            if os.path.exists(remove_ckpt_file):
                logger.info(f"removing old checkpoint: {remove_ckpt_file}")
                os.remove(remove_ckpt_file)

    else:
        if on_epoch_end:
            out_dir = os.path.join(args.output_dir, EPOCH_DIFFUSERS_DIR_NAME.format(model_name, epoch_no))
        else:
            out_dir = os.path.join(args.output_dir, STEP_DIFFUSERS_DIR_NAME.format(model_name, global_step))

        logger.info("")
        logger.info(f"saving model: {out_dir}")
        diffusers_saver(out_dir)

        if args.huggingface_repo_id is not None:
            huggingface_util.upload(args, out_dir, "/" + model_name)

        # remove older checkpoints
        if remove_no is not None:
            if on_epoch_end:
                remove_out_dir = os.path.join(args.output_dir, EPOCH_DIFFUSERS_DIR_NAME.format(model_name, remove_no))
            else:
                remove_out_dir = os.path.join(args.output_dir, STEP_DIFFUSERS_DIR_NAME.format(model_name, remove_no))

            if os.path.exists(remove_out_dir):
                logger.info(f"removing old model: {remove_out_dir}")
                shutil.rmtree(remove_out_dir)

    if args.save_state:
        if on_epoch_end:
            save_and_remove_state_on_epoch_end(args, accelerator, epoch_no)
        else:
            save_and_remove_state_stepwise(args, accelerator, global_step)


def save_and_remove_state_on_epoch_end(args: argparse.Namespace, accelerator, epoch_no):
    model_name = default_if_none(args.output_name, DEFAULT_EPOCH_NAME)

    logger.info("")
    logger.info(f"saving state at epoch {epoch_no}")
    os.makedirs(args.output_dir, exist_ok=True)

    state_dir = os.path.join(args.output_dir, EPOCH_STATE_NAME.format(model_name, epoch_no))
    accelerator.save_state(state_dir)
    if args.save_state_to_huggingface:
        logger.info("uploading state to huggingface.")
        huggingface_util.upload(args, state_dir, "/" + EPOCH_STATE_NAME.format(model_name, epoch_no))

    last_n_epochs = args.save_last_n_epochs_state if args.save_last_n_epochs_state else args.save_last_n_epochs
    if last_n_epochs is not None:
        remove_epoch_no = epoch_no - args.save_every_n_epochs * last_n_epochs
        state_dir_old = os.path.join(args.output_dir, EPOCH_STATE_NAME.format(model_name, remove_epoch_no))
        if os.path.exists(state_dir_old):
            logger.info(f"removing old state: {state_dir_old}")
            shutil.rmtree(state_dir_old)


def save_and_remove_state_stepwise(args: argparse.Namespace, accelerator, step_no):
    model_name = default_if_none(args.output_name, DEFAULT_STEP_NAME)

    logger.info("")
    logger.info(f"saving state at step {step_no}")
    os.makedirs(args.output_dir, exist_ok=True)

    state_dir = os.path.join(args.output_dir, STEP_STATE_NAME.format(model_name, step_no))
    accelerator.save_state(state_dir)
    if args.save_state_to_huggingface:
        logger.info("uploading state to huggingface.")
        huggingface_util.upload(args, state_dir, "/" + STEP_STATE_NAME.format(model_name, step_no))

    last_n_steps = args.save_last_n_steps_state if args.save_last_n_steps_state else args.save_last_n_steps
    if last_n_steps is not None:
        # last_n_steps前のstep_noから、save_every_n_stepsの倍数のstep_noを計算して削除する
        remove_step_no = step_no - last_n_steps - 1
        remove_step_no = remove_step_no - (remove_step_no % args.save_every_n_steps)

        if remove_step_no > 0:
            state_dir_old = os.path.join(args.output_dir, STEP_STATE_NAME.format(model_name, remove_step_no))
            if os.path.exists(state_dir_old):
                logger.info(f"removing old state: {state_dir_old}")
                shutil.rmtree(state_dir_old)


def save_state_on_train_end(args: argparse.Namespace, accelerator):
    model_name = default_if_none(args.output_name, DEFAULT_LAST_OUTPUT_NAME)

    logger.info("")
    logger.info("saving last state.")
    os.makedirs(args.output_dir, exist_ok=True)

    state_dir = os.path.join(args.output_dir, LAST_STATE_NAME.format(model_name))
    accelerator.save_state(state_dir)

    if args.save_state_to_huggingface:
        logger.info("uploading last state to huggingface.")
        huggingface_util.upload(args, state_dir, "/" + LAST_STATE_NAME.format(model_name))


def save_sd_model_on_train_end(
    args: argparse.Namespace,
    src_path: str,
    save_stable_diffusion_format: bool,
    use_safetensors: bool,
    save_dtype: torch.dtype,
    epoch: int,
    global_step: int,
    text_encoder,
    unet,
    vae,
):
    def sd_saver(ckpt_file, epoch_no, global_step):
        sai_metadata = get_sai_model_spec(None, args, False, False, False, is_stable_diffusion_ckpt=True)
        model_util.save_stable_diffusion_checkpoint(
            args.v2, ckpt_file, text_encoder, unet, src_path, epoch_no, global_step, sai_metadata, save_dtype, vae
        )

    def diffusers_saver(out_dir):
        model_util.save_diffusers_checkpoint(
            args.v2, out_dir, text_encoder, unet, src_path, vae=vae, use_safetensors=use_safetensors
        )

    save_sd_model_on_train_end_common(
        args, save_stable_diffusion_format, use_safetensors, epoch, global_step, sd_saver, diffusers_saver
    )


def save_sd_model_on_train_end_common(
    args: argparse.Namespace,
    save_stable_diffusion_format: bool,
    use_safetensors: bool,
    epoch: int,
    global_step: int,
    sd_saver,
    diffusers_saver,
):
    model_name = default_if_none(args.output_name, DEFAULT_LAST_OUTPUT_NAME)

    if save_stable_diffusion_format:
        os.makedirs(args.output_dir, exist_ok=True)

        ckpt_name = model_name + (".safetensors" if use_safetensors else ".ckpt")
        ckpt_file = os.path.join(args.output_dir, ckpt_name)

        logger.info(f"save trained model as StableDiffusion checkpoint to {ckpt_file}")
        sd_saver(ckpt_file, epoch, global_step)

        if args.huggingface_repo_id is not None:
            huggingface_util.upload(args, ckpt_file, "/" + ckpt_name, force_sync_upload=True)
    else:
        out_dir = os.path.join(args.output_dir, model_name)
        os.makedirs(out_dir, exist_ok=True)

        logger.info(f"save trained model as Diffusers to {out_dir}")
        diffusers_saver(out_dir)

        if args.huggingface_repo_id is not None:
            huggingface_util.upload(args, out_dir, "/" + model_name, force_sync_upload=True)


<<<<<<< HEAD
def get_timesteps(min_timestep, max_timestep, b_size, device):
    timesteps = torch.randint(min_timestep, max_timestep, (b_size,), device="cpu")
    timesteps = timesteps.long().to(device)
    return timesteps


def immiscible_diffusion_get_noise(args, latents):
    # "Immiscible Diffusion: Accelerating Diffusion Training with Noise Assignment" (2024) Li et al. arxiv.org/abs/2406.12303
    # Minimize latent-noise pairs over a batch
    from scipy.optimize import linear_sum_assignment
    n = args.immiscible_noise # arg is an integer for how many noise tensors to generate
    size = [n] + list(latents.shape[1:])
    noise = torch.randn(size, dtype=latents.dtype, layout=latents.layout, device=latents.device)
    latents_expanded = latents.half().unsqueeze(1).expand(-1, n, *latents.shape[1:])
    noise_expanded = noise.half().unsqueeze(0).expand(latents.shape[0], *noise.shape)
    dist = (latents_expanded - noise_expanded)**2
    dist = dist.mean(list(range(2, dist.dim()))).cpu()
    assign_mat = linear_sum_assignment(dist)
    noise = noise[assign_mat[1]]
    return noise


def immiscible_diffusion(args, noise_scheduler, latents, noise, timesteps):
    # "Immiscible Diffusion: Accelerating Diffusion Training with Noise Assignment" (2024) Li et al. arxiv.org/abs/2406.12303
    batch_size, _, _, _= latents.shape
    alpha_t = noise_scheduler.alphas.to(timesteps.device)
    alpha_t = alpha_t[timesteps]
    alpha_t = alpha_t.view(batch_size, 1, 1, 1)
    sqrt_alpha_t = torch.sqrt(alpha_t)
    sqrt_one_minus_alpha_t = torch.sqrt(1 - alpha_t)
    x_t_b = sqrt_alpha_t * latents + sqrt_one_minus_alpha_t * noise
    return x_t_b
=======
def get_timesteps(min_timestep: int, max_timestep: int, b_size: int, device: torch.device) -> torch.Tensor:
    if min_timestep < max_timestep:
        timesteps = torch.randint(min_timestep, max_timestep, (b_size,), device="cpu")
    else:
        timesteps = torch.full((b_size,), max_timestep, device="cpu")
    timesteps = timesteps.long().to(device)
    return timesteps
>>>>>>> 3d79239b


def get_noise_noisy_latents_and_timesteps(
    args, noise_scheduler, latents: torch.FloatTensor
) -> Tuple[torch.FloatTensor, torch.FloatTensor, torch.IntTensor]:
    # Sample noise that we'll add to the latents
    if args.immiscible_noise:
        noise = immiscible_diffusion_get_noise(args, latents)
    else:
        noise = torch.randn_like(latents, device=latents.device)

    if args.noise_offset:
        if args.noise_offset_random_strength:
            noise_offset = torch.rand(1, device=latents.device) * args.noise_offset
        else:
            noise_offset = args.noise_offset
        noise = custom_train_functions.apply_noise_offset(latents, noise, noise_offset, args.adaptive_noise_scale)
    if args.multires_noise_iterations:
        noise = custom_train_functions.pyramid_noise_like(
            noise, latents.device, args.multires_noise_iterations, args.multires_noise_discount
        )

    # Sample a random timestep for each image
    b_size = latents.shape[0]
    min_timestep = 0 if args.min_timestep is None else args.min_timestep
    max_timestep = noise_scheduler.config.num_train_timesteps if args.max_timestep is None else args.max_timestep

    timesteps = get_timesteps(min_timestep, max_timestep, b_size, latents.device)
<<<<<<< HEAD

    if args.immiscible_noise:
        latents = immiscible_diffusion(args, noise_scheduler, latents, noise, timesteps)
=======
>>>>>>> 3d79239b

    # Add noise to the latents according to the noise magnitude at each timestep
    # (this is the forward diffusion process)
    if args.ip_noise_gamma:
        if args.ip_noise_gamma_random_strength:
            strength = torch.rand(1, device=latents.device) * args.ip_noise_gamma
        else:
            strength = args.ip_noise_gamma
        noisy_latents = noise_scheduler.add_noise(latents, noise + strength * torch.randn_like(latents), timesteps)
    else:
        noisy_latents = noise_scheduler.add_noise(latents, noise, timesteps)

    return noise, noisy_latents, timesteps


def get_huber_threshold_if_needed(args, timesteps: torch.Tensor, noise_scheduler) -> Optional[torch.Tensor]:
    if not (args.loss_type == "huber" or args.loss_type == "smooth_l1"):
        return None

    b_size = timesteps.shape[0]
    if args.huber_schedule == "exponential":
        alpha = -math.log(args.huber_c) / noise_scheduler.config.num_train_timesteps
        result = torch.exp(-alpha * timesteps) * args.huber_scale
    elif args.huber_schedule == "snr":
        if not hasattr(noise_scheduler, "alphas_cumprod"):
            raise NotImplementedError("Huber schedule 'snr' is not supported with the current model.")
        alphas_cumprod = torch.index_select(noise_scheduler.alphas_cumprod, 0, timesteps.cpu())
        sigmas = ((1.0 - alphas_cumprod) / alphas_cumprod) ** 0.5
        result = (1 - args.huber_c) / (1 + sigmas) ** 2 + args.huber_c
        result = result.to(timesteps.device)
    elif args.huber_schedule == "constant":
        result = torch.full((b_size,), args.huber_c * args.huber_scale, device=timesteps.device)
    else:
        raise NotImplementedError(f"Unknown Huber loss schedule {args.huber_schedule}!")

    return result


def conditional_loss(
    model_pred: torch.Tensor, target: torch.Tensor, loss_type: str, reduction: str, huber_c: Optional[torch.Tensor] = None
):
<<<<<<< HEAD
=======
    """
    NOTE: if you're using the scheduled version, huber_c has to depend on the timesteps already
    """
>>>>>>> 3d79239b
    if loss_type == "l2":
        loss = torch.nn.functional.mse_loss(model_pred, target, reduction=reduction)
    elif loss_type == "l1":
        loss = torch.nn.functional.l1_loss(model_pred, target, reduction=reduction)
    elif loss_type == "huber":
        if huber_c is None:
            raise NotImplementedError("huber_c not implemented correctly")
        huber_c = huber_c.view(-1, 1, 1, 1)
        loss = 2 * huber_c * (torch.sqrt((model_pred - target) ** 2 + huber_c**2) - huber_c)
        if reduction == "mean":
            loss = torch.mean(loss)
        elif reduction == "sum":
            loss = torch.sum(loss)
    elif loss_type == "smooth_l1":
        if huber_c is None:
            raise NotImplementedError("huber_c not implemented correctly")
        huber_c = huber_c.view(-1, 1, 1, 1)
        loss = 2 * (torch.sqrt((model_pred - target) ** 2 + huber_c**2) - huber_c)
        if reduction == "mean":
            loss = torch.mean(loss)
        elif reduction == "sum":
            loss = torch.sum(loss)
    else:
        raise NotImplementedError(f"Unsupported Loss Type: {loss_type}")
    return loss


def append_lr_to_logs(logs, lr_scheduler, optimizer_type, including_unet=True):
    names = []
    if including_unet:
        names.append("unet")
    names.append("text_encoder1")
    names.append("text_encoder2")
    names.append("text_encoder3")  # SD3

    append_lr_to_logs_with_names(logs, lr_scheduler, optimizer_type, names)


def append_lr_to_logs_with_names(logs, lr_scheduler, optimizer_type, names):
    lrs = lr_scheduler.get_last_lr()

    for lr_index in range(len(lrs)):
        name = names[lr_index]
        logs["lr/" + name] = float(lrs[lr_index])

        if optimizer_type.lower().startswith("DAdapt".lower()) or optimizer_type.lower() == "Prodigy".lower():
            logs["lr/d*lr/" + name] = (
                lr_scheduler.optimizers[-1].param_groups[lr_index]["d"] * lr_scheduler.optimizers[-1].param_groups[lr_index]["lr"]
            )


# scheduler:
SCHEDULER_LINEAR_START = 0.00085
SCHEDULER_LINEAR_END = 0.0120
SCHEDULER_TIMESTEPS = 1000
SCHEDLER_SCHEDULE = "scaled_linear"


def get_my_scheduler(
    *,
    sample_sampler: str,
    v_parameterization: bool,
):
    sched_init_args = {}
    if sample_sampler == "ddim":
        scheduler_cls = DDIMScheduler
    elif sample_sampler == "ddpm":  # ddpmはおかしくなるのでoptionから外してある
        scheduler_cls = DDPMScheduler
    elif sample_sampler == "pndm":
        scheduler_cls = PNDMScheduler
    elif sample_sampler == "lms" or sample_sampler == "k_lms":
        scheduler_cls = LMSDiscreteScheduler
    elif sample_sampler == "euler" or sample_sampler == "k_euler":
        scheduler_cls = EulerDiscreteScheduler
    elif sample_sampler == "euler_a" or sample_sampler == "k_euler_a":
        scheduler_cls = EulerAncestralDiscreteScheduler
    elif sample_sampler == "dpmsolver" or sample_sampler == "dpmsolver++":
        scheduler_cls = DPMSolverMultistepScheduler
        sched_init_args["algorithm_type"] = sample_sampler
    elif sample_sampler == "dpmsingle":
        scheduler_cls = DPMSolverSinglestepScheduler
    elif sample_sampler == "heun":
        scheduler_cls = HeunDiscreteScheduler
    elif sample_sampler == "dpm_2" or sample_sampler == "k_dpm_2":
        scheduler_cls = KDPM2DiscreteScheduler
    elif sample_sampler == "dpm_2_a" or sample_sampler == "k_dpm_2_a":
        scheduler_cls = KDPM2AncestralDiscreteScheduler
    else:
        scheduler_cls = DDIMScheduler

    if v_parameterization:
        sched_init_args["prediction_type"] = "v_prediction"

    scheduler = scheduler_cls(
        num_train_timesteps=SCHEDULER_TIMESTEPS,
        beta_start=SCHEDULER_LINEAR_START,
        beta_end=SCHEDULER_LINEAR_END,
        beta_schedule=SCHEDLER_SCHEDULE,
        **sched_init_args,
    )

    # clip_sample=Trueにする
    if hasattr(scheduler.config, "clip_sample") and scheduler.config.clip_sample is False:
        # logger.info("set clip_sample to True")
        scheduler.config.clip_sample = True

    return scheduler


def sample_images(*args, **kwargs):
    return sample_images_common(StableDiffusionLongPromptWeightingPipeline, *args, **kwargs)


def line_to_prompt_dict(line: str) -> dict:
    # subset of gen_img_diffusers
    prompt_args = line.split(" --")
    prompt_dict = {}
    prompt_dict["prompt"] = prompt_args[0]

    for parg in prompt_args:
        try:
            m = re.match(r"w (\d+)", parg, re.IGNORECASE)
            if m:
                prompt_dict["width"] = int(m.group(1))
                continue

            m = re.match(r"h (\d+)", parg, re.IGNORECASE)
            if m:
                prompt_dict["height"] = int(m.group(1))
                continue

            m = re.match(r"d (\d+)", parg, re.IGNORECASE)
            if m:
                prompt_dict["seed"] = int(m.group(1))
                continue

            m = re.match(r"s (\d+)", parg, re.IGNORECASE)
            if m:  # steps
                prompt_dict["sample_steps"] = max(1, min(1000, int(m.group(1))))
                continue

            m = re.match(r"l ([\d\.]+)", parg, re.IGNORECASE)
            if m:  # scale
                prompt_dict["scale"] = float(m.group(1))
                continue

            m = re.match(r"n (.+)", parg, re.IGNORECASE)
            if m:  # negative prompt
                prompt_dict["negative_prompt"] = m.group(1)
                continue

            m = re.match(r"ss (.+)", parg, re.IGNORECASE)
            if m:
                prompt_dict["sample_sampler"] = m.group(1)
                continue

            m = re.match(r"cn (.+)", parg, re.IGNORECASE)
            if m:
                prompt_dict["controlnet_image"] = m.group(1)
                continue

        except ValueError as ex:
            logger.error(f"Exception in parsing / 解析エラー: {parg}")
            logger.error(ex)

    return prompt_dict


def load_prompts(prompt_file: str) -> List[Dict]:
<<<<<<< HEAD
    prompts = []
=======
>>>>>>> 3d79239b
    # read prompts
    if prompt_file.endswith(".txt"):
        with open(prompt_file, "r", encoding="utf-8") as f:
            lines = f.readlines()
        prompts = [line.strip() for line in lines if len(line.strip()) > 0 and line[0] != "#"]
    elif prompt_file.endswith(".toml"):
        with open(prompt_file, "r", encoding="utf-8") as f:
            data = toml.load(f)
        prompts = [dict(**data["prompt"], **subset) for subset in data["prompt"]["subset"]]
    elif prompt_file.endswith(".json"):
        with open(prompt_file, "r", encoding="utf-8") as f:
            prompts = json.load(f)

    # preprocess prompts
    for i in range(len(prompts)):
        prompt_dict = prompts[i]
        if isinstance(prompt_dict, str):
            from library.train_util import line_to_prompt_dict

            prompt_dict = line_to_prompt_dict(prompt_dict)
            prompts[i] = prompt_dict
        assert isinstance(prompt_dict, dict)

        # Adds an enumerator to the dict based on prompt position. Used later to name image files. Also cleanup of extra data in original prompt dict.
        prompt_dict["enum"] = i
        prompt_dict.pop("subset", None)

    return prompts


def sample_images_common(
    pipe_class,
    accelerator: Accelerator,
    args: argparse.Namespace,
    epoch: int,
    steps: int,
    device,
    vae,
    tokenizer,
    text_encoder,
    unet,
    prompt_replacement=None,
    controlnet=None,
):
    """
    StableDiffusionLongPromptWeightingPipelineの改造版を使うようにしたので、clip skipおよびプロンプトの重みづけに対応した
    TODO Use strategies here
    """

    if steps == 0:
        if not args.sample_at_first:
            return
    else:
        if args.sample_every_n_steps is None and args.sample_every_n_epochs is None:
            return
        if args.sample_every_n_epochs is not None:
            # sample_every_n_steps は無視する
            if epoch is None or epoch % args.sample_every_n_epochs != 0:
                return
        else:
            if steps % args.sample_every_n_steps != 0 or epoch is not None:  # steps is not divisible or end of epoch
                return

    logger.info("")
    logger.info(f"generating sample images at step / サンプル画像生成 ステップ: {steps}")
    if not os.path.isfile(args.sample_prompts):
        logger.error(f"No prompt file / プロンプトファイルがありません: {args.sample_prompts}")
        return

    distributed_state = PartialState()  # for multi gpu distributed inference. this is a singleton, so it's safe to use it here

    org_vae_device = vae.device  # CPUにいるはず
    vae.to(distributed_state.device)  # distributed_state.device is same as accelerator.device

    # unwrap unet and text_encoder(s)
    unet = accelerator.unwrap_model(unet)
    if isinstance(text_encoder, (list, tuple)):
        text_encoder = [accelerator.unwrap_model(te) for te in text_encoder]
    else:
        text_encoder = accelerator.unwrap_model(text_encoder)

    # read prompts
    if args.sample_prompts.endswith(".txt"):
        with open(args.sample_prompts, "r", encoding="utf-8") as f:
            lines = f.readlines()
        prompts = [line.strip() for line in lines if len(line.strip()) > 0 and line[0] != "#"]
    elif args.sample_prompts.endswith(".toml"):
        with open(args.sample_prompts, "r", encoding="utf-8") as f:
            data = toml.load(f)
        prompts = [dict(**data["prompt"], **subset) for subset in data["prompt"]["subset"]]
    elif args.sample_prompts.endswith(".json"):
        with open(args.sample_prompts, "r", encoding="utf-8") as f:
            prompts = json.load(f)

    default_scheduler = get_my_scheduler(sample_sampler=args.sample_sampler, v_parameterization=args.v_parameterization)

    pipeline = pipe_class(
        text_encoder=text_encoder,
        vae=vae,
        unet=unet,
        tokenizer=tokenizer,
        scheduler=default_scheduler,
        safety_checker=None,
        feature_extractor=None,
        requires_safety_checker=False,
        clip_skip=args.clip_skip,
    )
    pipeline.to(distributed_state.device)
    save_dir = args.output_dir + "/sample"
    os.makedirs(save_dir, exist_ok=True)

    # preprocess prompts
    for i in range(len(prompts)):
        prompt_dict = prompts[i]
        if isinstance(prompt_dict, str):
            prompt_dict = line_to_prompt_dict(prompt_dict)
            prompts[i] = prompt_dict
        assert isinstance(prompt_dict, dict)

        # Adds an enumerator to the dict based on prompt position. Used later to name image files. Also cleanup of extra data in original prompt dict.
        prompt_dict["enum"] = i
        prompt_dict.pop("subset", None)

    # save random state to restore later
    rng_state = torch.get_rng_state()
    cuda_rng_state = None
    try:
        cuda_rng_state = torch.cuda.get_rng_state() if torch.cuda.is_available() else None
    except Exception:
        pass

    if distributed_state.num_processes <= 1:
        # If only one device is available, just use the original prompt list. We don't need to care about the distribution of prompts.
        with torch.no_grad():
            for prompt_dict in prompts:
                sample_image_inference(
                    accelerator, args, pipeline, save_dir, prompt_dict, epoch, steps, prompt_replacement, controlnet=controlnet
                )
    else:
        # Creating list with N elements, where each element is a list of prompt_dicts, and N is the number of processes available (number of devices available)
        # prompt_dicts are assigned to lists based on order of processes, to attempt to time the image creation time to match enum order. Probably only works when steps and sampler are identical.
        per_process_prompts = []  # list of lists
        for i in range(distributed_state.num_processes):
            per_process_prompts.append(prompts[i :: distributed_state.num_processes])

        with torch.no_grad():
            with distributed_state.split_between_processes(per_process_prompts) as prompt_dict_lists:
                for prompt_dict in prompt_dict_lists[0]:
                    sample_image_inference(
                        accelerator, args, pipeline, save_dir, prompt_dict, epoch, steps, prompt_replacement, controlnet=controlnet
                    )

    # clear pipeline and cache to reduce vram usage
    del pipeline

    torch.set_rng_state(rng_state)
    if torch.cuda.is_available() and cuda_rng_state is not None:
        torch.cuda.set_rng_state(cuda_rng_state)
    vae.to(org_vae_device)

    clean_memory_on_device(accelerator.device)


def sample_image_inference(
    accelerator: Accelerator,
    args: argparse.Namespace,
    pipeline: Union[StableDiffusionLongPromptWeightingPipeline, SdxlStableDiffusionLongPromptWeightingPipeline],
    save_dir,
    prompt_dict,
    epoch,
    steps,
    prompt_replacement,
    controlnet=None,
):
    assert isinstance(prompt_dict, dict)
    negative_prompt = prompt_dict.get("negative_prompt")
    sample_steps = prompt_dict.get("sample_steps", 30)
    width = prompt_dict.get("width", 512)
    height = prompt_dict.get("height", 512)
    scale = prompt_dict.get("scale", 7.5)
    seed = prompt_dict.get("seed")
    controlnet_image = prompt_dict.get("controlnet_image")
    prompt: str = prompt_dict.get("prompt", "")
    sampler_name: str = prompt_dict.get("sample_sampler", args.sample_sampler)

    if prompt_replacement is not None:
        prompt = prompt.replace(prompt_replacement[0], prompt_replacement[1])
        if negative_prompt is not None:
            negative_prompt = negative_prompt.replace(prompt_replacement[0], prompt_replacement[1])

    if seed is not None:
        torch.manual_seed(seed)
        if torch.cuda.is_available():
            torch.cuda.manual_seed(seed)
    else:
        # True random sample image generation
        torch.seed()
        if torch.cuda.is_available():
            torch.cuda.seed()

    scheduler = get_my_scheduler(
        sample_sampler=sampler_name,
        v_parameterization=args.v_parameterization,
    )
    pipeline.scheduler = scheduler

    if controlnet_image is not None:
        controlnet_image = Image.open(controlnet_image).convert("RGB")
        controlnet_image = controlnet_image.resize((width, height), Image.LANCZOS)

    height = max(64, height - height % 8)  # round to divisible by 8
    width = max(64, width - width % 8)  # round to divisible by 8
    logger.info(f"prompt: {prompt}")
    logger.info(f"negative_prompt: {negative_prompt}")
    logger.info(f"height: {height}")
    logger.info(f"width: {width}")
    logger.info(f"sample_steps: {sample_steps}")
    logger.info(f"scale: {scale}")
    logger.info(f"sample_sampler: {sampler_name}")
    if seed is not None:
        logger.info(f"seed: {seed}")
    with accelerator.autocast():
        latents = pipeline(
            prompt=prompt,
            height=height,
            width=width,
            num_inference_steps=sample_steps,
            guidance_scale=scale,
            negative_prompt=negative_prompt,
            controlnet=controlnet,
            controlnet_image=controlnet_image,
        )

    if torch.cuda.is_available():
        with torch.cuda.device(torch.cuda.current_device()):
            torch.cuda.empty_cache()

    image = pipeline.latents_to_image(latents)[0]

    # adding accelerator.wait_for_everyone() here should sync up and ensure that sample images are saved in the same order as the original prompt list
    # but adding 'enum' to the filename should be enough

    ts_str = time.strftime("%Y%m%d%H%M%S", time.localtime())
    num_suffix = f"e{epoch:06d}" if epoch is not None else f"{steps:06d}"
    seed_suffix = "" if seed is None else f"_{seed}"
    i: int = prompt_dict["enum"]
    img_filename = f"{'' if args.output_name is None else args.output_name + '_'}{num_suffix}_{i:02d}_{ts_str}{seed_suffix}.png"
    image.save(os.path.join(save_dir, img_filename))

    # send images to wandb if enabled
    if "wandb" in [tracker.name for tracker in accelerator.trackers]:
        wandb_tracker = accelerator.get_tracker("wandb")
<<<<<<< HEAD

        import wandb

        # not to commit images to avoid inconsistency between training and logging steps
        wandb_tracker.log({f"sample_{i}": wandb.Image(image, caption=prompt)}, commit=False)  # positive prompt as a caption
=======

        import wandb

        # not to commit images to avoid inconsistency between training and logging steps
        wandb_tracker.log({f"sample_{i}": wandb.Image(image, caption=prompt)}, commit=False)  # positive prompt as a caption


def init_trackers(accelerator: Accelerator, args: argparse.Namespace, default_tracker_name: str):
    """
    Initialize experiment trackers with tracker specific behaviors
    """
    if accelerator.is_main_process:
        init_kwargs = {}
        if args.wandb_run_name:
            init_kwargs["wandb"] = {"name": args.wandb_run_name}
        if args.log_tracker_config is not None:
            init_kwargs = toml.load(args.log_tracker_config)
        accelerator.init_trackers(
            default_tracker_name if args.log_tracker_name is None else args.log_tracker_name,
            config=get_sanitized_config_or_none(args),
            init_kwargs=init_kwargs,
        )

        if "wandb" in [tracker.name for tracker in accelerator.trackers]:
            import wandb

            wandb_tracker = accelerator.get_tracker("wandb", unwrap=True)

            # Define specific metrics to handle validation and epochs "steps"
            wandb_tracker.define_metric("epoch", hidden=True)
            wandb_tracker.define_metric("val_step", hidden=True)

            wandb_tracker.define_metric("global_step", hidden=True)
>>>>>>> 3d79239b


# endregion


# region 前処理用


class ImageLoadingDataset(torch.utils.data.Dataset):
    def __init__(self, image_paths):
        self.images = image_paths

    def __len__(self):
        return len(self.images)

    def __getitem__(self, idx):
        img_path = self.images[idx]

        try:
            image = Image.open(img_path).convert("RGB")
            # convert to tensor temporarily so dataloader will accept it
            tensor_pil = transforms.functional.pil_to_tensor(image)
        except Exception as e:
            logger.error(f"Could not load image path / 画像を読み込めません: {img_path}, error: {e}")
            return None

        return (tensor_pil, img_path)


# endregion


# collate_fn用 epoch,stepはmultiprocessing.Value
class collator_class:
    def __init__(self, epoch, step, dataset):
        self.current_epoch = epoch
        self.current_step = step
        self.dataset = dataset  # not used if worker_info is not None, in case of multiprocessing

    def __call__(self, examples):
        worker_info = torch.utils.data.get_worker_info()
        # worker_info is None in the main process
        if worker_info is not None:
            dataset = worker_info.dataset
        else:
            dataset = self.dataset

        # set epoch and step
        dataset.set_current_epoch(self.current_epoch.value)
        dataset.set_current_step(self.current_step.value)
        return examples[0]


class LossRecorder:
    def __init__(self):
        self.loss_list: List[float] = []
        self.loss_total: float = 0.0

    def add(self, *, epoch: int, step: int, loss: float) -> None:
        if epoch == 0:
            self.loss_list.append(loss)
        else:
            while len(self.loss_list) <= step:
                self.loss_list.append(0.0)
            self.loss_total -= self.loss_list[step]
            self.loss_list[step] = loss
        self.loss_total += loss

    @property
    def moving_average(self) -> float:
        losses = len(self.loss_list)
        if losses == 0:
            return 0
        return self.loss_total / losses<|MERGE_RESOLUTION|>--- conflicted
+++ resolved
@@ -12,22 +12,8 @@
 import re
 import shutil
 import time
-<<<<<<< HEAD
-from typing import (
-    Any,
-    Callable,
-    Dict,
-    List,
-    NamedTuple,
-    Optional,
-    Sequence,
-    Tuple,
-    Union
-)
-=======
 import typing
 from typing import Any, Callable, Dict, List, NamedTuple, Optional, Sequence, Tuple, Union
->>>>>>> 3d79239b
 from accelerate import Accelerator, InitProcessGroupKwargs, DistributedDataParallelKwargs, PartialState
 import glob
 import math
@@ -150,8 +136,6 @@
 
 TEXT_ENCODER_OUTPUTS_CACHE_SUFFIX = "_te_outputs.npz"
 TEXT_ENCODER_OUTPUTS_CACHE_SUFFIX_SD3 = "_sd3_te.npz"
-<<<<<<< HEAD
-=======
 
 
 def split_train_val(
@@ -191,7 +175,6 @@
         # Validation dataset we split to the second part
         split = len(paths) - round(len(paths) * validation_split)
         return paths[split:], sizes[split:]
->>>>>>> 3d79239b
 
 
 class ImageInfo:
@@ -445,11 +428,8 @@
         token_warmup_min: int,
         token_warmup_step: Union[float, int],
         custom_attributes: Optional[Dict[str, Any]] = None,
-<<<<<<< HEAD
-=======
         validation_seed: Optional[int] = None,
         validation_split: Optional[float] = 0.0,
->>>>>>> 3d79239b
     ) -> None:
         self.image_dir = image_dir
         self.alpha_mask = alpha_mask if alpha_mask is not None else False
@@ -509,11 +489,8 @@
         token_warmup_min,
         token_warmup_step,
         custom_attributes: Optional[Dict[str, Any]] = None,
-<<<<<<< HEAD
-=======
         validation_seed: Optional[int] = None,
         validation_split: Optional[float] = 0.0,
->>>>>>> 3d79239b
     ) -> None:
         assert image_dir is not None, "image_dir must be specified / image_dirは指定が必須です"
 
@@ -539,11 +516,8 @@
             token_warmup_min,
             token_warmup_step,
             custom_attributes=custom_attributes,
-<<<<<<< HEAD
-=======
             validation_seed=validation_seed,
             validation_split=validation_split,
->>>>>>> 3d79239b
         )
 
         self.is_reg = is_reg
@@ -584,11 +558,8 @@
         token_warmup_min,
         token_warmup_step,
         custom_attributes: Optional[Dict[str, Any]] = None,
-<<<<<<< HEAD
-=======
         validation_seed: Optional[int] = None,
         validation_split: Optional[float] = 0.0,
->>>>>>> 3d79239b
     ) -> None:
         assert metadata_file is not None, "metadata_file must be specified / metadata_fileは指定が必須です"
 
@@ -614,11 +585,8 @@
             token_warmup_min,
             token_warmup_step,
             custom_attributes=custom_attributes,
-<<<<<<< HEAD
-=======
             validation_seed=validation_seed,
             validation_split=validation_split,
->>>>>>> 3d79239b
         )
 
         self.metadata_file = metadata_file
@@ -655,11 +623,8 @@
         token_warmup_min,
         token_warmup_step,
         custom_attributes: Optional[Dict[str, Any]] = None,
-<<<<<<< HEAD
-=======
         validation_seed: Optional[int] = None,
         validation_split: Optional[float] = 0.0,
->>>>>>> 3d79239b
     ) -> None:
         assert image_dir is not None, "image_dir must be specified / image_dirは指定が必須です"
 
@@ -685,11 +650,8 @@
             token_warmup_min,
             token_warmup_step,
             custom_attributes=custom_attributes,
-<<<<<<< HEAD
-=======
             validation_seed=validation_seed,
             validation_split=validation_split,
->>>>>>> 3d79239b
         )
 
         self.conditioning_data_dir = conditioning_data_dir
@@ -2045,41 +2007,6 @@
                     img_paths, sizes = split_train_val(
                         img_paths, sizes, self.is_training_dataset, self.validation_split, self.validation_seed
                     )
-
-                # new caching: get image size from cache files
-                strategy = LatentsCachingStrategy.get_strategy()
-                if strategy is not None:
-                    logger.info("get image size from name of cache files")
-
-                    # make image path to npz path mapping
-                    npz_paths = glob.glob(os.path.join(subset.image_dir, "*" + strategy.cache_suffix))
-                    npz_paths.sort(
-                        key=lambda item: item.rsplit("_", maxsplit=2)[0]
-                    )  # sort by name excluding resolution and cache_suffix
-                    npz_path_index = 0
-
-                    size_set_count = 0
-                    for i, img_path in enumerate(tqdm(img_paths)):
-                        l = len(os.path.splitext(img_path)[0])  # remove extension
-                        found = False
-                        while npz_path_index < len(npz_paths):  # until found or end of npz_paths
-                            # npz_paths are sorted, so if npz_path > img_path, img_path is not found
-                            if npz_paths[npz_path_index][:l] > img_path[:l]:
-                                break
-                            if npz_paths[npz_path_index][:l] == img_path[:l]:  # found
-                                found = True
-                                break
-                            npz_path_index += 1  # next npz_path
-
-                        if found:
-                            w, h = strategy.get_image_size_from_disk_cache_path(img_path, npz_paths[npz_path_index])
-                        else:
-                            w, h = None, None
-
-                        if w is not None and h is not None:
-                            sizes[i] = [w, h]
-                            size_set_count += 1
-                    logger.info(f"set image size from cache files: {size_set_count}/{len(img_paths)}")
 
             logger.info(f"found directory {subset.image_dir} contains {len(img_paths)} image files")
 
@@ -2569,12 +2496,6 @@
     def new_cache_text_encoder_outputs(self, models: List[Any], is_main_process: bool):
         return self.dreambooth_dataset_delegate.new_cache_text_encoder_outputs(models, is_main_process)
 
-    def new_cache_latents(self, model: Any, accelerator: Accelerator):
-        return self.dreambooth_dataset_delegate.new_cache_latents(model, accelerator)
-
-    def new_cache_text_encoder_outputs(self, models: List[Any], is_main_process: bool):
-        return self.dreambooth_dataset_delegate.new_cache_text_encoder_outputs(models, is_main_process)
-
     def __len__(self):
         return self.dreambooth_dataset_delegate.__len__()
 
@@ -2987,10 +2908,7 @@
     def get_resolutions(self) -> List[Tuple[int, int]]:
         return []
 
-<<<<<<< HEAD
-=======
-
->>>>>>> 3d79239b
+
 def load_arbitrary_dataset(args, tokenizer=None) -> MinimalDataset:
     module = ".".join(args.dataset_class.split(".")[:-1])
     dataset_class = args.dataset_class.split(".")[-1]
@@ -3555,10 +3473,7 @@
     textual_inversion: bool,
     is_stable_diffusion_ckpt: Optional[bool] = None,  # None for TI and LoRA
     sd3: str = None,
-<<<<<<< HEAD
     hydit: str = None,
-=======
->>>>>>> 3d79239b
     flux: str = None,
 ):
     timestamp = time.time()
@@ -3594,10 +3509,7 @@
         timesteps=timesteps,
         clip_skip=args.clip_skip,  # None or int
         sd3=sd3,
-<<<<<<< HEAD
         hydit=hydit,
-=======
->>>>>>> 3d79239b
         flux=flux,
     )
     return metadata
@@ -3685,7 +3597,6 @@
         help='additional arguments for optimizer (like "weight_decay=0.01 betas=0.9,0.999 ...") / オプティマイザの追加引数（例： "weight_decay=0.01 betas=0.9,0.999 ..."）',
     )
 
-<<<<<<< HEAD
     parser.add_argument(
         "--optimizer_schedulefree_wrapper",
         action="store_true",
@@ -3699,21 +3610,6 @@
         nargs="*",
         help='additional arguments for schedulefree_wrapper (like "momentum=0.9 weight_decay_at_y=0.1 ...") / オプティマイザの追加引数（例： "momentum=0.9 weight_decay_at_y=0.1 ..."）',
     )
-=======
-    # parser.add_argument(
-    #     "--optimizer_schedulefree_wrapper",
-    #     action="store_true",
-    #     help="use schedulefree_wrapper any optimizer / 任意のオプティマイザにschedulefree_wrapperを使用",
-    # )
-
-    # parser.add_argument(
-    #     "--schedulefree_wrapper_args",
-    #     type=str,
-    #     default=None,
-    #     nargs="*",
-    #     help='additional arguments for schedulefree_wrapper (like "momentum=0.9 weight_decay_at_y=0.1 ...") / オプティマイザの追加引数（例： "momentum=0.9 weight_decay_at_y=0.1 ..."）',
-    # )
->>>>>>> 3d79239b
 
     parser.add_argument("--lr_scheduler_type", type=str, default="", help="custom scheduler module / 使用するスケジューラ")
     parser.add_argument(
@@ -3962,16 +3858,7 @@
             "aot_ts_nvfuser",
             "nvprims_nvfuser",
             "cudagraphs",
-<<<<<<< HEAD
             "onnxrt",
-=======
-            "ofi",
-            "fx2trt",
-            "onnxrt",
-            "tensort",
-            "ipex",
-            "tvm",
->>>>>>> 3d79239b
         ],
         help="dynamo backend type (default is inductor) / dynamoのbackendの種類（デフォルトは inductor）",
     )
@@ -4187,7 +4074,6 @@
         default=1.0,
         help="The Huber loss scale parameter. Only used if one of the huber loss modes (huber or smooth l1) is selected with loss_type. default is 1.0"
         " / Huber損失のスケールパラメータ。loss_typeがhuberまたはsmooth l1の場合に有効。デフォルトは1.0",
-<<<<<<< HEAD
     )
     parser.add_argument(
         "--immiscible_noise",
@@ -4195,8 +4081,6 @@
         default=None,
         help="Batch size to match noise to latent images. Use Immiscible Noise algorithm to project training images only to nearby noise (from arxiv.org/abs/2406.12303) "
         + "/ ノイズを潜在画像に一致させるためのバッチ サイズ。Immiscible Noise ノイズアルゴリズを使用して、トレーニング画像を近くのノイズにのみ投影します（arxiv.org/abs/2406.12303 より）",
-=======
->>>>>>> 3d79239b
     )
 
     parser.add_argument(
@@ -4894,11 +4778,7 @@
     accelerator.load_state(dirname)
 
 
-<<<<<<< HEAD
 def get_optimizer(args, trainable_params, model=None) -> tuple[str, str, object]:
-=======
-def get_optimizer(args, trainable_params) -> tuple[str, str, object]:
->>>>>>> 3d79239b
     # "Optimizer to use: AdamW, AdamW8bit, Lion, SGDNesterov, SGDNesterov8bit, PagedAdamW, PagedAdamW8bit, PagedAdamW32bit, Lion8bit, PagedLion8bit, AdEMAMix8bit, PagedAdEMAMix8bit, DAdaptation(DAdaptAdamPreprint), DAdaptAdaGrad, DAdaptAdam, DAdaptAdan, DAdaptAdanIP, DAdaptLion, DAdaptSGD, Adafactor"
 
     optimizer_type = args.optimizer_type
@@ -5262,7 +5142,6 @@
             logger.info(f"use AdamW optimizer | {optimizer_kwargs}")
         optimizer = optimizer_class(trainable_params, lr=lr, **optimizer_kwargs)
 
-<<<<<<< HEAD
     elif optimizer_type == "AdamMini".lower():
         logger.info(f"use AdamMini optimizer | {optimizer_kwargs}")
         try:
@@ -5289,33 +5168,24 @@
             raise ImportError("No sara / sara がインストールされていないようです")
         optimizer = optimizer_class(model, **optimizer_kwargs)
 
-=======
->>>>>>> 3d79239b
     elif optimizer_type.endswith("schedulefree".lower()):
         try:
             import schedulefree as sf
         except ImportError:
             raise ImportError("No schedulefree / schedulefreeがインストールされていないようです")
-<<<<<<< HEAD
-        if optimizer_type == "AdamWScheduleFree".lower():
-=======
 
         if optimizer_type == "RAdamScheduleFree".lower():
             optimizer_class = sf.RAdamScheduleFree
             logger.info(f"use RAdamScheduleFree optimizer | {optimizer_kwargs}")
         elif optimizer_type == "AdamWScheduleFree".lower():
->>>>>>> 3d79239b
             optimizer_class = sf.AdamWScheduleFree
             logger.info(f"use AdamWScheduleFree optimizer | {optimizer_kwargs}")
         elif optimizer_type == "SGDScheduleFree".lower():
             optimizer_class = sf.SGDScheduleFree
             logger.info(f"use SGDScheduleFree optimizer | {optimizer_kwargs}")
-<<<<<<< HEAD
         elif optimizer_type == "RAdamScheduleFree".lower():
             optimizer_class = sf.RAdamScheduleFree
             logger.info(f"use RAdamScheduleFree optimizer | {optimizer_kwargs}")
-=======
->>>>>>> 3d79239b
         else:
             optimizer_class = None
 
@@ -6257,9 +6127,11 @@
             huggingface_util.upload(args, out_dir, "/" + model_name, force_sync_upload=True)
 
 
-<<<<<<< HEAD
-def get_timesteps(min_timestep, max_timestep, b_size, device):
-    timesteps = torch.randint(min_timestep, max_timestep, (b_size,), device="cpu")
+def get_timesteps(min_timestep: int, max_timestep: int, b_size: int, device: torch.device) -> torch.Tensor:
+    if min_timestep < max_timestep:
+        timesteps = torch.randint(min_timestep, max_timestep, (b_size,), device="cpu")
+    else:
+        timesteps = torch.full((b_size,), max_timestep, device="cpu")
     timesteps = timesteps.long().to(device)
     return timesteps
 
@@ -6290,15 +6162,6 @@
     sqrt_one_minus_alpha_t = torch.sqrt(1 - alpha_t)
     x_t_b = sqrt_alpha_t * latents + sqrt_one_minus_alpha_t * noise
     return x_t_b
-=======
-def get_timesteps(min_timestep: int, max_timestep: int, b_size: int, device: torch.device) -> torch.Tensor:
-    if min_timestep < max_timestep:
-        timesteps = torch.randint(min_timestep, max_timestep, (b_size,), device="cpu")
-    else:
-        timesteps = torch.full((b_size,), max_timestep, device="cpu")
-    timesteps = timesteps.long().to(device)
-    return timesteps
->>>>>>> 3d79239b
 
 
 def get_noise_noisy_latents_and_timesteps(
@@ -6327,12 +6190,9 @@
     max_timestep = noise_scheduler.config.num_train_timesteps if args.max_timestep is None else args.max_timestep
 
     timesteps = get_timesteps(min_timestep, max_timestep, b_size, latents.device)
-<<<<<<< HEAD
 
     if args.immiscible_noise:
         latents = immiscible_diffusion(args, noise_scheduler, latents, noise, timesteps)
-=======
->>>>>>> 3d79239b
 
     # Add noise to the latents according to the noise magnitude at each timestep
     # (this is the forward diffusion process)
@@ -6374,12 +6234,9 @@
 def conditional_loss(
     model_pred: torch.Tensor, target: torch.Tensor, loss_type: str, reduction: str, huber_c: Optional[torch.Tensor] = None
 ):
-<<<<<<< HEAD
-=======
     """
     NOTE: if you're using the scheduled version, huber_c has to depend on the timesteps already
     """
->>>>>>> 3d79239b
     if loss_type == "l2":
         loss = torch.nn.functional.mse_loss(model_pred, target, reduction=reduction)
     elif loss_type == "l1":
@@ -6549,10 +6406,7 @@
 
 
 def load_prompts(prompt_file: str) -> List[Dict]:
-<<<<<<< HEAD
     prompts = []
-=======
->>>>>>> 3d79239b
     # read prompts
     if prompt_file.endswith(".txt"):
         with open(prompt_file, "r", encoding="utf-8") as f:
@@ -6805,13 +6659,6 @@
     # send images to wandb if enabled
     if "wandb" in [tracker.name for tracker in accelerator.trackers]:
         wandb_tracker = accelerator.get_tracker("wandb")
-<<<<<<< HEAD
-
-        import wandb
-
-        # not to commit images to avoid inconsistency between training and logging steps
-        wandb_tracker.log({f"sample_{i}": wandb.Image(image, caption=prompt)}, commit=False)  # positive prompt as a caption
-=======
 
         import wandb
 
@@ -6845,7 +6692,6 @@
             wandb_tracker.define_metric("val_step", hidden=True)
 
             wandb_tracker.define_metric("global_step", hidden=True)
->>>>>>> 3d79239b
 
 
 # endregion
