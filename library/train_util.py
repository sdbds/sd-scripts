--- conflicted
+++ resolved
@@ -40,15 +40,9 @@
 from torch.nn.parallel import DistributedDataParallel as DDP
 from torch.optim import Optimizer
 from torchvision import transforms
-<<<<<<< HEAD
 from transformers import CLIPTokenizer, CLIPTextModel, CLIPTextModelWithProjection, T5Tokenizer
 import transformers
-from diffusers.optimization import SchedulerType, TYPE_TO_SCHEDULER_FUNCTION
-=======
-from transformers import CLIPTokenizer, CLIPTextModel, CLIPTextModelWithProjection
-import transformers
 from transformers.optimization import SchedulerType, TYPE_TO_SCHEDULER_FUNCTION
->>>>>>> a31252bd
 from diffusers import (
     StableDiffusionPipeline,
     DDPMScheduler,
@@ -64,11 +58,7 @@
     KDPM2AncestralDiscreteScheduler,
     AutoencoderKL,
 )
-<<<<<<< HEAD
 from library import custom_train_functions, sd3_utils
-=======
-from library import custom_train_functions
->>>>>>> a31252bd
 from library.original_unet import UNet2DConditionModel
 from huggingface_hub import hf_hub_download
 import numpy as np
@@ -146,10 +136,7 @@
 )
 
 TEXT_ENCODER_OUTPUTS_CACHE_SUFFIX = "_te_outputs.npz"
-<<<<<<< HEAD
 TEXT_ENCODER_OUTPUTS_CACHE_SUFFIX_SD3 = "_sd3_te.npz"
-=======
->>>>>>> a31252bd
 
 
 class ImageInfo:
@@ -827,7 +814,6 @@
         if tokenizer is None:
             tokenizer = self.tokenizers[0]
 
-<<<<<<< HEAD
         # HunYuan DiT
         if not isinstance(tokenizer, CLIPTokenizer):
             if isinstance(tokenizer, T5Tokenizer):
@@ -842,8 +828,6 @@
                 result = hunyuan_utils.clip_get_input_ids(caption, tokenizer, self.tokenizer_max_length)
             return result
 
-=======
->>>>>>> a31252bd
         input_ids = tokenizer(
             caption, padding="max_length", truncation=True, max_length=self.tokenizer_max_length, return_tensors="pt"
         ).input_ids
@@ -1017,11 +1001,7 @@
             ]
         )
 
-<<<<<<< HEAD
     def cache_latents(self, vae, vae_batch_size=1, cache_to_disk=False, is_main_process=True, file_suffix=".npz"):
-=======
-    def cache_latents(self, vae, vae_batch_size=1, cache_to_disk=False, is_main_process=True):
->>>>>>> a31252bd
         # マルチGPUには対応していないので、そちらはtools/cache_latents.pyを使うこと
         logger.info("caching latents.")
 
@@ -1042,11 +1022,7 @@
 
             # check disk cache exists and size of latents
             if cache_to_disk:
-<<<<<<< HEAD
                 info.latents_npz = os.path.splitext(info.absolute_path)[0] + file_suffix
-=======
-                info.latents_npz = os.path.splitext(info.absolute_path)[0] + ".npz"
->>>>>>> a31252bd
                 if not is_main_process:  # store to info only
                     continue
 
@@ -1080,7 +1056,6 @@
         for batch in tqdm(batches, smoothing=1, total=len(batches)):
             cache_batch_latents(vae, cache_to_disk, batch, subset.flip_aug, subset.alpha_mask, subset.random_crop)
 
-<<<<<<< HEAD
     # if weight_dtype is specified, Text Encoder itself and output will be converted to the dtype
     # this method is only for SDXL, but it should be implemented here because it needs to be a method of dataset
     # to support SD1/2, it needs a flag for v2, but it is postponed
@@ -1144,42 +1119,12 @@
                     # TODO check varidity of cache here
                     continue
 
-=======
-    # weight_dtypeを指定するとText Encoderそのもの、およひ出力がweight_dtypeになる
-    # SDXLでのみ有効だが、datasetのメソッドとする必要があるので、sdxl_train_util.pyではなくこちらに実装する
-    # SD1/2に対応するにはv2のフラグを持つ必要があるので後回し
-    def cache_text_encoder_outputs(
-        self, tokenizers, text_encoders, device, weight_dtype, cache_to_disk=False, is_main_process=True
-    ):
-        assert len(tokenizers) == 2, "only support SDXL"
-
-        # latentsのキャッシュと同様に、ディスクへのキャッシュに対応する
-        # またマルチGPUには対応していないので、そちらはtools/cache_latents.pyを使うこと
-        logger.info("caching text encoder outputs.")
-        image_infos = list(self.image_data.values())
-
-        logger.info("checking cache existence...")
-        image_infos_to_cache = []
-        for info in tqdm(image_infos):
-            # subset = self.image_to_subset[info.image_key]
-            if cache_to_disk:
-                te_out_npz = os.path.splitext(info.absolute_path)[0] + TEXT_ENCODER_OUTPUTS_CACHE_SUFFIX
-                info.text_encoder_outputs_npz = te_out_npz
-
-                if not is_main_process:  # store to info only
-                    continue
-
-                if os.path.exists(te_out_npz):
-                    continue
-
->>>>>>> a31252bd
             image_infos_to_cache.append(info)
 
         if cache_to_disk and not is_main_process:  # if cache to disk, don't cache latents in non-main process, set to info only
             return
 
         # prepare tokenizers and text encoders
-<<<<<<< HEAD
         for text_encoder, device, te_dtype in zip(text_encoders, devices, te_dtypes):
             text_encoder.to(device)
             if te_dtype is not None:
@@ -1199,22 +1144,6 @@
                 batch.append((info, l_tokens, g_tokens, t5_tokens))
 
             if len(batch) >= batch_size:
-=======
-        for text_encoder in text_encoders:
-            text_encoder.to(device)
-            if weight_dtype is not None:
-                text_encoder.to(dtype=weight_dtype)
-
-        # create batch
-        batch = []
-        batches = []
-        for info in image_infos_to_cache:
-            input_ids1 = self.get_input_ids(info.caption, tokenizers[0])
-            input_ids2 = self.get_input_ids(info.caption, tokenizers[1])
-            batch.append((info, input_ids1, input_ids2))
-
-            if len(batch) >= self.batch_size:
->>>>>>> a31252bd
                 batches.append(batch)
                 batch = []
 
@@ -1223,7 +1152,6 @@
 
         # iterate batches: call text encoder and cache outputs for memory or disk
         logger.info("caching text encoder outputs...")
-<<<<<<< HEAD
         if not is_sd3:
             for batch in tqdm(batches):
                 infos, input_ids1, input_ids2 = zip(*batch)
@@ -1250,15 +1178,6 @@
                     (l_tokens, g_tokens, t5_tokens),
                     output_dtype,
                 )
-=======
-        for batch in tqdm(batches):
-            infos, input_ids1, input_ids2 = zip(*batch)
-            input_ids1 = torch.stack(input_ids1, dim=0)
-            input_ids2 = torch.stack(input_ids2, dim=0)
-            cache_batch_text_encoder_outputs(
-                infos, tokenizers, text_encoders, self.max_token_length, cache_to_disk, input_ids1, input_ids2, weight_dtype
-            )
->>>>>>> a31252bd
 
     def get_image_size(self, image_path):
         return imagesize.get(image_path)
@@ -1489,10 +1408,7 @@
                     captions.append(caption)
 
                 if not self.token_padding_disabled:  # this option might be omitted in future
-<<<<<<< HEAD
                     # TODO get_input_ids must support SD3
-=======
->>>>>>> a31252bd
                     if self.XTI_layers:
                         token_caption = self.get_input_ids(caption_layer, self.tokenizers[0])
                     else:
@@ -2304,11 +2220,7 @@
     def cache_latents(self, vae, vae_batch_size=1, cache_to_disk=False, is_main_process=True, file_suffix=".npz"):
         for i, dataset in enumerate(self.datasets):
             logger.info(f"[Dataset {i}]")
-<<<<<<< HEAD
             dataset.cache_latents(vae, vae_batch_size, cache_to_disk, is_main_process, file_suffix)
-=======
-            dataset.cache_latents(vae, vae_batch_size, cache_to_disk, is_main_process)
->>>>>>> a31252bd
 
     def cache_text_encoder_outputs(
         self, tokenizers, text_encoders, device, weight_dtype, cache_to_disk=False, is_main_process=True
@@ -2316,7 +2228,6 @@
         for i, dataset in enumerate(self.datasets):
             logger.info(f"[Dataset {i}]")
             dataset.cache_text_encoder_outputs(tokenizers, text_encoders, device, weight_dtype, cache_to_disk, is_main_process)
-<<<<<<< HEAD
 
     def cache_text_encoder_outputs_sd3(
         self, tokenizer, text_encoders, device, output_dtype, te_dtypes, cache_to_disk=False, is_main_process=True, batch_size=None
@@ -2338,20 +2249,6 @@
     def is_latent_cacheable(self) -> bool:
         return all([dataset.is_latent_cacheable() for dataset in self.datasets])
 
-=======
-
-    def set_caching_mode(self, caching_mode):
-        for dataset in self.datasets:
-            dataset.set_caching_mode(caching_mode)
-
-    def verify_bucket_reso_steps(self, min_steps: int):
-        for dataset in self.datasets:
-            dataset.verify_bucket_reso_steps(min_steps)
-
-    def is_latent_cacheable(self) -> bool:
-        return all([dataset.is_latent_cacheable() for dataset in self.datasets])
-
->>>>>>> a31252bd
     def is_text_encoder_output_cacheable(self) -> bool:
         return all([dataset.is_text_encoder_output_cacheable() for dataset in self.datasets])
 
@@ -2623,18 +2520,6 @@
     return train_dataset_group
 
 
-<<<<<<< HEAD
-def load_image(image_path, alpha=False):
-    image = Image.open(image_path)
-    if alpha:
-        if not image.mode == "RGBA":
-            image = image.convert("RGBA")
-    else:
-        if not image.mode == "RGB":
-            image = image.convert("RGB")
-    img = np.array(image, np.uint8)
-    return img
-=======
 def load_image(image_path, alpha=False):    
     try:
         with Image.open(image_path) as image:
@@ -2649,7 +2534,6 @@
     except (IOError, OSError) as e:
         logger.error(f"Error loading file: {image_path}")
         raise e
->>>>>>> a31252bd
 
 
 # 画像を読み込む。戻り値はnumpy.ndarray,(original width, original height),(crop left, crop top, crop right, crop bottom)
@@ -2791,7 +2675,6 @@
             info.text_encoder_pool2 = pool2
 
 
-<<<<<<< HEAD
 def cache_batch_text_encoder_outputs_sd3(
     image_infos, tokenizer, text_encoders, max_token_length, cache_to_disk, input_ids, output_dtype
 ):
@@ -2816,8 +2699,6 @@
             info.text_encoder_pool2 = pool
 
 
-=======
->>>>>>> a31252bd
 def save_text_encoder_outputs_to_disk(npz_path, hidden_state1, hidden_state2, pool2):
     np.savez(
         npz_path,
@@ -2956,13 +2837,8 @@
 #         unet.set_attn_processor(FlashAttnProcessor())
 #     elif xformers:
 #         unet.enable_xformers_memory_efficient_attention()
-<<<<<<< HEAD
-
-
-=======
-
-
->>>>>>> a31252bd
+
+
 # def replace_unet_cross_attn_to_xformers():
 #     logger.info("CrossAttention.forward has been replaced to enable xformers.")
 #     try:
@@ -3145,10 +3021,7 @@
     lora: bool,
     textual_inversion: bool,
     is_stable_diffusion_ckpt: Optional[bool] = None,  # None for TI and LoRA
-<<<<<<< HEAD
     sd3: str = None,
-=======
->>>>>>> a31252bd
 ):
     timestamp = time.time()
 
@@ -3182,10 +3055,7 @@
         tags=args.metadata_tags,
         timesteps=timesteps,
         clip_skip=args.clip_skip,  # None or int
-<<<<<<< HEAD
         sd3=sd3,
-=======
->>>>>>> a31252bd
     )
     return metadata
 
@@ -3288,11 +3158,19 @@
         + " / バックワードパスとオプティマイザステップを組み合わせてVRAMの使用量を削減します。SDXLでのみ有効",
     )
     parser.add_argument(
-<<<<<<< HEAD
+        "--lr_scheduler_timescale",
+        type=int,
+        default=None,
+        help="Inverse sqrt timescale for inverse sqrt scheduler,defaults to `num_warmup_steps`",
+    )
+    parser.add_argument(
+        "--lr_scheduler_min_lr_ratio",
+        type=float,
+        default=None,
+        help="The minimum learning rate as a ratio of the initial learning rate for cosine with min lr scheduler and warmup decay scheduler",
+    )
+    parser.add_argument(
         "--optimizer_accumulation_steps",
-=======
-        "--lr_scheduler_timescale",
->>>>>>> a31252bd
         type=int,
         default=0,
         help="Number of updates steps to accumulate before performing a backward/update pass / 学習時に逆伝播をする前に勾配を合計するステップ数",
@@ -3344,7 +3222,6 @@
 def add_training_arguments(parser: argparse.ArgumentParser, support_dreambooth: bool):
     parser.add_argument(
         "--output_dir", type=str, default=None, help="directory to output trained model / 学習後のモデル出力先ディレクトリ"
-<<<<<<< HEAD
     )
     parser.add_argument(
         "--output_name", type=str, default=None, help="base name of trained model file / 学習後のモデルの拡張子を除くファイル名"
@@ -3356,19 +3233,6 @@
         help="huggingface repo name to upload / huggingfaceにアップロードするリポジトリ名",
     )
     parser.add_argument(
-=======
-    )
-    parser.add_argument(
-        "--output_name", type=str, default=None, help="base name of trained model file / 学習後のモデルの拡張子を除くファイル名"
-    )
-    parser.add_argument(
-        "--huggingface_repo_id",
-        type=str,
-        default=None,
-        help="huggingface repo name to upload / huggingfaceにアップロードするリポジトリ名",
-    )
-    parser.add_argument(
->>>>>>> a31252bd
         "--huggingface_repo_type",
         type=str,
         default=None,
@@ -3655,10 +3519,6 @@
     )
     parser.add_argument(
         "--zero_terminal_snr",
-<<<<<<< HEAD
-        action="store_true",
-        help="fix noise scheduler betas to enforce zero terminal SNR / noise schedulerのbetasを修正して、zero terminal SNRを強制する",
-=======
         action="store_true",
         help="fix noise scheduler betas to enforce zero terminal SNR / noise schedulerのbetasを修正して、zero terminal SNRを強制する",
     )
@@ -3680,69 +3540,6 @@
         default="l2",
         choices=["l2", "huber", "smooth_l1"],
         help="The type of loss function to use (L2, Huber, or smooth L1), default is L2 / 使用する損失関数の種類（L2、Huber、またはsmooth L1）、デフォルトはL2",
-    )
-    parser.add_argument(
-        "--huber_schedule",
-        type=str,
-        default="snr",
-        choices=["constant", "exponential", "snr"],
-        help="The scheduling method for Huber loss (constant, exponential, or SNR-based). Only used when loss_type is 'huber' or 'smooth_l1'. default is snr"
-        + " / Huber損失のスケジューリング方法（constant、exponential、またはSNRベース）。loss_typeが'huber'または'smooth_l1'の場合に有効、デフォルトは snr",
-    )
-    parser.add_argument(
-        "--huber_c",
-        type=float,
-        default=0.1,
-        help="The huber loss parameter. Only used if one of the huber loss modes (huber or smooth l1) is selected with loss_type. default is 0.1 / Huber損失のパラメータ。loss_typeがhuberまたはsmooth l1の場合に有効。デフォルトは0.1",
-    )
-
-    parser.add_argument(
-        "--lowram",
-        action="store_true",
-        help="enable low RAM optimization. e.g. load models to VRAM instead of RAM (for machines which have bigger VRAM than RAM such as Colab and Kaggle) / メインメモリが少ない環境向け最適化を有効にする。たとえばVRAMにモデルを読み込む等（ColabやKaggleなどRAMに比べてVRAMが多い環境向け）",
-    )
-    parser.add_argument(
-        "--highvram",
-        action="store_true",
-        help="disable low VRAM optimization. e.g. do not clear CUDA cache after each latent caching (for machines which have bigger VRAM) "
-        + "/ VRAMが少ない環境向け最適化を無効にする。たとえば各latentのキャッシュ後のCUDAキャッシュクリアを行わない等（VRAMが多い環境向け）",
->>>>>>> a31252bd
-    )
-    parser.add_argument(
-<<<<<<< HEAD
-        "--min_timestep",
-        type=int,
-        default=None,
-        help="set minimum time step for U-Net training (0~999, default is 0) / U-Net学習時のtime stepの最小値を設定する（0~999で指定、省略時はデフォルト値(0)） ",
-=======
-        "--sample_every_n_steps",
-        type=int,
-        default=None,
-        help="generate sample images every N steps / 学習中のモデルで指定ステップごとにサンプル出力する",
-    )
-    parser.add_argument(
-        "--sample_at_first", action="store_true", help="generate sample images before training / 学習前にサンプル出力する"
->>>>>>> a31252bd
-    )
-    parser.add_argument(
-        "--max_timestep",
-        type=int,
-        default=None,
-        help="set maximum time step for U-Net training (1~1000, default is 1000) / U-Net学習時のtime stepの最大値を設定する（1~1000で指定、省略時はデフォルト値(1000)）",
-    )
-    parser.add_argument(
-<<<<<<< HEAD
-        "--loss_type",
-        type=str,
-        default="l2",
-        choices=["l2", "huber", "smooth_l1"],
-        help="The type of loss function to use (L2, Huber, or smooth L1), default is L2 / 使用する損失関数の種類（L2、Huber、またはsmooth L1）、デフォルトはL2",
-=======
-        "--sample_prompts",
-        type=str,
-        default=None,
-        help="file for prompts to generate sample images / 学習中モデルのサンプル出力用プロンプトのファイル",
->>>>>>> a31252bd
     )
     parser.add_argument(
         "--huber_schedule",
@@ -4044,20 +3841,7 @@
     # dataset common
     parser.add_argument(
         "--train_data_dir", type=str, default=None, help="directory for train images / 学習画像データのディレクトリ"
-<<<<<<< HEAD
-=======
-    )
-    parser.add_argument(
-        "--cache_info",
-        action="store_true",
-        help="cache meta information (caption and image size) for faster dataset loading. only available for DreamBooth"
-        + " / メタ情報（キャプションとサイズ）をキャッシュしてデータセット読み込みを高速化する。DreamBooth方式のみ有効",
-    )
-    parser.add_argument(
-        "--shuffle_caption", action="store_true", help="shuffle separated caption / 区切られたcaptionの各要素をshuffleする"
->>>>>>> a31252bd
-    )
-    parser.add_argument("--caption_separator", type=str, default=",", help="separator for caption / captionの区切り文字")
+    )
     parser.add_argument(
         "--cache_info",
         action="store_true",
@@ -4403,11 +4187,7 @@
 
     if args.fused_backward_pass:
         assert (
-<<<<<<< HEAD
             optimizer_type in ["Adafactor".lower(),"lion", "adan", "adamw","ranger","stableadamw"]
-=======
-            optimizer_type == "Adafactor".lower()
->>>>>>> a31252bd
         ), "fused_backward_pass currently only works with optimizer_type Adafactor / fused_backward_passは現在optimizer_type Adafactorでのみ機能します"
         assert (
             args.gradient_accumulation_steps == 1
@@ -4439,7 +4219,6 @@
 
     if optimizer_type == "Lion".lower():
         try:
-<<<<<<< HEAD
             import optimi
             logger.info(f"use optimi Lion optimizer | {optimizer_kwargs}")
             optimizer_class = optimi.Lion
@@ -4452,13 +4231,6 @@
                 optimizer_class = lion_pytorch.Lion
             except ImportError:
                 raise ImportError("No lion_pytorch / lion_pytorch がインストールされていないようです")
-=======
-            import lion_pytorch
-        except ImportError:
-            raise ImportError("No lion_pytorch / lion_pytorch がインストールされていないようです")
-        logger.info(f"use Lion optimizer | {optimizer_kwargs}")
-        optimizer_class = lion_pytorch.Lion
->>>>>>> a31252bd
         optimizer = optimizer_class(trainable_params, lr=lr, **optimizer_kwargs)
 
     elif optimizer_type.endswith("8bit".lower()):
@@ -4482,7 +4254,6 @@
 
             optimizer_class = bnb.optim.SGD8bit
             optimizer = optimizer_class(trainable_params, lr=lr, nesterov=True, **optimizer_kwargs)
-<<<<<<< HEAD
 
         elif optimizer_type == "Lion8bit".lower():
             logger.info(f"use 8-bit Lion optimizer | {optimizer_kwargs}")
@@ -4511,36 +4282,6 @@
 
         optimizer = optimizer_class(trainable_params, lr=lr, **optimizer_kwargs)
 
-=======
-
-        elif optimizer_type == "Lion8bit".lower():
-            logger.info(f"use 8-bit Lion optimizer | {optimizer_kwargs}")
-            try:
-                optimizer_class = bnb.optim.Lion8bit
-            except AttributeError:
-                raise AttributeError(
-                    "No Lion8bit. The version of bitsandbytes installed seems to be old. Please install 0.38.0 or later. / Lion8bitが定義されていません。インストールされているbitsandbytesのバージョンが古いようです。0.38.0以上をインストールしてください"
-                )
-        elif optimizer_type == "PagedAdamW8bit".lower():
-            logger.info(f"use 8-bit PagedAdamW optimizer | {optimizer_kwargs}")
-            try:
-                optimizer_class = bnb.optim.PagedAdamW8bit
-            except AttributeError:
-                raise AttributeError(
-                    "No PagedAdamW8bit. The version of bitsandbytes installed seems to be old. Please install 0.39.0 or later. / PagedAdamW8bitが定義されていません。インストールされているbitsandbytesのバージョンが古いようです。0.39.0以上をインストールしてください"
-                )
-        elif optimizer_type == "PagedLion8bit".lower():
-            logger.info(f"use 8-bit Paged Lion optimizer | {optimizer_kwargs}")
-            try:
-                optimizer_class = bnb.optim.PagedLion8bit
-            except AttributeError:
-                raise AttributeError(
-                    "No PagedLion8bit. The version of bitsandbytes installed seems to be old. Please install 0.39.0 or later. / PagedLion8bitが定義されていません。インストールされているbitsandbytesのバージョンが古いようです。0.39.0以上をインストールしてください"
-                )
-
-        optimizer = optimizer_class(trainable_params, lr=lr, **optimizer_kwargs)
-
->>>>>>> a31252bd
     elif optimizer_type == "PagedAdamW".lower():
         logger.info(f"use PagedAdamW optimizer | {optimizer_kwargs}")
         try:
@@ -4768,7 +4509,6 @@
         optimizer = optimizer_class(trainable_params, lr=lr, **optimizer_kwargs)
 
     elif optimizer_type == "AdamW".lower():
-<<<<<<< HEAD
         # optimi
         # check optimi is installed
         try:
@@ -4780,10 +4520,6 @@
         except:
             optimizer_class = torch.optim.AdamW
             logger.info(f"use AdamW optimizer | {optimizer_kwargs}")
-=======
-        logger.info(f"use AdamW optimizer | {optimizer_kwargs}")
-        optimizer_class = torch.optim.AdamW
->>>>>>> a31252bd
         optimizer = optimizer_class(trainable_params, lr=lr, **optimizer_kwargs)
 
     if optimizer is None:
@@ -4817,13 +4553,12 @@
     name = args.lr_scheduler
     num_warmup_steps: Optional[int] = args.lr_warmup_steps
     num_training_steps = args.max_train_steps * num_processes  # * args.gradient_accumulation_steps
-<<<<<<< HEAD
-=======
     num_decay_steps: Optional[int] = args.lr_decay_steps
     num_stable_steps = num_training_steps - num_warmup_steps - num_decay_steps
->>>>>>> a31252bd
     num_cycles = args.lr_scheduler_num_cycles
     power = args.lr_scheduler_power
+    timescale = args.lr_scheduler_timescale
+    min_lr_ratio = args.lr_scheduler_min_lr_ratio
 
     lr_scheduler_kwargs = {}  # get custom lr_scheduler kwargs
     if args.lr_scheduler_args is not None and len(args.lr_scheduler_args) > 0:
@@ -4874,12 +4609,9 @@
 
     if name == SchedulerType.CONSTANT_WITH_WARMUP:
         return schedule_func(optimizer, num_warmup_steps=num_warmup_steps, **lr_scheduler_kwargs)
-<<<<<<< HEAD
-=======
 
     if name == SchedulerType.INVERSE_SQRT:
         return schedule_func(optimizer, num_warmup_steps=num_warmup_steps, timescale=timescale, **lr_scheduler_kwargs)
->>>>>>> a31252bd
 
     # All other schedulers require `num_training_steps`
     if num_training_steps is None:
@@ -4895,13 +4627,6 @@
         )
 
     if name == SchedulerType.POLYNOMIAL:
-<<<<<<< HEAD
-        return schedule_func(
-            optimizer, num_warmup_steps=num_warmup_steps, num_training_steps=num_training_steps, power=power, **lr_scheduler_kwargs
-        )
-
-    return schedule_func(optimizer, num_warmup_steps=num_warmup_steps, num_training_steps=num_training_steps, **lr_scheduler_kwargs)
-=======
         return schedule_func(
             optimizer, num_warmup_steps=num_warmup_steps, num_training_steps=num_training_steps, power=power, **lr_scheduler_kwargs
         )
@@ -4926,7 +4651,6 @@
         )
 
     return schedule_func(optimizer, num_warmup_steps=num_warmup_steps, num_training_steps=num_training_steps, num_decay_steps=num_decay_steps, **lr_scheduler_kwargs)
->>>>>>> a31252bd
 
 
 def prepare_dataset_args(args: argparse.Namespace, support_metadata: bool):
@@ -5650,7 +5374,6 @@
     b_size = latents.shape[0]
     min_timestep = 0 if args.min_timestep is None else args.min_timestep
     max_timestep = noise_scheduler.config.num_train_timesteps if args.max_timestep is None else args.max_timestep
-<<<<<<< HEAD
 
     timesteps, huber_c = get_timesteps_and_huber_c(args, min_timestep, max_timestep, noise_scheduler, b_size, latents.device)
 
@@ -5667,24 +5390,6 @@
 
     return noise, noisy_latents, timesteps, huber_c
 
-=======
-
-    timesteps, huber_c = get_timesteps_and_huber_c(args, min_timestep, max_timestep, noise_scheduler, b_size, latents.device)
-
-    # Add noise to the latents according to the noise magnitude at each timestep
-    # (this is the forward diffusion process)
-    if args.ip_noise_gamma:
-        if args.ip_noise_gamma_random_strength:
-            strength = torch.rand(1, device=latents.device) * args.ip_noise_gamma
-        else:
-            strength = args.ip_noise_gamma
-        noisy_latents = noise_scheduler.add_noise(latents, noise + strength * torch.randn_like(latents), timesteps)
-    else:
-        noisy_latents = noise_scheduler.add_noise(latents, noise, timesteps)
-
-    return noise, noisy_latents, timesteps, huber_c
-
->>>>>>> a31252bd
 
 # NOTE: if you're using the scheduled version, huber_c has to depend on the timesteps already
 def conditional_loss(
@@ -5722,7 +5427,6 @@
 
 def append_lr_to_logs_with_names(logs, lr_scheduler, optimizer_type, names):
     lrs = lr_scheduler.get_last_lr()
-<<<<<<< HEAD
 
     for lr_index in range(len(lrs)):
         name = names[lr_index]
@@ -5734,19 +5438,6 @@
             )
 
 
-=======
-
-    for lr_index in range(len(lrs)):
-        name = names[lr_index]
-        logs["lr/" + name] = float(lrs[lr_index])
-
-        if optimizer_type.lower().startswith("DAdapt".lower()) or optimizer_type.lower() == "Prodigy".lower():
-            logs["lr/d*lr/" + name] = (
-                lr_scheduler.optimizers[-1].param_groups[lr_index]["d"] * lr_scheduler.optimizers[-1].param_groups[lr_index]["lr"]
-            )
-
-
->>>>>>> a31252bd
 # scheduler:
 SCHEDULER_LINEAR_START = 0.00085
 SCHEDULER_LINEAR_END = 0.0120
