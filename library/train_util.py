# common functions for training

import argparse
import ast
import asyncio
import datetime
import importlib
import json
import logging
import pathlib
import re
import shutil
import time
from typing import (
    Any,
    Callable,
    Dict,
    List,
    NamedTuple,
    Optional,
    Sequence,
    Tuple,
    Union,
)
from accelerate import Accelerator, InitProcessGroupKwargs, DistributedDataParallelKwargs, PartialState
import glob
import math
import os
import random
import hashlib
import subprocess
from io import BytesIO
import toml
# from concurrent.futures import ThreadPoolExecutor, as_completed

from tqdm import tqdm
<<<<<<< HEAD
from scipy.optimize import linear_sum_assignment
=======
from packaging.version import Version
>>>>>>> b5e958b7

import torch
from library.device_utils import init_ipex, clean_memory_on_device
from library.strategy_base import LatentsCachingStrategy, TokenizeStrategy, TextEncoderOutputsCachingStrategy, TextEncodingStrategy

init_ipex()

from torch.nn.parallel import DistributedDataParallel as DDP
from torch.optim import Optimizer
from torchvision import transforms
from transformers import CLIPTokenizer, CLIPTextModel, CLIPTextModelWithProjection, T5Tokenizer
import transformers
from diffusers.optimization import (
    SchedulerType as DiffusersSchedulerType,
    TYPE_TO_SCHEDULER_FUNCTION as DIFFUSERS_TYPE_TO_SCHEDULER_FUNCTION,
)
from transformers.optimization import SchedulerType, TYPE_TO_SCHEDULER_FUNCTION
from diffusers import (
    StableDiffusionPipeline,
    DDPMScheduler,
    EulerAncestralDiscreteScheduler,
    DPMSolverMultistepScheduler,
    DPMSolverSinglestepScheduler,
    LMSDiscreteScheduler,
    PNDMScheduler,
    DDIMScheduler,
    EulerDiscreteScheduler,
    HeunDiscreteScheduler,
    KDPM2DiscreteScheduler,
    KDPM2AncestralDiscreteScheduler,
    AutoencoderKL,
)
from library import custom_train_functions, sd3_utils
from library.original_unet import UNet2DConditionModel
from huggingface_hub import hf_hub_download
import numpy as np
from PIL import Image
import imagesize
import cv2
import safetensors.torch
from library.lpw_stable_diffusion import StableDiffusionLongPromptWeightingPipeline
from library.sdxl_lpw_stable_diffusion import SdxlStableDiffusionLongPromptWeightingPipeline
import library.model_util as model_util
import library.hunyuan_utils as hunyuan_utils
import library.huggingface_util as huggingface_util
import library.sai_model_spec as sai_model_spec
import library.deepspeed_utils as deepspeed_utils
from library.utils import setup_logging, pil_resize

setup_logging()
import logging

logger = logging.getLogger(__name__)
# from library.attention_processors import FlashAttnProcessor
# from library.hypernetwork import replace_attentions_for_hypernetwork
from library.original_unet import UNet2DConditionModel

HIGH_VRAM = False

# checkpointファイル名
EPOCH_STATE_NAME = "{}-{:06d}-state"
EPOCH_FILE_NAME = "{}-{:06d}"
EPOCH_DIFFUSERS_DIR_NAME = "{}-{:06d}"
LAST_STATE_NAME = "{}-state"
DEFAULT_EPOCH_NAME = "epoch"
DEFAULT_LAST_OUTPUT_NAME = "last"

DEFAULT_STEP_NAME = "at"
STEP_STATE_NAME = "{}-step{:08d}-state"
STEP_FILE_NAME = "{}-step{:08d}"
STEP_DIFFUSERS_DIR_NAME = "{}-step{:08d}"

# region dataset

IMAGE_EXTENSIONS = [".png", ".jpg", ".jpeg", ".webp", ".bmp", ".PNG", ".JPG", ".JPEG", ".WEBP", ".BMP"]

try:
    import pillow_avif

    IMAGE_EXTENSIONS.extend([".avif", ".AVIF"])
except:
    pass

# JPEG-XL on Linux
try:
    from jxlpy import JXLImagePlugin

    IMAGE_EXTENSIONS.extend([".jxl", ".JXL"])
except:
    pass

# JPEG-XL on Windows
try:
    import pillow_jxl

    IMAGE_EXTENSIONS.extend([".jxl", ".JXL"])
except:
    pass

IMAGE_TRANSFORMS = transforms.Compose(
    [
        transforms.ToTensor(),
        transforms.Normalize([0.5], [0.5]),
    ]
)

TEXT_ENCODER_OUTPUTS_CACHE_SUFFIX = "_te_outputs.npz"
TEXT_ENCODER_OUTPUTS_CACHE_SUFFIX_SD3 = "_sd3_te.npz"


class ImageInfo:
    def __init__(self, image_key: str, num_repeats: int, caption: str, is_reg: bool, absolute_path: str) -> None:
        self.image_key: str = image_key
        self.num_repeats: int = num_repeats
        self.caption: str = caption
        self.is_reg: bool = is_reg
        self.absolute_path: str = absolute_path
        self.image_size: Tuple[int, int] = None
        self.resized_size: Tuple[int, int] = None
        self.bucket_reso: Tuple[int, int] = None
        self.latents: Optional[torch.Tensor] = None
        self.latents_flipped: Optional[torch.Tensor] = None
        self.latents_npz: Optional[str] = None  # set in cache_latents
        self.latents_original_size: Optional[Tuple[int, int]] = None  # original image size, not latents size
        self.latents_crop_ltrb: Optional[Tuple[int, int]] = (
            None  # crop left top right bottom in original pixel size, not latents size
        )
        self.cond_img_path: Optional[str] = None
        self.image: Optional[Image.Image] = None  # optional, original PIL Image
        self.text_encoder_outputs_npz: Optional[str] = None  # set in cache_text_encoder_outputs

        # new
        self.text_encoder_outputs: Optional[List[torch.Tensor]] = None
        # old
        self.text_encoder_outputs1: Optional[torch.Tensor] = None
        self.text_encoder_outputs2: Optional[torch.Tensor] = None
        self.text_encoder_pool2: Optional[torch.Tensor] = None

        self.alpha_mask: Optional[torch.Tensor] = None  # alpha mask can be flipped in runtime


class BucketManager:
    def __init__(self, no_upscale, max_reso, min_size, max_size, reso_steps) -> None:
        if max_size is not None:
            if max_reso is not None:
                assert max_size >= max_reso[0], "the max_size should be larger than the width of max_reso"
                assert max_size >= max_reso[1], "the max_size should be larger than the height of max_reso"
            if min_size is not None:
                assert max_size >= min_size, "the max_size should be larger than the min_size"

        self.no_upscale = no_upscale
        if max_reso is None:
            self.max_reso = None
            self.max_area = None
        else:
            self.max_reso = max_reso
            self.max_area = max_reso[0] * max_reso[1]
        self.min_size = min_size
        self.max_size = max_size
        self.reso_steps = reso_steps

        self.resos = []
        self.reso_to_id = {}
        self.buckets = []  # 前処理時は (image_key, image, original size, crop left/top)、学習時は image_key

    def add_image(self, reso, image_or_info):
        bucket_id = self.reso_to_id[reso]
        self.buckets[bucket_id].append(image_or_info)

    def shuffle(self):
        for bucket in self.buckets:
            random.shuffle(bucket)

    def sort(self):
        # 解像度順にソートする（表示時、メタデータ格納時の見栄えをよくするためだけ）。bucketsも入れ替えてreso_to_idも振り直す
        sorted_resos = self.resos.copy()
        sorted_resos.sort()

        sorted_buckets = []
        sorted_reso_to_id = {}
        for i, reso in enumerate(sorted_resos):
            bucket_id = self.reso_to_id[reso]
            sorted_buckets.append(self.buckets[bucket_id])
            sorted_reso_to_id[reso] = i

        self.resos = sorted_resos
        self.buckets = sorted_buckets
        self.reso_to_id = sorted_reso_to_id

    def make_buckets(self):
        resos = model_util.make_bucket_resolutions(self.max_reso, self.min_size, self.max_size, self.reso_steps)
        self.set_predefined_resos(resos)

    def set_predefined_resos(self, resos):
        # 規定サイズから選ぶ場合の解像度、aspect ratioの情報を格納しておく
        self.predefined_resos = resos.copy()
        self.predefined_resos_set = set(resos)
        self.predefined_aspect_ratios = np.array([w / h for w, h in resos])

    def add_if_new_reso(self, reso):
        if reso not in self.reso_to_id:
            bucket_id = len(self.resos)
            self.reso_to_id[reso] = bucket_id
            self.resos.append(reso)
            self.buckets.append([])
            # logger.info(reso, bucket_id, len(self.buckets))

    def round_to_steps(self, x):
        x = int(x + 0.5)
        return x - x % self.reso_steps

    def select_bucket(self, image_width, image_height):
        aspect_ratio = image_width / image_height
        if not self.no_upscale:
            # 拡大および縮小を行う
            # 同じaspect ratioがあるかもしれないので（fine tuningで、no_upscale=Trueで前処理した場合）、解像度が同じものを優先する
            reso = (image_width, image_height)
            if reso in self.predefined_resos_set:
                pass
            else:
                ar_errors = self.predefined_aspect_ratios - aspect_ratio
                predefined_bucket_id = np.abs(ar_errors).argmin()  # 当該解像度以外でaspect ratio errorが最も少ないもの
                reso = self.predefined_resos[predefined_bucket_id]

            ar_reso = reso[0] / reso[1]
            if aspect_ratio > ar_reso:  # 横が長い→縦を合わせる
                scale = reso[1] / image_height
            else:
                scale = reso[0] / image_width

            resized_size = (int(image_width * scale + 0.5), int(image_height * scale + 0.5))
            # logger.info(f"use predef, {image_width}, {image_height}, {reso}, {resized_size}")
        else:
            # 縮小のみを行う
            if image_width * image_height > self.max_area:
                # 画像が大きすぎるのでアスペクト比を保ったまま縮小することを前提にbucketを決める
                resized_width = math.sqrt(self.max_area * aspect_ratio)
                resized_height = self.max_area / resized_width
                assert abs(resized_width / resized_height - aspect_ratio) < 1e-2, "aspect is illegal"

                # リサイズ後の短辺または長辺をreso_steps単位にする：aspect ratioの差が少ないほうを選ぶ
                # 元のbucketingと同じロジック
                b_width_rounded = self.round_to_steps(resized_width)
                b_height_in_wr = self.round_to_steps(b_width_rounded / aspect_ratio)
                ar_width_rounded = b_width_rounded / b_height_in_wr

                b_height_rounded = self.round_to_steps(resized_height)
                b_width_in_hr = self.round_to_steps(b_height_rounded * aspect_ratio)
                ar_height_rounded = b_width_in_hr / b_height_rounded

                # logger.info(b_width_rounded, b_height_in_wr, ar_width_rounded)
                # logger.info(b_width_in_hr, b_height_rounded, ar_height_rounded)

                if abs(ar_width_rounded - aspect_ratio) < abs(ar_height_rounded - aspect_ratio):
                    resized_size = (b_width_rounded, int(b_width_rounded / aspect_ratio + 0.5))
                else:
                    resized_size = (int(b_height_rounded * aspect_ratio + 0.5), b_height_rounded)
                # logger.info(resized_size)
            else:
                resized_size = (image_width, image_height)  # リサイズは不要

            # 画像のサイズ未満をbucketのサイズとする（paddingせずにcroppingする）
            bucket_width = resized_size[0] - resized_size[0] % self.reso_steps
            bucket_height = resized_size[1] - resized_size[1] % self.reso_steps
            # logger.info(f"use arbitrary {image_width}, {image_height}, {resized_size}, {bucket_width}, {bucket_height}")

            reso = (bucket_width, bucket_height)

        self.add_if_new_reso(reso)

        ar_error = (reso[0] / reso[1]) - aspect_ratio
        return reso, resized_size, ar_error

    @staticmethod
    def get_crop_ltrb(bucket_reso: Tuple[int, int], image_size: Tuple[int, int]):
        # Stability AIの前処理に合わせてcrop left/topを計算する。crop rightはflipのaugmentationのために求める
        # Calculate crop left/top according to the preprocessing of Stability AI. Crop right is calculated for flip augmentation.

        bucket_ar = bucket_reso[0] / bucket_reso[1]
        image_ar = image_size[0] / image_size[1]
        if bucket_ar > image_ar:
            # bucketのほうが横長→縦を合わせる
            resized_width = bucket_reso[1] * image_ar
            resized_height = bucket_reso[1]
        else:
            resized_width = bucket_reso[0]
            resized_height = bucket_reso[0] / image_ar
        crop_left = (bucket_reso[0] - resized_width) // 2
        crop_top = (bucket_reso[1] - resized_height) // 2
        crop_right = crop_left + resized_width
        crop_bottom = crop_top + resized_height
        return crop_left, crop_top, crop_right, crop_bottom


class BucketBatchIndex(NamedTuple):
    bucket_index: int
    bucket_batch_size: int
    batch_index: int


class AugHelper:
    # albumentationsへの依存をなくしたがとりあえず同じinterfaceを持たせる

    def __init__(self):
        pass

    def color_aug(self, image: np.ndarray):
        # self.color_aug_method = albu.OneOf(
        #     [
        #         albu.HueSaturationValue(8, 0, 0, p=0.5),
        #         albu.RandomGamma((95, 105), p=0.5),
        #     ],
        #     p=0.33,
        # )
        hue_shift_limit = 8

        # remove dependency to albumentations
        if random.random() <= 0.33:
            if random.random() > 0.5:
                # hue shift
                hsv_img = cv2.cvtColor(image, cv2.COLOR_BGR2HSV)
                hue_shift = random.uniform(-hue_shift_limit, hue_shift_limit)
                if hue_shift < 0:
                    hue_shift = 180 + hue_shift
                hsv_img[:, :, 0] = (hsv_img[:, :, 0] + hue_shift) % 180
                image = cv2.cvtColor(hsv_img, cv2.COLOR_HSV2BGR)
            else:
                # random gamma
                gamma = random.uniform(0.95, 1.05)
                image = np.clip(image**gamma, 0, 255).astype(np.uint8)

        return {"image": image}

    def get_augmentor(self, use_color_aug: bool):  # -> Optional[Callable[[np.ndarray], Dict[str, np.ndarray]]]:
        return self.color_aug if use_color_aug else None


class BaseSubset:
    def __init__(
        self,
        image_dir: Optional[str],
        alpha_mask: Optional[bool],
        num_repeats: int,
        shuffle_caption: bool,
        caption_separator: str,
        keep_tokens: int,
        keep_tokens_separator: str,
        secondary_separator: Optional[str],
        enable_wildcard: bool,
        color_aug: bool,
        flip_aug: bool,
        face_crop_aug_range: Optional[Tuple[float, float]],
        random_crop: bool,
        caption_dropout_rate: float,
        caption_dropout_every_n_epochs: int,
        caption_tag_dropout_rate: float,
        caption_prefix: Optional[str],
        caption_suffix: Optional[str],
        token_warmup_min: int,
        token_warmup_step: Union[float, int],
    ) -> None:
        self.image_dir = image_dir
        self.alpha_mask = alpha_mask if alpha_mask is not None else False
        self.num_repeats = num_repeats
        self.shuffle_caption = shuffle_caption
        self.caption_separator = caption_separator
        self.keep_tokens = keep_tokens
        self.keep_tokens_separator = keep_tokens_separator
        self.secondary_separator = secondary_separator
        self.enable_wildcard = enable_wildcard
        self.color_aug = color_aug
        self.flip_aug = flip_aug
        self.face_crop_aug_range = face_crop_aug_range
        self.random_crop = random_crop
        self.caption_dropout_rate = caption_dropout_rate
        self.caption_dropout_every_n_epochs = caption_dropout_every_n_epochs
        self.caption_tag_dropout_rate = caption_tag_dropout_rate
        self.caption_prefix = caption_prefix
        self.caption_suffix = caption_suffix

        self.token_warmup_min = token_warmup_min  # step=0におけるタグの数
        self.token_warmup_step = token_warmup_step  # N（N<1ならN*max_train_steps）ステップ目でタグの数が最大になる

        self.img_count = 0


class DreamBoothSubset(BaseSubset):
    def __init__(
        self,
        image_dir: str,
        is_reg: bool,
        class_tokens: Optional[str],
        caption_extension: str,
        cache_info: bool,
        alpha_mask: bool,
        num_repeats,
        shuffle_caption,
        caption_separator: str,
        keep_tokens,
        keep_tokens_separator,
        secondary_separator,
        enable_wildcard,
        color_aug,
        flip_aug,
        face_crop_aug_range,
        random_crop,
        caption_dropout_rate,
        caption_dropout_every_n_epochs,
        caption_tag_dropout_rate,
        caption_prefix,
        caption_suffix,
        token_warmup_min,
        token_warmup_step,
    ) -> None:
        assert image_dir is not None, "image_dir must be specified / image_dirは指定が必須です"

        super().__init__(
            image_dir,
            alpha_mask,
            num_repeats,
            shuffle_caption,
            caption_separator,
            keep_tokens,
            keep_tokens_separator,
            secondary_separator,
            enable_wildcard,
            color_aug,
            flip_aug,
            face_crop_aug_range,
            random_crop,
            caption_dropout_rate,
            caption_dropout_every_n_epochs,
            caption_tag_dropout_rate,
            caption_prefix,
            caption_suffix,
            token_warmup_min,
            token_warmup_step,
        )

        self.is_reg = is_reg
        self.class_tokens = class_tokens
        self.caption_extension = caption_extension
        if self.caption_extension and not self.caption_extension.startswith("."):
            self.caption_extension = "." + self.caption_extension
        self.cache_info = cache_info

    def __eq__(self, other) -> bool:
        if not isinstance(other, DreamBoothSubset):
            return NotImplemented
        return self.image_dir == other.image_dir


class FineTuningSubset(BaseSubset):
    def __init__(
        self,
        image_dir,
        metadata_file: str,
        alpha_mask: bool,
        num_repeats,
        shuffle_caption,
        caption_separator,
        keep_tokens,
        keep_tokens_separator,
        secondary_separator,
        enable_wildcard,
        color_aug,
        flip_aug,
        face_crop_aug_range,
        random_crop,
        caption_dropout_rate,
        caption_dropout_every_n_epochs,
        caption_tag_dropout_rate,
        caption_prefix,
        caption_suffix,
        token_warmup_min,
        token_warmup_step,
    ) -> None:
        assert metadata_file is not None, "metadata_file must be specified / metadata_fileは指定が必須です"

        super().__init__(
            image_dir,
            alpha_mask,
            num_repeats,
            shuffle_caption,
            caption_separator,
            keep_tokens,
            keep_tokens_separator,
            secondary_separator,
            enable_wildcard,
            color_aug,
            flip_aug,
            face_crop_aug_range,
            random_crop,
            caption_dropout_rate,
            caption_dropout_every_n_epochs,
            caption_tag_dropout_rate,
            caption_prefix,
            caption_suffix,
            token_warmup_min,
            token_warmup_step,
        )

        self.metadata_file = metadata_file

    def __eq__(self, other) -> bool:
        if not isinstance(other, FineTuningSubset):
            return NotImplemented
        return self.metadata_file == other.metadata_file


class ControlNetSubset(BaseSubset):
    def __init__(
        self,
        image_dir: str,
        conditioning_data_dir: str,
        caption_extension: str,
        cache_info: bool,
        num_repeats,
        shuffle_caption,
        caption_separator,
        keep_tokens,
        keep_tokens_separator,
        secondary_separator,
        enable_wildcard,
        color_aug,
        flip_aug,
        face_crop_aug_range,
        random_crop,
        caption_dropout_rate,
        caption_dropout_every_n_epochs,
        caption_tag_dropout_rate,
        caption_prefix,
        caption_suffix,
        token_warmup_min,
        token_warmup_step,
    ) -> None:
        assert image_dir is not None, "image_dir must be specified / image_dirは指定が必須です"

        super().__init__(
            image_dir,
            False,  # alpha_mask
            num_repeats,
            shuffle_caption,
            caption_separator,
            keep_tokens,
            keep_tokens_separator,
            secondary_separator,
            enable_wildcard,
            color_aug,
            flip_aug,
            face_crop_aug_range,
            random_crop,
            caption_dropout_rate,
            caption_dropout_every_n_epochs,
            caption_tag_dropout_rate,
            caption_prefix,
            caption_suffix,
            token_warmup_min,
            token_warmup_step,
        )

        self.conditioning_data_dir = conditioning_data_dir
        self.caption_extension = caption_extension
        if self.caption_extension and not self.caption_extension.startswith("."):
            self.caption_extension = "." + self.caption_extension
        self.cache_info = cache_info

    def __eq__(self, other) -> bool:
        if not isinstance(other, ControlNetSubset):
            return NotImplemented
        return self.image_dir == other.image_dir and self.conditioning_data_dir == other.conditioning_data_dir


class BaseDataset(torch.utils.data.Dataset):
    def __init__(
        self,
        resolution: Optional[Tuple[int, int]],
        network_multiplier: float,
        debug_dataset: bool,
    ) -> None:
        super().__init__()

        # width/height is used when enable_bucket==False
        self.width, self.height = (None, None) if resolution is None else resolution
        self.network_multiplier = network_multiplier
        self.debug_dataset = debug_dataset

        self.subsets: List[Union[DreamBoothSubset, FineTuningSubset]] = []

        self.token_padding_disabled = False
        self.tag_frequency = {}
        self.XTI_layers = None
        self.token_strings = None

        self.enable_bucket = False
        self.bucket_manager: BucketManager = None  # not initialized
        self.min_bucket_reso = None
        self.max_bucket_reso = None
        self.bucket_reso_steps = None
        self.bucket_no_upscale = None
        self.bucket_info = None  # for metadata

        self.current_epoch: int = 0  # インスタンスがepochごとに新しく作られるようなので外側から渡さないとダメ

        self.current_step: int = 0
        self.max_train_steps: int = 0
        self.seed: int = 0

        # augmentation
        self.aug_helper = AugHelper()

        self.image_transforms = IMAGE_TRANSFORMS

        self.image_data: Dict[str, ImageInfo] = {}
        self.image_to_subset: Dict[str, Union[DreamBoothSubset, FineTuningSubset]] = {}

        self.replacements = {}

        # caching
        self.caching_mode = None  # None, 'latents', 'text'

        self.tokenize_strategy = None
        self.text_encoder_output_caching_strategy = None
        self.latents_caching_strategy = None

    def set_current_strategies(self):
        self.tokenize_strategy = TokenizeStrategy.get_strategy()
        self.text_encoder_output_caching_strategy = TextEncoderOutputsCachingStrategy.get_strategy()
        self.latents_caching_strategy = LatentsCachingStrategy.get_strategy()

    def adjust_min_max_bucket_reso_by_steps(
        self, resolution: Tuple[int, int], min_bucket_reso: int, max_bucket_reso: int, bucket_reso_steps: int
    ) -> Tuple[int, int]:
        # make min/max bucket reso to be multiple of bucket_reso_steps
        if min_bucket_reso % bucket_reso_steps != 0:
            adjusted_min_bucket_reso = min_bucket_reso - min_bucket_reso % bucket_reso_steps
            logger.warning(
                f"min_bucket_reso is adjusted to be multiple of bucket_reso_steps"
                f" / min_bucket_resoがbucket_reso_stepsの倍数になるように調整されました: {min_bucket_reso} -> {adjusted_min_bucket_reso}"
            )
            min_bucket_reso = adjusted_min_bucket_reso
        if max_bucket_reso % bucket_reso_steps != 0:
            adjusted_max_bucket_reso = max_bucket_reso + bucket_reso_steps - max_bucket_reso % bucket_reso_steps
            logger.warning(
                f"max_bucket_reso is adjusted to be multiple of bucket_reso_steps"
                f" / max_bucket_resoがbucket_reso_stepsの倍数になるように調整されました: {max_bucket_reso} -> {adjusted_max_bucket_reso}"
            )
            max_bucket_reso = adjusted_max_bucket_reso

        assert (
            min(resolution) >= min_bucket_reso
        ), f"min_bucket_reso must be equal or less than resolution / min_bucket_resoは最小解像度より大きくできません。解像度を大きくするかmin_bucket_resoを小さくしてください"
        assert (
            max(resolution) <= max_bucket_reso
        ), f"max_bucket_reso must be equal or greater than resolution / max_bucket_resoは最大解像度より小さくできません。解像度を小さくするかmin_bucket_resoを大きくしてください"

        return min_bucket_reso, max_bucket_reso

    def set_seed(self, seed):
        self.seed = seed

    def set_caching_mode(self, mode):
        self.caching_mode = mode

    def set_current_epoch(self, epoch):
        if not self.current_epoch == epoch:  # epochが切り替わったらバケツをシャッフルする
            if epoch > self.current_epoch:
                logger.info("epoch is incremented. current_epoch: {}, epoch: {}".format(self.current_epoch, epoch))
                num_epochs = epoch - self.current_epoch
                for _ in range(num_epochs):
                    self.current_epoch += 1
                    self.shuffle_buckets()
                # self.current_epoch seem to be set to 0 again in the next epoch. it may be caused by skipped_dataloader?
            else:
                logger.warning("epoch is not incremented. current_epoch: {}, epoch: {}".format(self.current_epoch, epoch))
                self.current_epoch = epoch

    def set_current_step(self, step):
        self.current_step = step

    def set_max_train_steps(self, max_train_steps):
        self.max_train_steps = max_train_steps

    def set_tag_frequency(self, dir_name, captions):
        frequency_for_dir = self.tag_frequency.get(dir_name, {})
        self.tag_frequency[dir_name] = frequency_for_dir
        for caption in captions:
            for tag in caption.split(","):
                tag = tag.strip()
                if tag:
                    tag = tag.lower()
                    frequency = frequency_for_dir.get(tag, 0)
                    frequency_for_dir[tag] = frequency + 1

    def disable_token_padding(self):
        self.token_padding_disabled = True

    def enable_XTI(self, layers=None, token_strings=None):
        self.XTI_layers = layers
        self.token_strings = token_strings

    def add_replacement(self, str_from, str_to):
        self.replacements[str_from] = str_to

    def process_caption(self, subset: BaseSubset, caption):
        # caption に prefix/suffix を付ける
        if subset.caption_prefix:
            caption = subset.caption_prefix + " " + caption
        if subset.caption_suffix:
            caption = caption + " " + subset.caption_suffix

        # dropoutの決定：tag dropがこのメソッド内にあるのでここで行うのが良い
        is_drop_out = subset.caption_dropout_rate > 0 and random.random() < subset.caption_dropout_rate
        is_drop_out = (
            is_drop_out
            or subset.caption_dropout_every_n_epochs > 0
            and self.current_epoch % subset.caption_dropout_every_n_epochs == 0
        )

        if is_drop_out:
            caption = ""
        else:
            # process wildcards
            if subset.enable_wildcard:
                # if caption is multiline, random choice one line
                if "\n" in caption:
                    caption = random.choice(caption.split("\n"))

                # wildcard is like '{aaa|bbb|ccc...}'
                # escape the curly braces like {{ or }}
                replacer1 = "⦅"
                replacer2 = "⦆"
                while replacer1 in caption or replacer2 in caption:
                    replacer1 += "⦅"
                    replacer2 += "⦆"

                caption = caption.replace("{{", replacer1).replace("}}", replacer2)

                # replace the wildcard
                def replace_wildcard(match):
                    return random.choice(match.group(1).split("|"))

                caption = re.sub(r"\{([^}]+)\}", replace_wildcard, caption)

                # unescape the curly braces
                caption = caption.replace(replacer1, "{").replace(replacer2, "}")
            else:
                # if caption is multiline, use the first line
                caption = caption.split("\n")[0]

            if subset.shuffle_caption or subset.token_warmup_step > 0 or subset.caption_tag_dropout_rate > 0:
                fixed_tokens = []
                flex_tokens = []
                fixed_suffix_tokens = []
                if (
                    hasattr(subset, "keep_tokens_separator")
                    and subset.keep_tokens_separator
                    and subset.keep_tokens_separator in caption
                ):
                    fixed_part, flex_part = caption.split(subset.keep_tokens_separator, 1)
                    if subset.keep_tokens_separator in flex_part:
                        flex_part, fixed_suffix_part = flex_part.split(subset.keep_tokens_separator, 1)
                        fixed_suffix_tokens = [t.strip() for t in fixed_suffix_part.split(subset.caption_separator) if t.strip()]

                    fixed_tokens = [t.strip() for t in fixed_part.split(subset.caption_separator) if t.strip()]
                    flex_tokens = [t.strip() for t in flex_part.split(subset.caption_separator) if t.strip()]
                else:
                    tokens = [t.strip() for t in caption.strip().split(subset.caption_separator)]
                    flex_tokens = tokens[:]
                    if subset.keep_tokens > 0:
                        fixed_tokens = flex_tokens[: subset.keep_tokens]
                        flex_tokens = tokens[subset.keep_tokens :]

                if subset.token_warmup_step < 1:  # 初回に上書きする
                    subset.token_warmup_step = math.floor(subset.token_warmup_step * self.max_train_steps)
                if subset.token_warmup_step and self.current_step < subset.token_warmup_step:
                    tokens_len = (
                        math.floor(
                            (self.current_step) * ((len(flex_tokens) - subset.token_warmup_min) / (subset.token_warmup_step))
                        )
                        + subset.token_warmup_min
                    )
                    flex_tokens = flex_tokens[:tokens_len]

                def dropout_tags(tokens):
                    if subset.caption_tag_dropout_rate <= 0:
                        return tokens
                    l = []
                    for token in tokens:
                        if random.random() >= subset.caption_tag_dropout_rate:
                            l.append(token)
                    return l

                if subset.shuffle_caption:
                    random.shuffle(flex_tokens)

                flex_tokens = dropout_tags(flex_tokens)

                caption = ", ".join(fixed_tokens + flex_tokens + fixed_suffix_tokens)

            # process secondary separator
            if subset.secondary_separator:
                caption = caption.replace(subset.secondary_separator, subset.caption_separator)

            # textual inversion対応
            for str_from, str_to in self.replacements.items():
                if str_from == "":
                    # replace all
                    if type(str_to) == list:
                        caption = random.choice(str_to)
                    else:
                        caption = str_to
                else:
                    caption = caption.replace(str_from, str_to)

        return caption

    def get_input_ids(self, caption, tokenizer=None):
        if tokenizer is None:
            tokenizer = self.tokenizers[0]

        # HunYuan DiT
        if not isinstance(tokenizer, CLIPTokenizer):
            if isinstance(tokenizer, T5Tokenizer):
                result = tokenizer(
                    caption,
                    padding="max_length",
                    truncation=True,
                    max_length=256,
                    return_tensors="pt",
                ).input_ids
            else:
                result = hunyuan_utils.clip_get_input_ids(caption, tokenizer, self.tokenizer_max_length)
            return result

        input_ids = tokenizer(
            caption, padding="max_length", truncation=True, max_length=self.tokenizer_max_length, return_tensors="pt"
        ).input_ids

        if self.tokenizer_max_length > tokenizer.model_max_length:
            input_ids = input_ids.squeeze(0)
            iids_list = []
            if tokenizer.pad_token_id == tokenizer.eos_token_id:
                # v1
                # 77以上の時は "<BOS> .... <EOS> <EOS> <EOS>" でトータル227とかになっているので、"<BOS>...<EOS>"の三連に変換する
                # 1111氏のやつは , で区切る、とかしているようだが　とりあえず単純に
                for i in range(
                    1, self.tokenizer_max_length - tokenizer.model_max_length + 2, tokenizer.model_max_length - 2
                ):  # (1, 152, 75)
                    ids_chunk = (
                        input_ids[0].unsqueeze(0),
                        input_ids[i : i + tokenizer.model_max_length - 2],
                        input_ids[-1].unsqueeze(0),
                    )
                    ids_chunk = torch.cat(ids_chunk)
                    iids_list.append(ids_chunk)
            else:
                # v2 or SDXL
                # 77以上の時は "<BOS> .... <EOS> <PAD> <PAD>..." でトータル227とかになっているので、"<BOS>...<EOS> <PAD> <PAD> ..."の三連に変換する
                for i in range(1, self.tokenizer_max_length - tokenizer.model_max_length + 2, tokenizer.model_max_length - 2):
                    ids_chunk = (
                        input_ids[0].unsqueeze(0),  # BOS
                        input_ids[i : i + tokenizer.model_max_length - 2],
                        input_ids[-1].unsqueeze(0),
                    )  # PAD or EOS
                    ids_chunk = torch.cat(ids_chunk)

                    # 末尾が <EOS> <PAD> または <PAD> <PAD> の場合は、何もしなくてよい
                    # 末尾が x <PAD/EOS> の場合は末尾を <EOS> に変える（x <EOS> なら結果的に変化なし）
                    if ids_chunk[-2] != tokenizer.eos_token_id and ids_chunk[-2] != tokenizer.pad_token_id:
                        ids_chunk[-1] = tokenizer.eos_token_id
                    # 先頭が <BOS> <PAD> ... の場合は <BOS> <EOS> <PAD> ... に変える
                    if ids_chunk[1] == tokenizer.pad_token_id:
                        ids_chunk[1] = tokenizer.eos_token_id

                    iids_list.append(ids_chunk)

            input_ids = torch.stack(iids_list)  # 3,77
        return input_ids

    def register_image(self, info: ImageInfo, subset: BaseSubset):
        self.image_data[info.image_key] = info
        self.image_to_subset[info.image_key] = subset

    def make_buckets(self):
        """
        bucketingを行わない場合も呼び出し必須（ひとつだけbucketを作る）
        min_size and max_size are ignored when enable_bucket is False
        """
        logger.info("loading image sizes.")
        for info in tqdm(self.image_data.values()):
            if info.image_size is None:
                info.image_size = self.get_image_size(info.absolute_path)

        # # run in parallel
        # max_workers = min(os.cpu_count(), len(self.image_data))  # TODO consider multi-gpu (processes)
        # with ThreadPoolExecutor(max_workers) as executor:
        #     futures = []
        #     for info in tqdm(self.image_data.values(), desc="loading image sizes"):
        #         if info.image_size is None:
        #             def get_and_set_image_size(info):
        #                 info.image_size = self.get_image_size(info.absolute_path)
        #             futures.append(executor.submit(get_and_set_image_size, info))
        #             # consume futures to reduce memory usage and prevent Ctrl-C hang
        #             if len(futures) >= max_workers:
        #                 for future in futures:
        #                     future.result()
        #                 futures = []
        #     for future in futures:
        #         future.result()

        if self.enable_bucket:
            logger.info("make buckets")
        else:
            logger.info("prepare dataset")

        # bucketを作成し、画像をbucketに振り分ける
        if self.enable_bucket:
            if self.bucket_manager is None:  # fine tuningの場合でmetadataに定義がある場合は、すでに初期化済み
                self.bucket_manager = BucketManager(
                    self.bucket_no_upscale,
                    (self.width, self.height),
                    self.min_bucket_reso,
                    self.max_bucket_reso,
                    self.bucket_reso_steps,
                )
                if not self.bucket_no_upscale:
                    self.bucket_manager.make_buckets()
                else:
                    logger.warning(
                        "min_bucket_reso and max_bucket_reso are ignored if bucket_no_upscale is set, because bucket reso is defined by image size automatically / bucket_no_upscaleが指定された場合は、bucketの解像度は画像サイズから自動計算されるため、min_bucket_resoとmax_bucket_resoは無視されます"
                    )

            img_ar_errors = []
            for image_info in self.image_data.values():
                image_width, image_height = image_info.image_size
                image_info.bucket_reso, image_info.resized_size, ar_error = self.bucket_manager.select_bucket(
                    image_width, image_height
                )

                # logger.info(image_info.image_key, image_info.bucket_reso)
                img_ar_errors.append(abs(ar_error))

            self.bucket_manager.sort()
        else:
            self.bucket_manager = BucketManager(False, (self.width, self.height), None, None, None)
            self.bucket_manager.set_predefined_resos([(self.width, self.height)])  # ひとつの固定サイズbucketのみ
            for image_info in self.image_data.values():
                image_width, image_height = image_info.image_size
                image_info.bucket_reso, image_info.resized_size, _ = self.bucket_manager.select_bucket(image_width, image_height)

        for image_info in self.image_data.values():
            for _ in range(image_info.num_repeats):
                self.bucket_manager.add_image(image_info.bucket_reso, image_info.image_key)

        # bucket情報を表示、格納する
        if self.enable_bucket:
            self.bucket_info = {"buckets": {}}
            logger.info("number of images (including repeats) / 各bucketの画像枚数（繰り返し回数を含む）")
            for i, (reso, bucket) in enumerate(zip(self.bucket_manager.resos, self.bucket_manager.buckets)):
                count = len(bucket)
                if count > 0:
                    self.bucket_info["buckets"][i] = {"resolution": reso, "count": len(bucket)}
                    logger.info(f"bucket {i}: resolution {reso}, count: {len(bucket)}")

            img_ar_errors = np.array(img_ar_errors)
            mean_img_ar_error = np.mean(np.abs(img_ar_errors))
            self.bucket_info["mean_img_ar_error"] = mean_img_ar_error
            logger.info(f"mean ar error (without repeats): {mean_img_ar_error}")

        # データ参照用indexを作る。このindexはdatasetのshuffleに用いられる
        self.buckets_indices: List[BucketBatchIndex] = []
        for bucket_index, bucket in enumerate(self.bucket_manager.buckets):
            batch_count = int(math.ceil(len(bucket) / self.batch_size))
            for batch_index in range(batch_count):
                self.buckets_indices.append(BucketBatchIndex(bucket_index, self.batch_size, batch_index))

        self.shuffle_buckets()
        self._length = len(self.buckets_indices)

    def shuffle_buckets(self):
        # set random seed for this epoch
        random.seed(self.seed + self.current_epoch)

        random.shuffle(self.buckets_indices)
        self.bucket_manager.shuffle()

    def verify_bucket_reso_steps(self, min_steps: int):
        assert self.bucket_reso_steps is None or self.bucket_reso_steps % min_steps == 0, (
            f"bucket_reso_steps is {self.bucket_reso_steps}. it must be divisible by {min_steps}.\n"
            + f"bucket_reso_stepsが{self.bucket_reso_steps}です。{min_steps}で割り切れる必要があります"
        )

    def is_latent_cacheable(self):
        return all([not subset.color_aug and not subset.random_crop for subset in self.subsets])

    def is_text_encoder_output_cacheable(self):
        return all(
            [
                not (
                    subset.caption_dropout_rate > 0
                    or subset.shuffle_caption
                    or subset.token_warmup_step > 0
                    or subset.caption_tag_dropout_rate > 0
                )
                for subset in self.subsets
            ]
        )

    def new_cache_latents(self, model: Any, is_main_process: bool):
        r"""
        a brand new method to cache latents. This method caches latents with caching strategy.
        normal cache_latents method is used by default, but this method is used when caching strategy is specified.
        """
        logger.info("caching latents with caching strategy.")
        caching_strategy = LatentsCachingStrategy.get_strategy()
        image_infos = list(self.image_data.values())

        # sort by resolution
        image_infos.sort(key=lambda info: info.bucket_reso[0] * info.bucket_reso[1])

        # split by resolution and some conditions
        class Condition:
            def __init__(self, reso, flip_aug, alpha_mask, random_crop):
                self.reso = reso
                self.flip_aug = flip_aug
                self.alpha_mask = alpha_mask
                self.random_crop = random_crop

            def __eq__(self, other):
                return (
                    self.reso == other.reso
                    and self.flip_aug == other.flip_aug
                    and self.alpha_mask == other.alpha_mask
                    and self.random_crop == other.random_crop
                )

        batches: List[Tuple[Condition, List[ImageInfo]]] = []
        batch: List[ImageInfo] = []
        current_condition = None

        logger.info("checking cache validity...")
        for info in tqdm(image_infos):
            subset = self.image_to_subset[info.image_key]

            if info.latents_npz is not None:  # fine tuning dataset
                continue

            # check disk cache exists and size of latents
            if caching_strategy.cache_to_disk:
                # info.latents_npz = os.path.splitext(info.absolute_path)[0] + file_suffix
                info.latents_npz = caching_strategy.get_latents_npz_path(info.absolute_path, info.image_size)
                if not is_main_process:  # prepare for multi-gpu, only store to info
                    continue

                cache_available = caching_strategy.is_disk_cached_latents_expected(
                    info.bucket_reso, info.latents_npz, subset.flip_aug, subset.alpha_mask
                )
                if cache_available:  # do not add to batch
                    continue

            # if batch is not empty and condition is changed, flush the batch. Note that current_condition is not None if batch is not empty
            condition = Condition(info.bucket_reso, subset.flip_aug, subset.alpha_mask, subset.random_crop)
            if len(batch) > 0 and current_condition != condition:
                batches.append((current_condition, batch))
                batch = []

            batch.append(info)
            current_condition = condition

            # if number of data in batch is enough, flush the batch
            if len(batch) >= caching_strategy.batch_size:
                batches.append((current_condition, batch))
                batch = []
                current_condition = None

        if len(batch) > 0:
            batches.append((current_condition, batch))

        # if cache to disk, don't cache latents in non-main process, set to info only
        if caching_strategy.cache_to_disk and not is_main_process:
            return

        if len(batches) == 0:
            logger.info("no latents to cache")
            return

        # iterate batches: batch doesn't have image here. image will be loaded in cache_batch_latents and discarded
        logger.info("caching latents...")
        for condition, batch in tqdm(batches, smoothing=1, total=len(batches)):
            caching_strategy.cache_batch_latents(model, batch, condition.flip_aug, condition.alpha_mask, condition.random_crop)

    def cache_latents(self, vae, vae_batch_size=1, cache_to_disk=False, is_main_process=True, file_suffix=".npz"):
        # マルチGPUには対応していないので、そちらはtools/cache_latents.pyを使うこと
        logger.info("caching latents.")

        image_infos = list(self.image_data.values())

        # sort by resolution
        image_infos.sort(key=lambda info: info.bucket_reso[0] * info.bucket_reso[1])

        # split by resolution and some conditions
        class Condition:
            def __init__(self, reso, flip_aug, alpha_mask, random_crop):
                self.reso = reso
                self.flip_aug = flip_aug
                self.alpha_mask = alpha_mask
                self.random_crop = random_crop

            def __eq__(self, other):
                return (
                    self.reso == other.reso
                    and self.flip_aug == other.flip_aug
                    and self.alpha_mask == other.alpha_mask
                    and self.random_crop == other.random_crop
                )

        batches: List[Tuple[Condition, List[ImageInfo]]] = []
        batch: List[ImageInfo] = []
        current_condition = None

        logger.info("checking cache validity...")
        for info in tqdm(image_infos):
            subset = self.image_to_subset[info.image_key]

            if info.latents_npz is not None:  # fine tuning dataset
                continue

            # check disk cache exists and size of latents
            if cache_to_disk:
                info.latents_npz = os.path.splitext(info.absolute_path)[0] + file_suffix
                if not is_main_process:  # store to info only
                    continue

                cache_available = is_disk_cached_latents_is_expected(
                    info.bucket_reso, info.latents_npz, subset.flip_aug, subset.alpha_mask
                )

                if cache_available:  # do not add to batch
                    continue

            # if batch is not empty and condition is changed, flush the batch. Note that current_condition is not None if batch is not empty
            condition = Condition(info.bucket_reso, subset.flip_aug, subset.alpha_mask, subset.random_crop)
            if len(batch) > 0 and current_condition != condition:
                batches.append((current_condition, batch))
                batch = []

            batch.append(info)
            current_condition = condition

            # if number of data in batch is enough, flush the batch
            if len(batch) >= vae_batch_size:
                batches.append((current_condition, batch))
                batch = []
                current_condition = None

        if len(batch) > 0:
            batches.append((current_condition, batch))

        if cache_to_disk and not is_main_process:  # if cache to disk, don't cache latents in non-main process, set to info only
            return

        # iterate batches: batch doesn't have image, image will be loaded in cache_batch_latents and discarded
        logger.info("caching latents...")
        for condition, batch in tqdm(batches, smoothing=1, total=len(batches)):
            cache_batch_latents(vae, cache_to_disk, batch, condition.flip_aug, condition.alpha_mask, condition.random_crop)

    def new_cache_text_encoder_outputs(self, models: List[Any], is_main_process: bool):
        r"""
        a brand new method to cache text encoder outputs. This method caches text encoder outputs with caching strategy.
        """
        tokenize_strategy = TokenizeStrategy.get_strategy()
        text_encoding_strategy = TextEncodingStrategy.get_strategy()
        caching_strategy = TextEncoderOutputsCachingStrategy.get_strategy()
        batch_size = caching_strategy.batch_size or self.batch_size

        logger.info("caching Text Encoder outputs with caching strategy.")
        image_infos = list(self.image_data.values())

        # split by resolution
        batches = []
        batch = []
        logger.info("checking cache validity...")
        for info in tqdm(image_infos):
            te_out_npz = caching_strategy.get_outputs_npz_path(info.absolute_path)

            # check disk cache exists and size of latents
            if caching_strategy.cache_to_disk:
                info.text_encoder_outputs_npz = te_out_npz  # set npz filename regardless of cache availability/main process
                cache_available = caching_strategy.is_disk_cached_outputs_expected(te_out_npz)
                if cache_available or not is_main_process:  # do not add to batch
                    continue

            batch.append(info)

            # if number of data in batch is enough, flush the batch
            if len(batch) >= batch_size:
                batches.append(batch)
                batch = []

        if len(batch) > 0:
            batches.append(batch)

        if len(batches) == 0:
            logger.info("no Text Encoder outputs to cache")
            return

        # iterate batches
        logger.info("caching Text Encoder outputs...")
        for batch in tqdm(batches, smoothing=1, total=len(batches)):
            # cache_batch_latents(vae, cache_to_disk, batch, subset.flip_aug, subset.alpha_mask, subset.random_crop)
            caching_strategy.cache_batch_outputs(tokenize_strategy, models, text_encoding_strategy, batch)

    # if weight_dtype is specified, Text Encoder itself and output will be converted to the dtype
    # this method is only for SDXL, but it should be implemented here because it needs to be a method of dataset
    # to support SD1/2, it needs a flag for v2, but it is postponed
    def cache_text_encoder_outputs(
        self, tokenizers, text_encoders, device, output_dtype, cache_to_disk=False, is_main_process=True
    ):
        assert len(tokenizers) == 2, "only support SDXL"
        return self.cache_text_encoder_outputs_common(
            tokenizers, text_encoders, [device, device], output_dtype, [output_dtype], cache_to_disk, is_main_process
        )

    # same as above, but for SD3
    def cache_text_encoder_outputs_sd3(
        self, tokenizer, text_encoders, devices, output_dtype, te_dtypes, cache_to_disk=False, is_main_process=True, batch_size=None
    ):
        return self.cache_text_encoder_outputs_common(
            [tokenizer],
            text_encoders,
            devices,
            output_dtype,
            te_dtypes,
            cache_to_disk,
            is_main_process,
            TEXT_ENCODER_OUTPUTS_CACHE_SUFFIX_SD3,
            batch_size,
        )

    def cache_text_encoder_outputs_common(
        self,
        tokenizers,
        text_encoders,
        devices,
        output_dtype,
        te_dtypes,
        cache_to_disk=False,
        is_main_process=True,
        file_suffix=TEXT_ENCODER_OUTPUTS_CACHE_SUFFIX,
        batch_size=None,
    ):
        # latentsのキャッシュと同様に、ディスクへのキャッシュに対応する
        # またマルチGPUには対応していないので、そちらはtools/cache_latents.pyを使うこと
        logger.info("caching text encoder outputs.")

        tokenize_strategy = TokenizeStrategy.get_strategy()

        if batch_size is None:
            batch_size = self.batch_size

        image_infos = list(self.image_data.values())

        logger.info("checking cache existence...")
        image_infos_to_cache = []
        for info in tqdm(image_infos):
            # subset = self.image_to_subset[info.image_key]
            if cache_to_disk:
                te_out_npz = os.path.splitext(info.absolute_path)[0] + file_suffix
                info.text_encoder_outputs_npz = te_out_npz

                if not is_main_process:  # store to info only
                    continue

                if os.path.exists(te_out_npz):
                    # TODO check varidity of cache here
                    continue

            image_infos_to_cache.append(info)

        if cache_to_disk and not is_main_process:  # if cache to disk, don't cache latents in non-main process, set to info only
            return

        # prepare tokenizers and text encoders
        for text_encoder, device, te_dtype in zip(text_encoders, devices, te_dtypes):
            text_encoder.to(device)
            if te_dtype is not None:
                text_encoder.to(dtype=te_dtype)

        # create batch
        is_sd3 = len(tokenizers) == 1
        batch = []
        batches = []
        for info in image_infos_to_cache:
            if not is_sd3:
                input_ids1 = self.get_input_ids(info.caption, tokenizers[0])
                input_ids2 = self.get_input_ids(info.caption, tokenizers[1])
                batch.append((info, input_ids1, input_ids2))
            else:
                l_tokens, g_tokens, t5_tokens = tokenize_strategy.tokenize(info.caption)
                batch.append((info, l_tokens, g_tokens, t5_tokens))

            if len(batch) >= batch_size:
                batches.append(batch)
                batch = []

        if len(batch) > 0:
            batches.append(batch)

        # iterate batches: call text encoder and cache outputs for memory or disk
        logger.info("caching text encoder outputs...")
        if not is_sd3:
            for batch in tqdm(batches):
                infos, input_ids1, input_ids2 = zip(*batch)
                input_ids1 = torch.stack(input_ids1, dim=0)
                input_ids2 = torch.stack(input_ids2, dim=0)
                cache_batch_text_encoder_outputs(
                    infos, tokenizers, text_encoders, self.max_token_length, cache_to_disk, input_ids1, input_ids2, output_dtype
                )
        else:
            for batch in tqdm(batches):
                infos, l_tokens, g_tokens, t5_tokens = zip(*batch)

                # stack tokens
                # l_tokens = [tokens[0] for tokens in l_tokens]
                # g_tokens = [tokens[0] for tokens in g_tokens]
                # t5_tokens = [tokens[0] for tokens in t5_tokens]

                cache_batch_text_encoder_outputs_sd3(
                    infos,
                    tokenizers[0],
                    text_encoders,
                    self.max_token_length,
                    cache_to_disk,
                    (l_tokens, g_tokens, t5_tokens),
                    output_dtype,
                )

    def get_image_size(self, image_path):
        return imagesize.get(image_path)

    def load_image_with_face_info(self, subset: BaseSubset, image_path: str, alpha_mask=False):
        img = load_image(image_path, alpha_mask)

        face_cx = face_cy = face_w = face_h = 0
        if subset.face_crop_aug_range is not None:
            tokens = os.path.splitext(os.path.basename(image_path))[0].split("_")
            if len(tokens) >= 5:
                face_cx = int(tokens[-4])
                face_cy = int(tokens[-3])
                face_w = int(tokens[-2])
                face_h = int(tokens[-1])

        return img, face_cx, face_cy, face_w, face_h

    # いい感じに切り出す
    def crop_target(self, subset: BaseSubset, image, face_cx, face_cy, face_w, face_h):
        height, width = image.shape[0:2]
        if height == self.height and width == self.width:
            return image

        # 画像サイズはsizeより大きいのでリサイズする
        face_size = max(face_w, face_h)
        size = min(self.height, self.width)  # 短いほう
        min_scale = max(self.height / height, self.width / width)  # 画像がモデル入力サイズぴったりになる倍率（最小の倍率）
        min_scale = min(1.0, max(min_scale, size / (face_size * subset.face_crop_aug_range[1])))  # 指定した顔最小サイズ
        max_scale = min(1.0, max(min_scale, size / (face_size * subset.face_crop_aug_range[0])))  # 指定した顔最大サイズ
        if min_scale >= max_scale:  # range指定がmin==max
            scale = min_scale
        else:
            scale = random.uniform(min_scale, max_scale)

        nh = int(height * scale + 0.5)
        nw = int(width * scale + 0.5)
        assert nh >= self.height and nw >= self.width, f"internal error. small scale {scale}, {width}*{height}"
        image = cv2.resize(image, (nw, nh), interpolation=cv2.INTER_AREA)
        face_cx = int(face_cx * scale + 0.5)
        face_cy = int(face_cy * scale + 0.5)
        height, width = nh, nw

        # 顔を中心として448*640とかへ切り出す
        for axis, (target_size, length, face_p) in enumerate(zip((self.height, self.width), (height, width), (face_cy, face_cx))):
            p1 = face_p - target_size // 2  # 顔を中心に持ってくるための切り出し位置

            if subset.random_crop:
                # 背景も含めるために顔を中心に置く確率を高めつつずらす
                range = max(length - face_p, face_p)  # 画像の端から顔中心までの距離の長いほう
                p1 = p1 + (random.randint(0, range) + random.randint(0, range)) - range  # -range ~ +range までのいい感じの乱数
            else:
                # range指定があるときのみ、すこしだけランダムに（わりと適当）
                if subset.face_crop_aug_range[0] != subset.face_crop_aug_range[1]:
                    if face_size > size // 10 and face_size >= 40:
                        p1 = p1 + random.randint(-face_size // 20, +face_size // 20)

            p1 = max(0, min(p1, length - target_size))

            if axis == 0:
                image = image[p1 : p1 + target_size, :]
            else:
                image = image[:, p1 : p1 + target_size]

        return image

    def __len__(self):
        return self._length

    def __getitem__(self, index):
        bucket = self.bucket_manager.buckets[self.buckets_indices[index].bucket_index]
        bucket_batch_size = self.buckets_indices[index].bucket_batch_size
        image_index = self.buckets_indices[index].batch_index * bucket_batch_size

        if self.caching_mode is not None:  # return batch for latents/text encoder outputs caching
            return self.get_item_for_caching(bucket, bucket_batch_size, image_index)

        loss_weights = []
        captions = []
        input_ids_list = []
        latents_list = []
        alpha_mask_list = []
        images = []
        original_sizes_hw = []
        crop_top_lefts = []
        target_sizes_hw = []
        flippeds = []  # 変数名が微妙
        text_encoder_outputs_list = []

        for image_key in bucket[image_index : image_index + bucket_batch_size]:
            image_info = self.image_data[image_key]
            subset = self.image_to_subset[image_key]

            # in case of fine tuning, is_reg is always False
            loss_weights.append(self.prior_loss_weight if image_info.is_reg else 1.0)

            flipped = subset.flip_aug and random.random() < 0.5  # not flipped or flipped with 50% chance

            # image/latentsを処理する
            if image_info.latents is not None:  # cache_latents=Trueの場合
                original_size = image_info.latents_original_size
                crop_ltrb = image_info.latents_crop_ltrb  # calc values later if flipped
                if not flipped:
                    latents = image_info.latents
                    alpha_mask = image_info.alpha_mask
                else:
                    latents = image_info.latents_flipped
                    alpha_mask = None if image_info.alpha_mask is None else torch.flip(image_info.alpha_mask, [1])

                image = None
            elif image_info.latents_npz is not None:  # FineTuningDatasetまたはcache_latents_to_disk=Trueの場合
                latents, original_size, crop_ltrb, flipped_latents, alpha_mask = (
                    self.latents_caching_strategy.load_latents_from_disk(image_info.latents_npz, image_info.bucket_reso)
                )
                if flipped:
                    latents = flipped_latents
                    alpha_mask = None if alpha_mask is None else alpha_mask[:, ::-1].copy()  # copy to avoid negative stride problem
                    del flipped_latents
                latents = torch.FloatTensor(latents)
                if alpha_mask is not None:
                    alpha_mask = torch.FloatTensor(alpha_mask)

                image = None
            else:
                # 画像を読み込み、必要ならcropする
                img, face_cx, face_cy, face_w, face_h = self.load_image_with_face_info(
                    subset, image_info.absolute_path, subset.alpha_mask
                )
                im_h, im_w = img.shape[0:2]

                if self.enable_bucket:
                    img, original_size, crop_ltrb = trim_and_resize_if_required(
                        subset.random_crop, img, image_info.bucket_reso, image_info.resized_size
                    )
                else:
                    if face_cx > 0:  # 顔位置情報あり
                        img = self.crop_target(subset, img, face_cx, face_cy, face_w, face_h)
                    elif im_h > self.height or im_w > self.width:
                        assert (
                            subset.random_crop
                        ), f"image too large, but cropping and bucketing are disabled / 画像サイズが大きいのでface_crop_aug_rangeかrandom_crop、またはbucketを有効にしてください: {image_info.absolute_path}"
                        if im_h > self.height:
                            p = random.randint(0, im_h - self.height)
                            img = img[p : p + self.height]
                        if im_w > self.width:
                            p = random.randint(0, im_w - self.width)
                            img = img[:, p : p + self.width]

                    im_h, im_w = img.shape[0:2]
                    assert (
                        im_h == self.height and im_w == self.width
                    ), f"image size is small / 画像サイズが小さいようです: {image_info.absolute_path}"

                    original_size = [im_w, im_h]
                    crop_ltrb = (0, 0, 0, 0)

                # augmentation
                aug = self.aug_helper.get_augmentor(subset.color_aug)
                if aug is not None:
                    # augment RGB channels only
                    img_rgb = img[:, :, :3]
                    img_rgb = aug(image=img_rgb)["image"]
                    img[:, :, :3] = img_rgb

                if flipped:
                    img = img[:, ::-1, :].copy()  # copy to avoid negative stride problem

                if subset.alpha_mask:
                    if img.shape[2] == 4:
                        alpha_mask = img[:, :, 3]  # [H,W]
                        alpha_mask = alpha_mask.astype(np.float32) / 255.0  # 0.0~1.0
                        alpha_mask = torch.FloatTensor(alpha_mask)
                    else:
                        alpha_mask = torch.ones((img.shape[0], img.shape[1]), dtype=torch.float32)
                else:
                    alpha_mask = None

                img = img[:, :, :3]  # remove alpha channel

                latents = None
                image = self.image_transforms(img)  # -1.0~1.0のtorch.Tensorになる
                del img

            images.append(image)
            latents_list.append(latents)
            alpha_mask_list.append(alpha_mask)

            target_size = (image.shape[2], image.shape[1]) if image is not None else (latents.shape[2] * 8, latents.shape[1] * 8)

            if not flipped:
                crop_left_top = (crop_ltrb[0], crop_ltrb[1])
            else:
                # crop_ltrb[2] is right, so target_size[0] - crop_ltrb[2] is left in flipped image
                crop_left_top = (target_size[0] - crop_ltrb[2], crop_ltrb[1])

            original_sizes_hw.append((int(original_size[1]), int(original_size[0])))
            crop_top_lefts.append((int(crop_left_top[1]), int(crop_left_top[0])))
            target_sizes_hw.append((int(target_size[1]), int(target_size[0])))
            flippeds.append(flipped)

            # captionとtext encoder outputを処理する
            caption = image_info.caption  # default

            tokenization_required = (
                self.text_encoder_output_caching_strategy is None or self.text_encoder_output_caching_strategy.is_partial
            )
            text_encoder_outputs = None
            input_ids = None

            if image_info.text_encoder_outputs is not None:
                # cached
                text_encoder_outputs = image_info.text_encoder_outputs
            elif image_info.text_encoder_outputs_npz is not None:
                # on disk
                text_encoder_outputs = self.text_encoder_output_caching_strategy.load_outputs_npz(
                    image_info.text_encoder_outputs_npz
                )
                text_encoder_outputs = [torch.FloatTensor(x) for x in text_encoder_outputs]
            else:
                tokenization_required = True
            text_encoder_outputs_list.append(text_encoder_outputs)

            if tokenization_required:
                caption = self.process_caption(subset, image_info.caption)
                input_ids = [ids[0] for ids in self.tokenize_strategy.tokenize(caption)]  # remove batch dimension
                # if self.XTI_layers:
                #     caption_layer = []
                #     for layer in self.XTI_layers:
                #         token_strings_from = " ".join(self.token_strings)
                #         token_strings_to = " ".join([f"{x}_{layer}" for x in self.token_strings])
                #         caption_ = caption.replace(token_strings_from, token_strings_to)
                #         caption_layer.append(caption_)
                #     captions.append(caption_layer)
                # else:
                #     captions.append(caption)

                # if not self.token_padding_disabled:  # this option might be omitted in future
                #     # TODO get_input_ids must support SD3
                #     if self.XTI_layers:
                #         token_caption = self.get_input_ids(caption_layer, self.tokenizers[0])
                #     else:
                #         token_caption = self.get_input_ids(caption, self.tokenizers[0])
                #     input_ids_list.append(token_caption)

                #     if len(self.tokenizers) > 1:
                #         if self.XTI_layers:
                #             token_caption2 = self.get_input_ids(caption_layer, self.tokenizers[1])
                #         else:
                #             token_caption2 = self.get_input_ids(caption, self.tokenizers[1])
                #         input_ids2_list.append(token_caption2)

            input_ids_list.append(input_ids)
            captions.append(caption)

        def none_or_stack_elements(tensors_list, converter):
            # [[clip_l, clip_g, t5xxl], [clip_l, clip_g, t5xxl], ...] -> [torch.stack(clip_l), torch.stack(clip_g), torch.stack(t5xxl)]
            if len(tensors_list) == 0 or tensors_list[0] == None or len(tensors_list[0]) == 0 or tensors_list[0][0] is None:
                return None
            return [torch.stack([converter(x[i]) for x in tensors_list]) for i in range(len(tensors_list[0]))]

        example = {}
        example["loss_weights"] = torch.FloatTensor(loss_weights)
        example["text_encoder_outputs_list"] = none_or_stack_elements(text_encoder_outputs_list, torch.FloatTensor)
        example["input_ids_list"] = none_or_stack_elements(input_ids_list, lambda x: x)

        # if one of alpha_masks is not None, we need to replace None with ones
        none_or_not = [x is None for x in alpha_mask_list]
        if all(none_or_not):
            example["alpha_masks"] = None
        elif any(none_or_not):
            for i in range(len(alpha_mask_list)):
                if alpha_mask_list[i] is None:
                    if images[i] is not None:
                        alpha_mask_list[i] = torch.ones((images[i].shape[1], images[i].shape[2]), dtype=torch.float32)
                    else:
                        alpha_mask_list[i] = torch.ones(
                            (latents_list[i].shape[1] * 8, latents_list[i].shape[2] * 8), dtype=torch.float32
                        )
            example["alpha_masks"] = torch.stack(alpha_mask_list)
        else:
            example["alpha_masks"] = torch.stack(alpha_mask_list)

        if images[0] is not None:
            images = torch.stack(images)
            images = images.to(memory_format=torch.contiguous_format).float()
        else:
            images = None
        example["images"] = images

        example["latents"] = torch.stack(latents_list) if latents_list[0] is not None else None
        example["captions"] = captions

        example["original_sizes_hw"] = torch.stack([torch.LongTensor(x) for x in original_sizes_hw])
        example["crop_top_lefts"] = torch.stack([torch.LongTensor(x) for x in crop_top_lefts])
        example["target_sizes_hw"] = torch.stack([torch.LongTensor(x) for x in target_sizes_hw])
        example["flippeds"] = flippeds

        example["network_multipliers"] = torch.FloatTensor([self.network_multiplier] * len(captions))

        if self.debug_dataset:
            example["image_keys"] = bucket[image_index : image_index + self.batch_size]
        return example

    def get_item_for_caching(self, bucket, bucket_batch_size, image_index):
        captions = []
        images = []
        input_ids1_list = []
        input_ids2_list = []
        absolute_paths = []
        resized_sizes = []
        bucket_reso = None
        flip_aug = None
        alpha_mask = None
        random_crop = None

        for image_key in bucket[image_index : image_index + bucket_batch_size]:
            image_info = self.image_data[image_key]
            subset = self.image_to_subset[image_key]

            if flip_aug is None:
                flip_aug = subset.flip_aug
                alpha_mask = subset.alpha_mask
                random_crop = subset.random_crop
                bucket_reso = image_info.bucket_reso
            else:
                # TODO そもそも混在してても動くようにしたほうがいい
                assert flip_aug == subset.flip_aug, "flip_aug must be same in a batch"
                assert alpha_mask == subset.alpha_mask, "alpha_mask must be same in a batch"
                assert random_crop == subset.random_crop, "random_crop must be same in a batch"
                assert bucket_reso == image_info.bucket_reso, "bucket_reso must be same in a batch"

            caption = image_info.caption  # TODO cache some patterns of dropping, shuffling, etc.

            if self.caching_mode == "latents":
                image = load_image(image_info.absolute_path)
            else:
                image = None

            if self.caching_mode == "text":
                input_ids1 = self.get_input_ids(caption, self.tokenizers[0])
                input_ids2 = self.get_input_ids(caption, self.tokenizers[1])
            else:
                input_ids1 = None
                input_ids2 = None

            captions.append(caption)
            images.append(image)
            input_ids1_list.append(input_ids1)
            input_ids2_list.append(input_ids2)
            absolute_paths.append(image_info.absolute_path)
            resized_sizes.append(image_info.resized_size)

        example = {}

        if images[0] is None:
            images = None
        example["images"] = images

        example["captions"] = captions
        example["input_ids1_list"] = input_ids1_list
        example["input_ids2_list"] = input_ids2_list
        example["absolute_paths"] = absolute_paths
        example["resized_sizes"] = resized_sizes
        example["flip_aug"] = flip_aug
        example["alpha_mask"] = alpha_mask
        example["random_crop"] = random_crop
        example["bucket_reso"] = bucket_reso
        return example


class DreamBoothDataset(BaseDataset):
    IMAGE_INFO_CACHE_FILE = "metadata_cache.json"

    def __init__(
        self,
        subsets: Sequence[DreamBoothSubset],
        batch_size: int,
        resolution,
        network_multiplier: float,
        enable_bucket: bool,
        min_bucket_reso: int,
        max_bucket_reso: int,
        bucket_reso_steps: int,
        bucket_no_upscale: bool,
        prior_loss_weight: float,
        debug_dataset: bool,
    ) -> None:
        super().__init__(resolution, network_multiplier, debug_dataset)

        assert resolution is not None, f"resolution is required / resolution（解像度）指定は必須です"

        self.batch_size = batch_size
        self.size = min(self.width, self.height)  # 短いほう
        self.prior_loss_weight = prior_loss_weight
        self.latents_cache = None

        self.enable_bucket = enable_bucket
        if self.enable_bucket:
            min_bucket_reso, max_bucket_reso = self.adjust_min_max_bucket_reso_by_steps(
                resolution, min_bucket_reso, max_bucket_reso, bucket_reso_steps
            )
            self.min_bucket_reso = min_bucket_reso
            self.max_bucket_reso = max_bucket_reso
            self.bucket_reso_steps = bucket_reso_steps
            self.bucket_no_upscale = bucket_no_upscale
        else:
            self.min_bucket_reso = None
            self.max_bucket_reso = None
            self.bucket_reso_steps = None  # この情報は使われない
            self.bucket_no_upscale = False

        def read_caption(img_path, caption_extension, enable_wildcard):
            # captionの候補ファイル名を作る
            base_name = os.path.splitext(img_path)[0]
            base_name_face_det = base_name
            tokens = base_name.split("_")
            if len(tokens) >= 5:
                base_name_face_det = "_".join(tokens[:-4])
            cap_paths = [base_name + caption_extension, base_name_face_det + caption_extension]

            caption = None
            for cap_path in cap_paths:
                if os.path.isfile(cap_path):
                    with open(cap_path, "rt", encoding="utf-8") as f:
                        try:
                            lines = f.readlines()
                        except UnicodeDecodeError as e:
                            logger.error(f"illegal char in file (not UTF-8) / ファイルにUTF-8以外の文字があります: {cap_path}")
                            raise e
                        assert len(lines) > 0, f"caption file is empty / キャプションファイルが空です: {cap_path}"
                        if enable_wildcard:
                            caption = "\n".join([line.strip() for line in lines if line.strip() != ""])  # 空行を除く、改行で連結
                        else:
                            caption = lines[0].strip()
                    break
            return caption

        def load_dreambooth_dir(subset: DreamBoothSubset):
            if not os.path.isdir(subset.image_dir):
                logger.warning(f"not directory: {subset.image_dir}")
                return [], [], []

            info_cache_file = os.path.join(subset.image_dir, self.IMAGE_INFO_CACHE_FILE)
            use_cached_info_for_subset = subset.cache_info
            if use_cached_info_for_subset:
                logger.info(
                    f"using cached image info for this subset / このサブセットで、キャッシュされた画像情報を使います: {info_cache_file}"
                )
                if not os.path.isfile(info_cache_file):
                    logger.warning(
                        f"image info file not found. You can ignore this warning if this is the first time to use this subset"
                        + " / キャッシュファイルが見つかりませんでした。初回実行時はこの警告を無視してください: {metadata_file}"
                    )
                    use_cached_info_for_subset = False

            if use_cached_info_for_subset:
                # json: {`img_path`:{"caption": "caption...", "resolution": [width, height]}, ...}
                with open(info_cache_file, "r", encoding="utf-8") as f:
                    metas = json.load(f)
                img_paths = list(metas.keys())
                sizes = [meta["resolution"] for meta in metas.values()]

                # we may need to check image size and existence of image files, but it takes time, so user should check it before training
            else:
                img_paths = glob_images(subset.image_dir, "*")
                sizes = [None] * len(img_paths)

                # new caching: get image size from cache files
                strategy = LatentsCachingStrategy.get_strategy()
                if strategy is not None:
                    logger.info("get image size from name of cache files")
                    size_set_count = 0
                    for i, img_path in enumerate(tqdm(img_paths)):
                        w, h = strategy.get_image_size_from_disk_cache_path(img_path)
                        if w is not None and h is not None:
                            sizes[i] = [w, h]
                            size_set_count += 1
                    logger.info(f"set image size from cache files: {size_set_count}/{len(img_paths)}")

            logger.info(f"found directory {subset.image_dir} contains {len(img_paths)} image files")

            if use_cached_info_for_subset:
                captions = [meta["caption"] for meta in metas.values()]
                missing_captions = [img_path for img_path, caption in zip(img_paths, captions) if caption is None or caption == ""]
            else:
                # 画像ファイルごとにプロンプトを読み込み、もしあればそちらを使う
                captions = []
                missing_captions = []
                for img_path in tqdm(img_paths, desc="read caption"):
                    cap_for_img = read_caption(img_path, subset.caption_extension, subset.enable_wildcard)
                    if cap_for_img is None and subset.class_tokens is None:
                        logger.warning(
                            f"neither caption file nor class tokens are found. use empty caption for {img_path} / キャプションファイルもclass tokenも見つかりませんでした。空のキャプションを使用します: {img_path}"
                        )
                        captions.append("")
                        missing_captions.append(img_path)
                    else:
                        if cap_for_img is None:
                            captions.append(subset.class_tokens)
                            missing_captions.append(img_path)
                        else:
                            captions.append(cap_for_img)

            self.set_tag_frequency(os.path.basename(subset.image_dir), captions)  # タグ頻度を記録

            if missing_captions:
                number_of_missing_captions = len(missing_captions)
                number_of_missing_captions_to_show = 5
                remaining_missing_captions = number_of_missing_captions - number_of_missing_captions_to_show

                logger.warning(
                    f"No caption file found for {number_of_missing_captions} images. Training will continue without captions for these images. If class token exists, it will be used. / {number_of_missing_captions}枚の画像にキャプションファイルが見つかりませんでした。これらの画像についてはキャプションなしで学習を続行します。class tokenが存在する場合はそれを使います。"
                )
                for i, missing_caption in enumerate(missing_captions):
                    if i >= number_of_missing_captions_to_show:
                        logger.warning(missing_caption + f"... and {remaining_missing_captions} more")
                        break
                    logger.warning(missing_caption)

            if not use_cached_info_for_subset and subset.cache_info:
                logger.info(f"cache image info for / 画像情報をキャッシュします : {info_cache_file}")
                sizes = [self.get_image_size(img_path) for img_path in tqdm(img_paths, desc="get image size")]
                matas = {}
                for img_path, caption, size in zip(img_paths, captions, sizes):
                    matas[img_path] = {"caption": caption, "resolution": list(size)}
                with open(info_cache_file, "w", encoding="utf-8") as f:
                    json.dump(matas, f, ensure_ascii=False, indent=2)
                logger.info(f"cache image info done for / 画像情報を出力しました : {info_cache_file}")

            # if sizes are not set, image size will be read in make_buckets
            return img_paths, captions, sizes

        logger.info("prepare images.")
        num_train_images = 0
        num_reg_images = 0
        reg_infos: List[Tuple[ImageInfo, DreamBoothSubset]] = []
        for subset in subsets:
            if subset.num_repeats < 1:
                logger.warning(
                    f"ignore subset with image_dir='{subset.image_dir}': num_repeats is less than 1 / num_repeatsが1を下回っているためサブセットを無視します: {subset.num_repeats}"
                )
                continue

            if subset in self.subsets:
                logger.warning(
                    f"ignore duplicated subset with image_dir='{subset.image_dir}': use the first one / 既にサブセットが登録されているため、重複した後発のサブセットを無視します"
                )
                continue

            img_paths, captions, sizes = load_dreambooth_dir(subset)
            if len(img_paths) < 1:
                logger.warning(
                    f"ignore subset with image_dir='{subset.image_dir}': no images found / 画像が見つからないためサブセットを無視します"
                )
                continue

            if subset.is_reg:
                num_reg_images += subset.num_repeats * len(img_paths)
            else:
                num_train_images += subset.num_repeats * len(img_paths)

            for img_path, caption, size in zip(img_paths, captions, sizes):
                info = ImageInfo(img_path, subset.num_repeats, caption, subset.is_reg, img_path)
                if size is not None:
                    info.image_size = size
                if subset.is_reg:
                    reg_infos.append((info, subset))
                else:
                    self.register_image(info, subset)

            subset.img_count = len(img_paths)
            self.subsets.append(subset)

        logger.info(f"{num_train_images} train images with repeating.")
        self.num_train_images = num_train_images

        logger.info(f"{num_reg_images} reg images.")
        if num_train_images < num_reg_images:
            logger.warning("some of reg images are not used / 正則化画像の数が多いので、一部使用されない正則化画像があります")

        if num_reg_images == 0:
            logger.warning("no regularization images / 正則化画像が見つかりませんでした")
        else:
            # num_repeatsを計算する：どうせ大した数ではないのでループで処理する
            n = 0
            first_loop = True
            while n < num_train_images:
                for info, subset in reg_infos:
                    if first_loop:
                        self.register_image(info, subset)
                        n += info.num_repeats
                    else:
                        info.num_repeats += 1  # rewrite registered info
                        n += 1
                    if n >= num_train_images:
                        break
                first_loop = False

        self.num_reg_images = num_reg_images


class FineTuningDataset(BaseDataset):
    def __init__(
        self,
        subsets: Sequence[FineTuningSubset],
        batch_size: int,
        resolution,
        network_multiplier: float,
        enable_bucket: bool,
        min_bucket_reso: int,
        max_bucket_reso: int,
        bucket_reso_steps: int,
        bucket_no_upscale: bool,
        debug_dataset: bool,
    ) -> None:
        super().__init__(resolution, network_multiplier, debug_dataset)

        self.batch_size = batch_size

        self.num_train_images = 0
        self.num_reg_images = 0

        for subset in subsets:
            if subset.num_repeats < 1:
                logger.warning(
                    f"ignore subset with metadata_file='{subset.metadata_file}': num_repeats is less than 1 / num_repeatsが1を下回っているためサブセットを無視します: {subset.num_repeats}"
                )
                continue

            if subset in self.subsets:
                logger.warning(
                    f"ignore duplicated subset with metadata_file='{subset.metadata_file}': use the first one / 既にサブセットが登録されているため、重複した後発のサブセットを無視します"
                )
                continue

            # メタデータを読み込む
            if os.path.exists(subset.metadata_file):
                logger.info(f"loading existing metadata: {subset.metadata_file}")
                with open(subset.metadata_file, "rt", encoding="utf-8") as f:
                    metadata = json.load(f)
            else:
                raise ValueError(f"no metadata / メタデータファイルがありません: {subset.metadata_file}")

            if len(metadata) < 1:
                logger.warning(
                    f"ignore subset with '{subset.metadata_file}': no image entries found / 画像に関するデータが見つからないためサブセットを無視します"
                )
                continue

            tags_list = []
            for image_key, img_md in metadata.items():
                # path情報を作る
                abs_path = None

                # まず画像を優先して探す
                if os.path.exists(image_key):
                    abs_path = image_key
                else:
                    # わりといい加減だがいい方法が思いつかん
                    paths = glob_images(subset.image_dir, image_key)
                    if len(paths) > 0:
                        abs_path = paths[0]

                # なければnpzを探す
                if abs_path is None:
                    if os.path.exists(os.path.splitext(image_key)[0] + ".npz"):
                        abs_path = os.path.splitext(image_key)[0] + ".npz"
                    else:
                        npz_path = os.path.join(subset.image_dir, image_key + ".npz")
                        if os.path.exists(npz_path):
                            abs_path = npz_path

                assert abs_path is not None, f"no image / 画像がありません: {image_key}"

                caption = img_md.get("caption")
                tags = img_md.get("tags")
                if caption is None:
                    caption = tags  # could be multiline
                    tags = None

                if subset.enable_wildcard:
                    # tags must be single line
                    if tags is not None:
                        tags = tags.replace("\n", subset.caption_separator)

                    # add tags to each line of caption
                    if caption is not None and tags is not None:
                        caption = "\n".join(
                            [f"{line}{subset.caption_separator}{tags}" for line in caption.split("\n") if line.strip() != ""]
                        )
                else:
                    # use as is
                    if tags is not None and len(tags) > 0:
                        caption = caption + subset.caption_separator + tags
                        tags_list.append(tags)

                if caption is None:
                    caption = ""

                image_info = ImageInfo(image_key, subset.num_repeats, caption, False, abs_path)
                image_info.image_size = img_md.get("train_resolution")

                if not subset.color_aug and not subset.random_crop:
                    # if npz exists, use them
                    image_info.latents_npz, image_info.latents_npz_flipped = self.image_key_to_npz_file(subset, image_key)

                self.register_image(image_info, subset)

            self.num_train_images += len(metadata) * subset.num_repeats

            # TODO do not record tag freq when no tag
            self.set_tag_frequency(os.path.basename(subset.metadata_file), tags_list)
            subset.img_count = len(metadata)
            self.subsets.append(subset)

        # check existence of all npz files
        use_npz_latents = all([not (subset.color_aug or subset.random_crop) for subset in self.subsets])
        if use_npz_latents:
            flip_aug_in_subset = False
            npz_any = False
            npz_all = True

            for image_info in self.image_data.values():
                subset = self.image_to_subset[image_info.image_key]

                has_npz = image_info.latents_npz is not None
                npz_any = npz_any or has_npz

                if subset.flip_aug:
                    has_npz = has_npz and image_info.latents_npz_flipped is not None
                    flip_aug_in_subset = True
                npz_all = npz_all and has_npz

                if npz_any and not npz_all:
                    break

            if not npz_any:
                use_npz_latents = False
                logger.warning(f"npz file does not exist. ignore npz files / npzファイルが見つからないためnpzファイルを無視します")
            elif not npz_all:
                use_npz_latents = False
                logger.warning(
                    f"some of npz file does not exist. ignore npz files / いくつかのnpzファイルが見つからないためnpzファイルを無視します"
                )
                if flip_aug_in_subset:
                    logger.warning("maybe no flipped files / 反転されたnpzファイルがないのかもしれません")
        # else:
        #   logger.info("npz files are not used with color_aug and/or random_crop / color_augまたはrandom_cropが指定されているためnpzファイルは使用されません")

        # check min/max bucket size
        sizes = set()
        resos = set()
        for image_info in self.image_data.values():
            if image_info.image_size is None:
                sizes = None  # not calculated
                break
            sizes.add(image_info.image_size[0])
            sizes.add(image_info.image_size[1])
            resos.add(tuple(image_info.image_size))

        if sizes is None:
            if use_npz_latents:
                use_npz_latents = False
                logger.warning(
                    f"npz files exist, but no bucket info in metadata. ignore npz files / メタデータにbucket情報がないためnpzファイルを無視します"
                )

            assert (
                resolution is not None
            ), "if metadata doesn't have bucket info, resolution is required / メタデータにbucket情報がない場合はresolutionを指定してください"

            self.enable_bucket = enable_bucket
            if self.enable_bucket:
                min_bucket_reso, max_bucket_reso = self.adjust_min_max_bucket_reso_by_steps(
                    resolution, min_bucket_reso, max_bucket_reso, bucket_reso_steps
                )
                self.min_bucket_reso = min_bucket_reso
                self.max_bucket_reso = max_bucket_reso
                self.bucket_reso_steps = bucket_reso_steps
                self.bucket_no_upscale = bucket_no_upscale
        else:
            if not enable_bucket:
                logger.info("metadata has bucket info, enable bucketing / メタデータにbucket情報があるためbucketを有効にします")
            logger.info("using bucket info in metadata / メタデータ内のbucket情報を使います")
            self.enable_bucket = True

            assert (
                not bucket_no_upscale
            ), "if metadata has bucket info, bucket reso is precalculated, so bucket_no_upscale cannot be used / メタデータ内にbucket情報がある場合はbucketの解像度は計算済みのため、bucket_no_upscaleは使えません"

            # bucket情報を初期化しておく、make_bucketsで再作成しない
            self.bucket_manager = BucketManager(False, None, None, None, None)
            self.bucket_manager.set_predefined_resos(resos)

        # npz情報をきれいにしておく
        if not use_npz_latents:
            for image_info in self.image_data.values():
                image_info.latents_npz = image_info.latents_npz_flipped = None

    def image_key_to_npz_file(self, subset: FineTuningSubset, image_key):
        base_name = os.path.splitext(image_key)[0]
        npz_file_norm = base_name + ".npz"

        if os.path.exists(npz_file_norm):
            # image_key is full path
            npz_file_flip = base_name + "_flip.npz"
            if not os.path.exists(npz_file_flip):
                npz_file_flip = None
            return npz_file_norm, npz_file_flip

        # if not full path, check image_dir. if image_dir is None, return None
        if subset.image_dir is None:
            return None, None

        # image_key is relative path
        npz_file_norm = os.path.join(subset.image_dir, image_key + ".npz")
        npz_file_flip = os.path.join(subset.image_dir, image_key + "_flip.npz")

        if not os.path.exists(npz_file_norm):
            npz_file_norm = None
            npz_file_flip = None
        elif not os.path.exists(npz_file_flip):
            npz_file_flip = None

        return npz_file_norm, npz_file_flip


class ControlNetDataset(BaseDataset):
    def __init__(
        self,
        subsets: Sequence[ControlNetSubset],
        batch_size: int,
        resolution,
        network_multiplier: float,
        enable_bucket: bool,
        min_bucket_reso: int,
        max_bucket_reso: int,
        bucket_reso_steps: int,
        bucket_no_upscale: bool,
        debug_dataset: float,
    ) -> None:
        super().__init__(resolution, network_multiplier, debug_dataset)

        db_subsets = []
        for subset in subsets:
            assert (
                not subset.random_crop
            ), "random_crop is not supported in ControlNetDataset / random_cropはControlNetDatasetではサポートされていません"
            db_subset = DreamBoothSubset(
                subset.image_dir,
                False,
                None,
                subset.caption_extension,
                subset.cache_info,
                False,
                subset.num_repeats,
                subset.shuffle_caption,
                subset.caption_separator,
                subset.keep_tokens,
                subset.keep_tokens_separator,
                subset.secondary_separator,
                subset.enable_wildcard,
                subset.color_aug,
                subset.flip_aug,
                subset.face_crop_aug_range,
                subset.random_crop,
                subset.caption_dropout_rate,
                subset.caption_dropout_every_n_epochs,
                subset.caption_tag_dropout_rate,
                subset.caption_prefix,
                subset.caption_suffix,
                subset.token_warmup_min,
                subset.token_warmup_step,
            )
            db_subsets.append(db_subset)

        self.dreambooth_dataset_delegate = DreamBoothDataset(
            db_subsets,
            batch_size,
            resolution,
            network_multiplier,
            enable_bucket,
            min_bucket_reso,
            max_bucket_reso,
            bucket_reso_steps,
            bucket_no_upscale,
            1.0,
            debug_dataset,
        )

        # config_util等から参照される値をいれておく（若干微妙なのでなんとかしたい）
        self.image_data = self.dreambooth_dataset_delegate.image_data
        self.batch_size = batch_size
        self.num_train_images = self.dreambooth_dataset_delegate.num_train_images
        self.num_reg_images = self.dreambooth_dataset_delegate.num_reg_images

        # assert all conditioning data exists
        missing_imgs = []
        cond_imgs_with_pair = set()
        for image_key, info in self.dreambooth_dataset_delegate.image_data.items():
            db_subset = self.dreambooth_dataset_delegate.image_to_subset[image_key]
            subset = None
            for s in subsets:
                if s.image_dir == db_subset.image_dir:
                    subset = s
                    break
            assert subset is not None, "internal error: subset not found"

            if not os.path.isdir(subset.conditioning_data_dir):
                logger.warning(f"not directory: {subset.conditioning_data_dir}")
                continue

            img_basename = os.path.splitext(os.path.basename(info.absolute_path))[0]
            ctrl_img_path = glob_images(subset.conditioning_data_dir, img_basename)
            if len(ctrl_img_path) < 1:
                missing_imgs.append(img_basename)
                continue
            ctrl_img_path = ctrl_img_path[0]
            ctrl_img_path = os.path.abspath(ctrl_img_path)  # normalize path

            info.cond_img_path = ctrl_img_path
            cond_imgs_with_pair.add(os.path.splitext(ctrl_img_path)[0])  # remove extension because Windows is case insensitive

        extra_imgs = []
        for subset in subsets:
            conditioning_img_paths = glob_images(subset.conditioning_data_dir, "*")
            conditioning_img_paths = [os.path.abspath(p) for p in conditioning_img_paths]  # normalize path
            extra_imgs.extend([p for p in conditioning_img_paths if os.path.splitext(p)[0] not in cond_imgs_with_pair])

        assert (
            len(missing_imgs) == 0
        ), f"missing conditioning data for {len(missing_imgs)} images / 制御用画像が見つかりませんでした: {missing_imgs}"
        assert (
            len(extra_imgs) == 0
        ), f"extra conditioning data for {len(extra_imgs)} images / 余分な制御用画像があります: {extra_imgs}"

        self.conditioning_image_transforms = IMAGE_TRANSFORMS

    def set_current_strategies(self):
        return self.dreambooth_dataset_delegate.set_current_strategies()

    def make_buckets(self):
        self.dreambooth_dataset_delegate.make_buckets()
        self.bucket_manager = self.dreambooth_dataset_delegate.bucket_manager
        self.buckets_indices = self.dreambooth_dataset_delegate.buckets_indices

    def cache_latents(self, vae, vae_batch_size=1, cache_to_disk=False, is_main_process=True, file_suffix=".npz"):
        return self.dreambooth_dataset_delegate.cache_latents(vae, vae_batch_size, cache_to_disk, is_main_process, file_suffix)

    def new_cache_latents(self, model: Any, is_main_process: bool):
        return self.dreambooth_dataset_delegate.new_cache_latents(model, is_main_process)

    def new_cache_text_encoder_outputs(self, models: List[Any], is_main_process: bool):
        return self.dreambooth_dataset_delegate.new_cache_text_encoder_outputs(models, is_main_process)

    def __len__(self):
        return self.dreambooth_dataset_delegate.__len__()

    def __getitem__(self, index):
        example = self.dreambooth_dataset_delegate[index]

        bucket = self.dreambooth_dataset_delegate.bucket_manager.buckets[
            self.dreambooth_dataset_delegate.buckets_indices[index].bucket_index
        ]
        bucket_batch_size = self.dreambooth_dataset_delegate.buckets_indices[index].bucket_batch_size
        image_index = self.dreambooth_dataset_delegate.buckets_indices[index].batch_index * bucket_batch_size

        conditioning_images = []

        for i, image_key in enumerate(bucket[image_index : image_index + bucket_batch_size]):
            image_info = self.dreambooth_dataset_delegate.image_data[image_key]

            target_size_hw = example["target_sizes_hw"][i]
            original_size_hw = example["original_sizes_hw"][i]
            crop_top_left = example["crop_top_lefts"][i]
            flipped = example["flippeds"][i]
            cond_img = load_image(image_info.cond_img_path)

            if self.dreambooth_dataset_delegate.enable_bucket:
                assert (
                    cond_img.shape[0] == original_size_hw[0] and cond_img.shape[1] == original_size_hw[1]
                ), f"size of conditioning image is not match / 画像サイズが合いません: {image_info.absolute_path}"
                cond_img = cv2.resize(
                    cond_img, image_info.resized_size, interpolation=cv2.INTER_AREA
                )  # INTER_AREAでやりたいのでcv2でリサイズ

                # TODO support random crop
                # 現在サポートしているcropはrandomではなく中央のみ
                h, w = target_size_hw
                ct = (cond_img.shape[0] - h) // 2
                cl = (cond_img.shape[1] - w) // 2
                cond_img = cond_img[ct : ct + h, cl : cl + w]
            else:
                # assert (
                #     cond_img.shape[0] == self.height and cond_img.shape[1] == self.width
                # ), f"image size is small / 画像サイズが小さいようです: {image_info.absolute_path}"
                # resize to target
                if cond_img.shape[0] != target_size_hw[0] or cond_img.shape[1] != target_size_hw[1]:
                    cond_img = pil_resize(cond_img, (int(target_size_hw[1]), int(target_size_hw[0])))

            if flipped:
                cond_img = cond_img[:, ::-1, :].copy()  # copy to avoid negative stride

            cond_img = self.conditioning_image_transforms(cond_img)
            conditioning_images.append(cond_img)

        example["conditioning_images"] = torch.stack(conditioning_images).to(memory_format=torch.contiguous_format).float()

        return example


# behave as Dataset mock
class DatasetGroup(torch.utils.data.ConcatDataset):
    def __init__(self, datasets: Sequence[Union[DreamBoothDataset, FineTuningDataset]]):
        self.datasets: List[Union[DreamBoothDataset, FineTuningDataset]]

        super().__init__(datasets)

        self.image_data = {}
        self.num_train_images = 0
        self.num_reg_images = 0

        # simply concat together
        # TODO: handling image_data key duplication among dataset
        #   In practical, this is not the big issue because image_data is accessed from outside of dataset only for debug_dataset.
        for dataset in datasets:
            self.image_data.update(dataset.image_data)
            self.num_train_images += dataset.num_train_images
            self.num_reg_images += dataset.num_reg_images

    def add_replacement(self, str_from, str_to):
        for dataset in self.datasets:
            dataset.add_replacement(str_from, str_to)

    # def make_buckets(self):
    #   for dataset in self.datasets:
    #     dataset.make_buckets()

    def set_text_encoder_output_caching_strategy(self, strategy: TextEncoderOutputsCachingStrategy):
        """
        DataLoader is run in multiple processes, so we need to set the strategy manually.
        """
        for dataset in self.datasets:
            dataset.set_text_encoder_output_caching_strategy(strategy)

    def enable_XTI(self, *args, **kwargs):
        for dataset in self.datasets:
            dataset.enable_XTI(*args, **kwargs)

    def cache_latents(self, vae, vae_batch_size=1, cache_to_disk=False, is_main_process=True, file_suffix=".npz"):
        for i, dataset in enumerate(self.datasets):
            logger.info(f"[Dataset {i}]")
            dataset.cache_latents(vae, vae_batch_size, cache_to_disk, is_main_process, file_suffix)

    def new_cache_latents(self, model: Any, is_main_process: bool):
        for i, dataset in enumerate(self.datasets):
            logger.info(f"[Dataset {i}]")
            dataset.new_cache_latents(model, is_main_process)

    def cache_text_encoder_outputs(
        self, tokenizers, text_encoders, device, weight_dtype, cache_to_disk=False, is_main_process=True
    ):
        for i, dataset in enumerate(self.datasets):
            logger.info(f"[Dataset {i}]")
            dataset.cache_text_encoder_outputs(tokenizers, text_encoders, device, weight_dtype, cache_to_disk, is_main_process)

    def cache_text_encoder_outputs_sd3(
        self, tokenizer, text_encoders, device, output_dtype, te_dtypes, cache_to_disk=False, is_main_process=True, batch_size=None
    ):
        for i, dataset in enumerate(self.datasets):
            logger.info(f"[Dataset {i}]")
            dataset.cache_text_encoder_outputs_sd3(
                tokenizer, text_encoders, device, output_dtype, te_dtypes, cache_to_disk, is_main_process, batch_size
            )

    def new_cache_text_encoder_outputs(self, models: List[Any], is_main_process: bool):
        for i, dataset in enumerate(self.datasets):
            logger.info(f"[Dataset {i}]")
            dataset.new_cache_text_encoder_outputs(models, is_main_process)

    def set_caching_mode(self, caching_mode):
        for dataset in self.datasets:
            dataset.set_caching_mode(caching_mode)

    def verify_bucket_reso_steps(self, min_steps: int):
        for dataset in self.datasets:
            dataset.verify_bucket_reso_steps(min_steps)

    def is_latent_cacheable(self) -> bool:
        return all([dataset.is_latent_cacheable() for dataset in self.datasets])

    def is_text_encoder_output_cacheable(self) -> bool:
        return all([dataset.is_text_encoder_output_cacheable() for dataset in self.datasets])

    def set_current_strategies(self):
        for dataset in self.datasets:
            dataset.set_current_strategies()

    def set_current_epoch(self, epoch):
        for dataset in self.datasets:
            dataset.set_current_epoch(epoch)

    def set_current_step(self, step):
        for dataset in self.datasets:
            dataset.set_current_step(step)

    def set_max_train_steps(self, max_train_steps):
        for dataset in self.datasets:
            dataset.set_max_train_steps(max_train_steps)

    def disable_token_padding(self):
        for dataset in self.datasets:
            dataset.disable_token_padding()


def is_disk_cached_latents_is_expected(reso, npz_path: str, flip_aug: bool, alpha_mask: bool):
    expected_latents_size = (reso[1] // 8, reso[0] // 8)  # bucket_resoはWxHなので注意

    if not os.path.exists(npz_path):
        return False

    try:
        npz = np.load(npz_path)
        if "latents" not in npz or "original_size" not in npz or "crop_ltrb" not in npz:  # old ver?
            return False
        if npz["latents"].shape[1:3] != expected_latents_size:
            return False

        if flip_aug:
            if "latents_flipped" not in npz:
                return False
            if npz["latents_flipped"].shape[1:3] != expected_latents_size:
                return False

        if alpha_mask:
            if "alpha_mask" not in npz:
                return False
            if (npz["alpha_mask"].shape[1], npz["alpha_mask"].shape[0]) != reso:  # HxW => WxH != reso
                return False
        else:
            if "alpha_mask" in npz:
                return False
    except Exception as e:
        logger.error(f"Error loading file: {npz_path}")
        raise e

    return True


# 戻り値は、latents_tensor, (original_size width, original_size height), (crop left, crop top)
# TODO update to use CachingStrategy
# def load_latents_from_disk(
#     npz_path,
# ) -> Tuple[Optional[np.ndarray], Optional[List[int]], Optional[List[int]], Optional[np.ndarray], Optional[np.ndarray]]:
#     npz = np.load(npz_path)
#     if "latents" not in npz:
#         raise ValueError(f"error: npz is old format. please re-generate {npz_path}")

#     latents = npz["latents"]
#     original_size = npz["original_size"].tolist()
#     crop_ltrb = npz["crop_ltrb"].tolist()
#     flipped_latents = npz["latents_flipped"] if "latents_flipped" in npz else None
#     alpha_mask = npz["alpha_mask"] if "alpha_mask" in npz else None
#     return latents, original_size, crop_ltrb, flipped_latents, alpha_mask


# def save_latents_to_disk(npz_path, latents_tensor, original_size, crop_ltrb, flipped_latents_tensor=None, alpha_mask=None):
#     kwargs = {}
#     if flipped_latents_tensor is not None:
#         kwargs["latents_flipped"] = flipped_latents_tensor.float().cpu().numpy()
#     if alpha_mask is not None:
#         kwargs["alpha_mask"] = alpha_mask.float().cpu().numpy()
#     np.savez(
#         npz_path,
#         latents=latents_tensor.float().cpu().numpy(),
#         original_size=np.array(original_size),
#         crop_ltrb=np.array(crop_ltrb),
#         **kwargs,
#     )


def debug_dataset(train_dataset, show_input_ids=False):
    logger.info(f"Total dataset length (steps) / データセットの長さ（ステップ数）: {len(train_dataset)}")
    logger.info(
        "`S` for next step, `E` for next epoch no. , Escape for exit. / Sキーで次のステップ、Eキーで次のエポック、Escキーで中断、終了します"
    )

    epoch = 1
    while True:
        logger.info(f"")
        logger.info(f"epoch: {epoch}")

        steps = (epoch - 1) * len(train_dataset) + 1
        indices = list(range(len(train_dataset)))
        random.shuffle(indices)

        k = 0
        for i, idx in enumerate(indices):
            train_dataset.set_current_epoch(epoch)
            train_dataset.set_current_step(steps)
            logger.info(f"steps: {steps} ({i + 1}/{len(train_dataset)})")

            example = train_dataset[idx]
            if example["latents"] is not None:
                logger.info(f"sample has latents from npz file: {example['latents'].size()}")
            for j, (ik, cap, lw, orgsz, crptl, trgsz, flpdz) in enumerate(
                zip(
                    example["image_keys"],
                    example["captions"],
                    example["loss_weights"],
                    # example["input_ids"],
                    example["original_sizes_hw"],
                    example["crop_top_lefts"],
                    example["target_sizes_hw"],
                    example["flippeds"],
                )
            ):
                logger.info(
                    f'{ik}, size: {train_dataset.image_data[ik].image_size}, loss weight: {lw}, caption: "{cap}", original size: {orgsz}, crop top left: {crptl}, target size: {trgsz}, flipped: {flpdz}'
                )
                if "network_multipliers" in example:
                    print(f"network multiplier: {example['network_multipliers'][j]}")

                # if show_input_ids:
                #     logger.info(f"input ids: {iid}")
                #     if "input_ids2" in example:
                #         logger.info(f"input ids2: {example['input_ids2'][j]}")
                if example["images"] is not None:
                    im = example["images"][j]
                    logger.info(f"image size: {im.size()}")
                    im = ((im.numpy() + 1.0) * 127.5).astype(np.uint8)
                    im = np.transpose(im, (1, 2, 0))  # c,H,W -> H,W,c
                    im = im[:, :, ::-1]  # RGB -> BGR (OpenCV)

                    if "conditioning_images" in example:
                        cond_img = example["conditioning_images"][j]
                        logger.info(f"conditioning image size: {cond_img.size()}")
                        cond_img = ((cond_img.numpy() + 1.0) * 127.5).astype(np.uint8)
                        cond_img = np.transpose(cond_img, (1, 2, 0))
                        cond_img = cond_img[:, :, ::-1]
                        if os.name == "nt":
                            cv2.imshow("cond_img", cond_img)

                    if "alpha_masks" in example and example["alpha_masks"] is not None:
                        alpha_mask = example["alpha_masks"][j]
                        logger.info(f"alpha mask size: {alpha_mask.size()}")
                        alpha_mask = (alpha_mask.numpy() * 255.0).astype(np.uint8)
                        if os.name == "nt":
                            cv2.imshow("alpha_mask", alpha_mask)

                    if os.name == "nt":  # only windows
                        cv2.imshow("img", im)
                        k = cv2.waitKey()
                        cv2.destroyAllWindows()
                    if k == 27 or k == ord("s") or k == ord("e"):
                        break
            steps += 1

            if k == ord("e"):
                break
            if k == 27 or (example["images"] is None and i >= 8):
                k = 27
                break
        if k == 27:
            break

        epoch += 1


def glob_images(directory, base="*"):
    img_paths = []
    for ext in IMAGE_EXTENSIONS:
        if base == "*":
            img_paths.extend(glob.glob(os.path.join(glob.escape(directory), base + ext)))
        else:
            img_paths.extend(glob.glob(glob.escape(os.path.join(directory, base + ext))))
    img_paths = list(set(img_paths))  # 重複を排除
    img_paths.sort()
    return img_paths


def glob_images_pathlib(dir_path, recursive):
    image_paths = []
    if recursive:
        for ext in IMAGE_EXTENSIONS:
            image_paths += list(dir_path.rglob("*" + ext))
    else:
        for ext in IMAGE_EXTENSIONS:
            image_paths += list(dir_path.glob("*" + ext))
    image_paths = list(set(image_paths))  # 重複を排除
    image_paths.sort()
    return image_paths


class MinimalDataset(BaseDataset):
    def __init__(self, resolution, network_multiplier, debug_dataset=False):
        super().__init__(resolution, network_multiplier, debug_dataset)

        self.num_train_images = 0  # update in subclass
        self.num_reg_images = 0  # update in subclass
        self.datasets = [self]
        self.batch_size = 1  # update in subclass

        self.subsets = [self]
        self.num_repeats = 1  # update in subclass if needed
        self.img_count = 1  # update in subclass if needed
        self.bucket_info = {}
        self.is_reg = False
        self.image_dir = "dummy"  # for metadata

    def verify_bucket_reso_steps(self, min_steps: int):
        pass

    def is_latent_cacheable(self) -> bool:
        return False

    def __len__(self):
        raise NotImplementedError

    # override to avoid shuffling buckets
    def set_current_epoch(self, epoch):
        self.current_epoch = epoch

    def __getitem__(self, idx):
        r"""
        The subclass may have image_data for debug_dataset, which is a dict of ImageInfo objects.

        Returns: example like this:

            for i in range(batch_size):
                image_key = ...  # whatever hashable
                image_keys.append(image_key)

                image = ...  # PIL Image
                img_tensor = self.image_transforms(img)
                images.append(img_tensor)

                caption = ...  # str
                input_ids = self.get_input_ids(caption)
                input_ids_list.append(input_ids)

                captions.append(caption)

            images = torch.stack(images, dim=0)
            input_ids_list = torch.stack(input_ids_list, dim=0)
            example = {
                "images": images,
                "input_ids": input_ids_list,
                "captions": captions,   # for debug_dataset
                "latents": None,
                "image_keys": image_keys,   # for debug_dataset
                "loss_weights": torch.ones(batch_size, dtype=torch.float32),
            }
            return example
        """
        raise NotImplementedError


def load_arbitrary_dataset(args, tokenizer=None) -> MinimalDataset:
    module = ".".join(args.dataset_class.split(".")[:-1])
    dataset_class = args.dataset_class.split(".")[-1]
    module = importlib.import_module(module)
    dataset_class = getattr(module, dataset_class)
    train_dataset_group: MinimalDataset = dataset_class(tokenizer, args.max_token_length, args.resolution, args.debug_dataset)
    return train_dataset_group


def load_image(image_path, alpha=False):
    try:
        with Image.open(image_path) as image:
            if alpha:
                if not image.mode == "RGBA":
                    image = image.convert("RGBA")
            else:
                if not image.mode == "RGB":
                    image = image.convert("RGB")
            img = np.array(image, np.uint8)
            return img
    except (IOError, OSError) as e:
        logger.error(f"Error loading file: {image_path}")
        raise e


# 画像を読み込む。戻り値はnumpy.ndarray,(original width, original height),(crop left, crop top, crop right, crop bottom)
def trim_and_resize_if_required(
    random_crop: bool, image: np.ndarray, reso, resized_size: Tuple[int, int]
) -> Tuple[np.ndarray, Tuple[int, int], Tuple[int, int, int, int]]:
    image_height, image_width = image.shape[0:2]
    original_size = (image_width, image_height)  # size before resize

    if image_width != resized_size[0] or image_height != resized_size[1]:
        # リサイズする
        if image_width > resized_size[0] and image_height > resized_size[1]:
            image = cv2.resize(image, resized_size, interpolation=cv2.INTER_AREA)  # INTER_AREAでやりたいのでcv2でリサイズ
        else:
            image = pil_resize(image, resized_size)

    image_height, image_width = image.shape[0:2]

    if image_width > reso[0]:
        trim_size = image_width - reso[0]
        p = trim_size // 2 if not random_crop else random.randint(0, trim_size)
        # logger.info(f"w {trim_size} {p}")
        image = image[:, p : p + reso[0]]
    if image_height > reso[1]:
        trim_size = image_height - reso[1]
        p = trim_size // 2 if not random_crop else random.randint(0, trim_size)
        # logger.info(f"h {trim_size} {p})
        image = image[p : p + reso[1]]

    # random cropの場合のcropされた値をどうcrop left/topに反映するべきか全くアイデアがない
    # I have no idea how to reflect the cropped value in crop left/top in the case of random crop

    crop_ltrb = BucketManager.get_crop_ltrb(reso, original_size)

    assert image.shape[0] == reso[1] and image.shape[1] == reso[0], f"internal error, illegal trimmed size: {image.shape}, {reso}"
    return image, original_size, crop_ltrb


# for new_cache_latents
def load_images_and_masks_for_caching(
    image_infos: List[ImageInfo], use_alpha_mask: bool, random_crop: bool
) -> Tuple[torch.Tensor, List[np.ndarray], List[Tuple[int, int]], List[Tuple[int, int, int, int]]]:
    r"""
    requires image_infos to have: [absolute_path or image], bucket_reso, resized_size

    returns: image_tensor, alpha_masks, original_sizes, crop_ltrbs

    image_tensor: torch.Tensor = torch.Size([B, 3, H, W]), ...], normalized to [-1, 1]
    alpha_masks: List[np.ndarray] = [np.ndarray([H, W]), ...], normalized to [0, 1]
    original_sizes: List[Tuple[int, int]] = [(W, H), ...]
    crop_ltrbs: List[Tuple[int, int, int, int]] = [(L, T, R, B), ...]
    """
    images: List[torch.Tensor] = []
    alpha_masks: List[np.ndarray] = []
    original_sizes: List[Tuple[int, int]] = []
    crop_ltrbs: List[Tuple[int, int, int, int]] = []
    for info in image_infos:
        image = load_image(info.absolute_path, use_alpha_mask) if info.image is None else np.array(info.image, np.uint8)
        # TODO 画像のメタデータが壊れていて、メタデータから割り当てたbucketと実際の画像サイズが一致しない場合があるのでチェック追加要
        image, original_size, crop_ltrb = trim_and_resize_if_required(random_crop, image, info.bucket_reso, info.resized_size)

        original_sizes.append(original_size)
        crop_ltrbs.append(crop_ltrb)

        if use_alpha_mask:
            if image.shape[2] == 4:
                alpha_mask = image[:, :, 3]  # [H,W]
                alpha_mask = alpha_mask.astype(np.float32) / 255.0
                alpha_mask = torch.FloatTensor(alpha_mask)  # [H,W]
            else:
                alpha_mask = torch.ones_like(image[:, :, 0], dtype=torch.float32)  # [H,W]
        else:
            alpha_mask = None
        alpha_masks.append(alpha_mask)

        image = image[:, :, :3]  # remove alpha channel if exists
        image = IMAGE_TRANSFORMS(image)
        images.append(image)

    img_tensor = torch.stack(images, dim=0)
    return img_tensor, alpha_masks, original_sizes, crop_ltrbs


def cache_batch_latents(
    vae: AutoencoderKL, cache_to_disk: bool, image_infos: List[ImageInfo], flip_aug: bool, use_alpha_mask: bool, random_crop: bool
) -> None:
    r"""
    requires image_infos to have: absolute_path, bucket_reso, resized_size, latents_npz
    optionally requires image_infos to have: image
    if cache_to_disk is True, set info.latents_npz
        flipped latents is also saved if flip_aug is True
    if cache_to_disk is False, set info.latents
        latents_flipped is also set if flip_aug is True
    latents_original_size and latents_crop_ltrb are also set
    """
    images = []
    alpha_masks: List[np.ndarray] = []
    for info in image_infos:
        image = load_image(info.absolute_path, use_alpha_mask) if info.image is None else np.array(info.image, np.uint8)
        # TODO 画像のメタデータが壊れていて、メタデータから割り当てたbucketと実際の画像サイズが一致しない場合があるのでチェック追加要
        image, original_size, crop_ltrb = trim_and_resize_if_required(random_crop, image, info.bucket_reso, info.resized_size)

        info.latents_original_size = original_size
        info.latents_crop_ltrb = crop_ltrb

        if use_alpha_mask:
            if image.shape[2] == 4:
                alpha_mask = image[:, :, 3]  # [H,W]
                alpha_mask = alpha_mask.astype(np.float32) / 255.0
                alpha_mask = torch.FloatTensor(alpha_mask)  # [H,W]
            else:
                alpha_mask = torch.ones_like(image[:, :, 0], dtype=torch.float32)  # [H,W]
        else:
            alpha_mask = None
        alpha_masks.append(alpha_mask)

        image = image[:, :, :3]  # remove alpha channel if exists
        image = IMAGE_TRANSFORMS(image)
        images.append(image)

    img_tensors = torch.stack(images, dim=0)
    img_tensors = img_tensors.to(device=vae.device, dtype=vae.dtype)

    with torch.no_grad():
        latents = vae.encode(img_tensors).latent_dist.sample().to("cpu")

    if flip_aug:
        img_tensors = torch.flip(img_tensors, dims=[3])
        with torch.no_grad():
            flipped_latents = vae.encode(img_tensors).latent_dist.sample().to("cpu")
    else:
        flipped_latents = [None] * len(latents)

    for info, latent, flipped_latent, alpha_mask in zip(image_infos, latents, flipped_latents, alpha_masks):
        # check NaN
        if torch.isnan(latents).any() or (flipped_latent is not None and torch.isnan(flipped_latent).any()):
            raise RuntimeError(f"NaN detected in latents: {info.absolute_path}")

        if cache_to_disk:
            # save_latents_to_disk(
            #     info.latents_npz,
            #     latent,
            #     info.latents_original_size,
            #     info.latents_crop_ltrb,
            #     flipped_latent,
            #     alpha_mask,
            # )
            pass
        else:
            info.latents = latent
            if flip_aug:
                info.latents_flipped = flipped_latent
            info.alpha_mask = alpha_mask

    if not HIGH_VRAM:
        clean_memory_on_device(vae.device)


def cache_batch_text_encoder_outputs(
    image_infos, tokenizers, text_encoders, max_token_length, cache_to_disk, input_ids1, input_ids2, dtype
):
    input_ids1 = input_ids1.to(text_encoders[0].device)
    input_ids2 = input_ids2.to(text_encoders[1].device)

    with torch.no_grad():
        b_hidden_state1, b_hidden_state2, b_pool2 = get_hidden_states_sdxl(
            max_token_length,
            input_ids1,
            input_ids2,
            tokenizers[0],
            tokenizers[1],
            text_encoders[0],
            text_encoders[1],
            dtype,
        )

        # ここでcpuに移動しておかないと、上書きされてしまう
        b_hidden_state1 = b_hidden_state1.detach().to("cpu")  # b,n*75+2,768
        b_hidden_state2 = b_hidden_state2.detach().to("cpu")  # b,n*75+2,1280
        b_pool2 = b_pool2.detach().to("cpu")  # b,1280

    for info, hidden_state1, hidden_state2, pool2 in zip(image_infos, b_hidden_state1, b_hidden_state2, b_pool2):
        if cache_to_disk:
            save_text_encoder_outputs_to_disk(info.text_encoder_outputs_npz, hidden_state1, hidden_state2, pool2)
        else:
            info.text_encoder_outputs1 = hidden_state1
            info.text_encoder_outputs2 = hidden_state2
            info.text_encoder_pool2 = pool2


def cache_batch_text_encoder_outputs_sd3(
    image_infos, tokenizer, text_encoders, max_token_length, cache_to_disk, input_ids, output_dtype
):
    # make input_ids for each text encoder
    l_tokens, g_tokens, t5_tokens = input_ids

    clip_l, clip_g, t5xxl = text_encoders
    with torch.no_grad():
        b_lg_out, b_t5_out, b_pool = sd3_utils.get_cond_from_tokens(
            l_tokens, g_tokens, t5_tokens, clip_l, clip_g, t5xxl, "cpu", output_dtype
        )
        b_lg_out = b_lg_out.detach()
        b_t5_out = b_t5_out.detach()
        b_pool = b_pool.detach()

    for info, lg_out, t5_out, pool in zip(image_infos, b_lg_out, b_t5_out, b_pool):
        # debug: NaN check
        if torch.isnan(lg_out).any() or torch.isnan(t5_out).any() or torch.isnan(pool).any():
            raise RuntimeError(f"NaN detected in text encoder outputs: {info.absolute_path}")

        if cache_to_disk:
            save_text_encoder_outputs_to_disk(info.text_encoder_outputs_npz, lg_out, t5_out, pool)
        else:
            info.text_encoder_outputs1 = lg_out
            info.text_encoder_outputs2 = t5_out
            info.text_encoder_pool2 = pool


def save_text_encoder_outputs_to_disk(npz_path, hidden_state1, hidden_state2, pool2):
    np.savez(
        npz_path,
        hidden_state1=hidden_state1.cpu().float().numpy(),
        hidden_state2=hidden_state2.cpu().float().numpy(),
        pool2=pool2.cpu().float().numpy(),
    )


def load_text_encoder_outputs_from_disk(npz_path):
    with np.load(npz_path) as f:
        hidden_state1 = torch.from_numpy(f["hidden_state1"])
        hidden_state2 = torch.from_numpy(f["hidden_state2"]) if "hidden_state2" in f else None
        pool2 = torch.from_numpy(f["pool2"]) if "pool2" in f else None
    return hidden_state1, hidden_state2, pool2


# endregion

# region モジュール入れ替え部
"""
高速化のためのモジュール入れ替え
"""

# FlashAttentionを使うCrossAttention
# based on https://github.com/lucidrains/memory-efficient-attention-pytorch/blob/main/memory_efficient_attention_pytorch/flash_attention.py
# LICENSE MIT https://github.com/lucidrains/memory-efficient-attention-pytorch/blob/main/LICENSE

# constants

EPSILON = 1e-6

# helper functions


def exists(val):
    return val is not None


def default(val, d):
    return val if exists(val) else d


def model_hash(filename):
    """Old model hash used by stable-diffusion-webui"""
    try:
        with open(filename, "rb") as file:
            m = hashlib.sha256()

            file.seek(0x100000)
            m.update(file.read(0x10000))
            return m.hexdigest()[0:8]
    except FileNotFoundError:
        return "NOFILE"
    except IsADirectoryError:  # Linux?
        return "IsADirectory"
    except PermissionError:  # Windows
        return "IsADirectory"


def calculate_sha256(filename):
    """New model hash used by stable-diffusion-webui"""
    try:
        hash_sha256 = hashlib.sha256()
        blksize = 1024 * 1024

        with open(filename, "rb") as f:
            for chunk in iter(lambda: f.read(blksize), b""):
                hash_sha256.update(chunk)

        return hash_sha256.hexdigest()
    except FileNotFoundError:
        return "NOFILE"
    except IsADirectoryError:  # Linux?
        return "IsADirectory"
    except PermissionError:  # Windows
        return "IsADirectory"


def precalculate_safetensors_hashes(tensors, metadata):
    """Precalculate the model hashes needed by sd-webui-additional-networks to
    save time on indexing the model later."""

    # Because writing user metadata to the file can change the result of
    # sd_models.model_hash(), only retain the training metadata for purposes of
    # calculating the hash, as they are meant to be immutable
    metadata = {k: v for k, v in metadata.items() if k.startswith("ss_")}

    bytes = safetensors.torch.save(tensors, metadata)
    b = BytesIO(bytes)

    model_hash = addnet_hash_safetensors(b)
    legacy_hash = addnet_hash_legacy(b)
    return model_hash, legacy_hash


def addnet_hash_legacy(b):
    """Old model hash used by sd-webui-additional-networks for .safetensors format files"""
    m = hashlib.sha256()

    b.seek(0x100000)
    m.update(b.read(0x10000))
    return m.hexdigest()[0:8]


def addnet_hash_safetensors(b):
    """New model hash used by sd-webui-additional-networks for .safetensors format files"""
    hash_sha256 = hashlib.sha256()
    blksize = 1024 * 1024

    b.seek(0)
    header = b.read(8)
    n = int.from_bytes(header, "little")

    offset = n + 8
    b.seek(offset)
    for chunk in iter(lambda: b.read(blksize), b""):
        hash_sha256.update(chunk)

    return hash_sha256.hexdigest()


def get_git_revision_hash() -> str:
    try:
        return subprocess.check_output(["git", "rev-parse", "HEAD"], cwd=os.path.dirname(__file__)).decode("ascii").strip()
    except:
        return "(unknown)"


# def replace_unet_modules(unet: diffusers.models.unet_2d_condition.UNet2DConditionModel, mem_eff_attn, xformers):
#     replace_attentions_for_hypernetwork()
#     # unet is not used currently, but it is here for future use
#     unet.enable_xformers_memory_efficient_attention()
#     return
#     if mem_eff_attn:
#         unet.set_attn_processor(FlashAttnProcessor())
#     elif xformers:
#         unet.enable_xformers_memory_efficient_attention()


# def replace_unet_cross_attn_to_xformers():
#     logger.info("CrossAttention.forward has been replaced to enable xformers.")
#     try:
#         import xformers.ops
#     except ImportError:
#         raise ImportError("No xformers / xformersがインストールされていないようです")

#     def forward_xformers(self, x, context=None, mask=None):
#         h = self.heads
#         q_in = self.to_q(x)

#         context = default(context, x)
#         context = context.to(x.dtype)

#         if hasattr(self, "hypernetwork") and self.hypernetwork is not None:
#             context_k, context_v = self.hypernetwork.forward(x, context)
#             context_k = context_k.to(x.dtype)
#             context_v = context_v.to(x.dtype)
#         else:
#             context_k = context
#             context_v = context

#         k_in = self.to_k(context_k)
#         v_in = self.to_v(context_v)

#         q, k, v = map(lambda t: rearrange(t, "b n (h d) -> b n h d", h=h), (q_in, k_in, v_in))
#         del q_in, k_in, v_in

#         q = q.contiguous()
#         k = k.contiguous()
#         v = v.contiguous()
#         out = xformers.ops.memory_efficient_attention(q, k, v, attn_bias=None)  # 最適なのを選んでくれる

#         out = rearrange(out, "b n h d -> b n (h d)", h=h)

#         # diffusers 0.7.0~
#         out = self.to_out[0](out)
#         out = self.to_out[1](out)
#         return out


#     diffusers.models.attention.CrossAttention.forward = forward_xformers
def replace_unet_modules(unet: UNet2DConditionModel, mem_eff_attn, xformers, sdpa):
    if mem_eff_attn:
        logger.info("Enable memory efficient attention for U-Net")
        unet.set_use_memory_efficient_attention(False, True)
    elif xformers:
        logger.info("Enable xformers for U-Net")
        try:
            import xformers.ops
        except ImportError:
            raise ImportError("No xformers / xformersがインストールされていないようです")

        unet.set_use_memory_efficient_attention(True, False)
    elif sdpa:
        logger.info("Enable SDPA for U-Net")
        unet.set_use_sdpa(True)


"""
def replace_vae_modules(vae: diffusers.models.AutoencoderKL, mem_eff_attn, xformers):
    # vae is not used currently, but it is here for future use
    if mem_eff_attn:
        replace_vae_attn_to_memory_efficient()
    elif xformers:
        # とりあえずDiffusersのxformersを使う。AttentionがあるのはMidBlockのみ
        logger.info("Use Diffusers xformers for VAE")
        vae.encoder.mid_block.attentions[0].set_use_memory_efficient_attention_xformers(True)
        vae.decoder.mid_block.attentions[0].set_use_memory_efficient_attention_xformers(True)


def replace_vae_attn_to_memory_efficient():
    logger.info("AttentionBlock.forward has been replaced to FlashAttention (not xformers)")
    flash_func = FlashAttentionFunction

    def forward_flash_attn(self, hidden_states):
        logger.info("forward_flash_attn")
        q_bucket_size = 512
        k_bucket_size = 1024

        residual = hidden_states
        batch, channel, height, width = hidden_states.shape

        # norm
        hidden_states = self.group_norm(hidden_states)

        hidden_states = hidden_states.view(batch, channel, height * width).transpose(1, 2)

        # proj to q, k, v
        query_proj = self.query(hidden_states)
        key_proj = self.key(hidden_states)
        value_proj = self.value(hidden_states)

        query_proj, key_proj, value_proj = map(
            lambda t: rearrange(t, "b n (h d) -> b h n d", h=self.num_heads), (query_proj, key_proj, value_proj)
        )

        out = flash_func.apply(query_proj, key_proj, value_proj, None, False, q_bucket_size, k_bucket_size)

        out = rearrange(out, "b h n d -> b n (h d)")

        # compute next hidden_states
        hidden_states = self.proj_attn(hidden_states)
        hidden_states = hidden_states.transpose(-1, -2).reshape(batch, channel, height, width)

        # res connect and rescale
        hidden_states = (hidden_states + residual) / self.rescale_output_factor
        return hidden_states

    diffusers.models.attention.AttentionBlock.forward = forward_flash_attn
"""


# endregion


# region arguments


def load_metadata_from_safetensors(safetensors_file: str) -> dict:
    """r
    This method locks the file. see https://github.com/huggingface/safetensors/issues/164
    If the file isn't .safetensors or doesn't have metadata, return empty dict.
    """
    if os.path.splitext(safetensors_file)[1] != ".safetensors":
        return {}

    with safetensors.safe_open(safetensors_file, framework="pt", device="cpu") as f:
        metadata = f.metadata()
    if metadata is None:
        metadata = {}
    return metadata


# this metadata is referred from train_network and various scripts, so we wrote here
SS_METADATA_KEY_V2 = "ss_v2"
SS_METADATA_KEY_BASE_MODEL_VERSION = "ss_base_model_version"
SS_METADATA_KEY_NETWORK_MODULE = "ss_network_module"
SS_METADATA_KEY_NETWORK_DIM = "ss_network_dim"
SS_METADATA_KEY_NETWORK_ALPHA = "ss_network_alpha"
SS_METADATA_KEY_NETWORK_ARGS = "ss_network_args"

SS_METADATA_MINIMUM_KEYS = [
    SS_METADATA_KEY_V2,
    SS_METADATA_KEY_BASE_MODEL_VERSION,
    SS_METADATA_KEY_NETWORK_MODULE,
    SS_METADATA_KEY_NETWORK_DIM,
    SS_METADATA_KEY_NETWORK_ALPHA,
    SS_METADATA_KEY_NETWORK_ARGS,
]


def build_minimum_network_metadata(
    v2: Optional[str],
    base_model: Optional[str],
    network_module: str,
    network_dim: str,
    network_alpha: str,
    network_args: Optional[dict],
):
    # old LoRA doesn't have base_model
    metadata = {
        SS_METADATA_KEY_NETWORK_MODULE: network_module,
        SS_METADATA_KEY_NETWORK_DIM: network_dim,
        SS_METADATA_KEY_NETWORK_ALPHA: network_alpha,
    }
    if v2 is not None:
        metadata[SS_METADATA_KEY_V2] = v2
    if base_model is not None:
        metadata[SS_METADATA_KEY_BASE_MODEL_VERSION] = base_model
    if network_args is not None:
        metadata[SS_METADATA_KEY_NETWORK_ARGS] = json.dumps(network_args)
    return metadata


def get_sai_model_spec(
    state_dict: dict,
    args: argparse.Namespace,
    sdxl: bool,
    lora: bool,
    textual_inversion: bool,
    is_stable_diffusion_ckpt: Optional[bool] = None,  # None for TI and LoRA
    sd3: str = None,
    hydit: str = None,
    flux: str = None,
):
    timestamp = time.time()

    v2 = args.v2
    v_parameterization = args.v_parameterization
    reso = args.resolution

    title = args.metadata_title if args.metadata_title is not None else args.output_name

    if args.min_timestep is not None or args.max_timestep is not None:
        min_time_step = args.min_timestep if args.min_timestep is not None else 0
        max_time_step = args.max_timestep if args.max_timestep is not None else 1000
        timesteps = (min_time_step, max_time_step)
    else:
        timesteps = None

    metadata = sai_model_spec.build_metadata(
        state_dict,
        v2,
        v_parameterization,
        sdxl,
        lora,
        textual_inversion,
        timestamp,
        title=title,
        reso=reso,
        is_stable_diffusion_ckpt=is_stable_diffusion_ckpt,
        author=args.metadata_author,
        description=args.metadata_description,
        license=args.metadata_license,
        tags=args.metadata_tags,
        timesteps=timesteps,
        clip_skip=args.clip_skip,  # None or int
        sd3=sd3,
        hydit=hydit,
        flux=flux,
    )
    return metadata


def add_sd_models_arguments(parser: argparse.ArgumentParser):
    # for pretrained models
    parser.add_argument(
        "--v2", action="store_true", help="load Stable Diffusion v2.0 model / Stable Diffusion 2.0のモデルを読み込む"
    )
    parser.add_argument(
        "--v_parameterization", action="store_true", help="enable v-parameterization training / v-parameterization学習を有効にする"
    )
    parser.add_argument(
        "--pretrained_model_name_or_path",
        type=str,
        default=None,
        help="pretrained model to train, directory to Diffusers model or StableDiffusion checkpoint / 学習元モデル、Diffusers形式モデルのディレクトリまたはStableDiffusionのckptファイル",
    )
    parser.add_argument(
        "--tokenizer_cache_dir",
        type=str,
        default=None,
        help="directory for caching Tokenizer (for offline training) / Tokenizerをキャッシュするディレクトリ（ネット接続なしでの学習のため）",
    )
    parser.add_argument(
        "--num_last_block_to_freeze",
        type=int,
        default=None,
        help="num_last_block_to_freeze",
    )


def add_optimizer_arguments(parser: argparse.ArgumentParser):
    def int_or_float(value):
        if value.endswith("%"):
            try:
                return float(value[:-1]) / 100.0
            except ValueError:
                raise argparse.ArgumentTypeError(f"Value '{value}' is not a valid percentage")
        try:
            float_value = float(value)
            if float_value >= 1:
                return int(value)
            return float(value)
        except ValueError:
            raise argparse.ArgumentTypeError(f"'{value}' is not an int or float")

    parser.add_argument(
        "--optimizer_type",
        type=str,
        default="",
        help="Optimizer to use / オプティマイザの種類: AdamW (default), AdamW8bit, PagedAdamW, PagedAdamW8bit, PagedAdamW32bit, "
        "Lion8bit, PagedLion8bit, Lion, SGDNesterov, SGDNesterov8bit, "
        "DAdaptation(DAdaptAdamPreprint), DAdaptAdaGrad, DAdaptAdam, DAdaptAdan, DAdaptAdanIP, DAdaptLion, DAdaptSGD, "
        "AdaFactor. "
        "Also, you can use any optimizer by specifying the full path to the class, like 'bitsandbytes.optim.AdEMAMix8bit' or 'bitsandbytes.optim.PagedAdEMAMix8bit'.",
    )

    # backward compatibility
    parser.add_argument(
        "--use_8bit_adam",
        action="store_true",
        help="use 8bit AdamW optimizer (requires bitsandbytes) / 8bit Adamオプティマイザを使う（bitsandbytesのインストールが必要）",
    )
    parser.add_argument(
        "--use_lion_optimizer",
        action="store_true",
        help="use Lion optimizer (requires lion-pytorch) / Lionオプティマイザを使う（ lion-pytorch のインストールが必要）",
    )

    parser.add_argument("--learning_rate", type=float, default=2.0e-6, help="learning rate / 学習率")
    parser.add_argument(
        "--max_grad_norm",
        default=1.0,
        type=float,
        help="Max gradient norm, 0 for no clipping / 勾配正規化の最大norm、0でclippingを行わない",
    )

    parser.add_argument(
        "--optimizer_args",
        type=str,
        default=None,
        nargs="*",
        help='additional arguments for optimizer (like "weight_decay=0.01 betas=0.9,0.999 ...") / オプティマイザの追加引数（例： "weight_decay=0.01 betas=0.9,0.999 ..."）',
    )

    parser.add_argument(
        "--optimizer_schedulefree_wrapper",
        action="store_true",
        help="use schedulefree_wrapper any optimizer / 任意のオプティマイザにschedulefree_wrapperを使用",
    )

    parser.add_argument(
        "--schedulefree_wrapper_args",
        type=str,
        default=None,
        nargs="*",
        help='additional arguments for schedulefree_wrapper (like "momentum=0.9 weight_decay_at_y=0.1 ...") / オプティマイザの追加引数（例： "momentum=0.9 weight_decay_at_y=0.1 ..."）',
    )

    parser.add_argument("--lr_scheduler_type", type=str, default="", help="custom scheduler module / 使用するスケジューラ")
    parser.add_argument(
        "--lr_scheduler_args",
        type=str,
        default=None,
        nargs="*",
        help='additional arguments for scheduler (like "T_max=100") / スケジューラの追加引数（例： "T_max100"）',
    )

    parser.add_argument(
        "--lr_scheduler",
        type=str,
        default="constant",
        help="scheduler to use for learning rate / 学習率のスケジューラ: linear, cosine, cosine_with_restarts, polynomial, constant (default), constant_with_warmup, adafactor",
    )
    parser.add_argument(
        "--lr_warmup_steps",
        type=int_or_float,
        default=0,
        help="Int number of steps for the warmup in the lr scheduler (default is 0) or float with ratio of train steps"
        " / 学習率のスケジューラをウォームアップするステップ数（デフォルト0）、または学習ステップの比率（1未満のfloat値の場合）",
    )
    parser.add_argument(
        "--lr_decay_steps",
        type=int_or_float,
        default=0,
        help="Int number of steps for the decay in the lr scheduler (default is 0) or float (<1) with ratio of train steps"
        " / 学習率のスケジューラを減衰させるステップ数（デフォルト0）、または学習ステップの比率（1未満のfloat値の場合）",
    )
    parser.add_argument(
        "--lr_scheduler_num_cycles",
        type=int,
        default=1,
        help="Number of restarts for cosine scheduler with restarts / cosine with restartsスケジューラでのリスタート回数",
    )
    parser.add_argument(
        "--lr_scheduler_power",
        type=float,
        default=1,
        help="Polynomial power for polynomial scheduler / polynomialスケジューラでのpolynomial power",
    )
    parser.add_argument(
        "--fused_backward_pass",
        action="store_true",
        help="Combines backward pass and optimizer step to reduce VRAM usage. Only available in SDXL"
        + " / バックワードパスとオプティマイザステップを組み合わせてVRAMの使用量を削減します。SDXLでのみ有効",
    )
    parser.add_argument(
        "--lr_scheduler_timescale",
        type=int,
        default=None,
        help="Inverse sqrt timescale for inverse sqrt scheduler,defaults to `num_warmup_steps`"
        + " / 逆平方根スケジューラのタイムスケール、デフォルトは`num_warmup_steps`",
    )
    parser.add_argument(
        "--lr_scheduler_min_lr_ratio",
        type=float,
        default=None,
        help="The minimum learning rate as a ratio of the initial learning rate for cosine with min lr scheduler and warmup decay scheduler"
        + " / 初期学習率の比率としての最小学習率を指定する、cosine with min lr と warmup decay スケジューラ で有効",
    )
    parser.add_argument(
        "--optimizer_accumulation_steps",
        type=int,
        default=0,
        help="Number of updates steps to accumulate before performing a backward/update pass / 学習時に逆伝播をする前に勾配を合計するステップ数",
    )
    parser.add_argument(
        "--gradfilter_ema_alpha",
        type=float,
        default=None,
        help="gradfilter_ema Momentum hyperparmeter of the EMA"
        + " / バックワードパスとオプティマイザステップを組み合わせてVRAMの使用量を削減します。SDXLでのみ有効",
    )
    parser.add_argument(
        "--gradfilter_ema_lamb",
        type=float,
        default=0.1,
        help="gradfilter_ema Amplifying factor hyperparameter of the filter"
        + " / バックワードパスとオプティマイザステップを組み合わせてVRAMの使用量を削減します。SDXLでのみ有効",
    )
    parser.add_argument(
        "--gradfilter_ma_window_size",
        type=int,
        default=None,
        help="gradfilter_ma The width of the filter window.Additional memory requirements increases linearly with respect to the windows size"
        + " / バックワードパスとオプティマイザステップを組み合わせてVRAMの使用量を削減します。SDXLでのみ有効",
    )
    parser.add_argument(
        "--gradfilter_ma_lamb",
        type=float,
        default=5.0,
        help="gradfilter_ma Amplifying factor hyperparameter of the filter"
        + " / バックワードパスとオプティマイザステップを組み合わせてVRAMの使用量を削減します。SDXLでのみ有効",
    )
    parser.add_argument(
        "--gradfilter_ma_filter_type",
        type=str,
        default="mean",
        choices=["mean", "sum"],
        help="gradfilter_ma Aggregation method for the running queue"
        + " / バックワードパスとオプティマイザステップを組み合わせてVRAMの使用量を削減します。SDXLでのみ有効",
    )
    parser.add_argument(
        "--gradfilter_ma_warmup_false",
        action="store_true",
        help="gradfilter_ma Filter is applied until the queue is filled."
        + " / バックワードパスとオプティマイザステップを組み合わせてVRAMの使用量を削減します。SDXLでのみ有効",
    )


def add_training_arguments(parser: argparse.ArgumentParser, support_dreambooth: bool):
    parser.add_argument(
        "--output_dir", type=str, default=None, help="directory to output trained model / 学習後のモデル出力先ディレクトリ"
    )
    parser.add_argument(
        "--output_name", type=str, default=None, help="base name of trained model file / 学習後のモデルの拡張子を除くファイル名"
    )
    parser.add_argument(
        "--huggingface_repo_id",
        type=str,
        default=None,
        help="huggingface repo name to upload / huggingfaceにアップロードするリポジトリ名",
    )
    parser.add_argument(
        "--huggingface_repo_type",
        type=str,
        default=None,
        help="huggingface repo type to upload / huggingfaceにアップロードするリポジトリの種類",
    )
    parser.add_argument(
        "--huggingface_path_in_repo",
        type=str,
        default=None,
        help="huggingface model path to upload files / huggingfaceにアップロードするファイルのパス",
    )
    parser.add_argument("--huggingface_token", type=str, default=None, help="huggingface token / huggingfaceのトークン")
    parser.add_argument(
        "--huggingface_repo_visibility",
        type=str,
        default=None,
        help="huggingface repository visibility ('public' for public, 'private' or None for private) / huggingfaceにアップロードするリポジトリの公開設定（'public'で公開、'private'またはNoneで非公開）",
    )
    parser.add_argument(
        "--save_state_to_huggingface", action="store_true", help="save state to huggingface / huggingfaceにstateを保存する"
    )
    parser.add_argument(
        "--resume_from_huggingface",
        action="store_true",
        help="resume from huggingface (ex: --resume {repo_id}/{path_in_repo}:{revision}:{repo_type}) / huggingfaceから学習を再開する(例: --resume {repo_id}/{path_in_repo}:{revision}:{repo_type})",
    )
    parser.add_argument(
        "--async_upload",
        action="store_true",
        help="upload to huggingface asynchronously / huggingfaceに非同期でアップロードする",
    )
    parser.add_argument(
        "--save_precision",
        type=str,
        default=None,
        choices=[None, "float", "fp16", "bf16"],
        help="precision in saving / 保存時に精度を変更して保存する",
    )
    parser.add_argument(
        "--save_every_n_epochs",
        type=int,
        default=None,
        help="save checkpoint every N epochs / 学習中のモデルを指定エポックごとに保存する",
    )
    parser.add_argument(
        "--save_every_n_steps",
        type=int,
        default=None,
        help="save checkpoint every N steps / 学習中のモデルを指定ステップごとに保存する",
    )
    parser.add_argument(
        "--save_n_epoch_ratio",
        type=int,
        default=None,
        help="save checkpoint N epoch ratio (for example 5 means save at least 5 files total) / 学習中のモデルを指定のエポック割合で保存する（たとえば5を指定すると最低5個のファイルが保存される）",
    )
    parser.add_argument(
        "--save_last_n_epochs",
        type=int,
        default=None,
        help="save last N checkpoints when saving every N epochs (remove older checkpoints) / 指定エポックごとにモデルを保存するとき最大Nエポック保存する（古いチェックポイントは削除する）",
    )
    parser.add_argument(
        "--save_last_n_epochs_state",
        type=int,
        default=None,
        help="save last N checkpoints of state (overrides the value of --save_last_n_epochs)/ 最大Nエポックstateを保存する（--save_last_n_epochsの指定を上書きする）",
    )
    parser.add_argument(
        "--save_last_n_steps",
        type=int,
        default=None,
        help="save checkpoints until N steps elapsed (remove older checkpoints if N steps elapsed) / 指定ステップごとにモデルを保存するとき、このステップ数経過するまで保存する（このステップ数経過したら削除する）",
    )
    parser.add_argument(
        "--save_last_n_steps_state",
        type=int,
        default=None,
        help="save states until N steps elapsed (remove older states if N steps elapsed, overrides --save_last_n_steps) / 指定ステップごとにstateを保存するとき、このステップ数経過するまで保存する（このステップ数経過したら削除する。--save_last_n_stepsを上書きする）",
    )
    parser.add_argument(
        "--save_state",
        action="store_true",
        help="save training state additionally (including optimizer states etc.) when saving model / optimizerなど学習状態も含めたstateをモデル保存時に追加で保存する",
    )
    parser.add_argument(
        "--save_state_on_train_end",
        action="store_true",
        help="save training state (including optimizer states etc.) on train end / optimizerなど学習状態も含めたstateを学習完了時に保存する",
    )
    parser.add_argument("--resume", type=str, default=None, help="saved state to resume training / 学習再開するモデルのstate")

    parser.add_argument("--train_batch_size", type=int, default=1, help="batch size for training / 学習時のバッチサイズ")
    parser.add_argument(
        "--max_token_length",
        type=int,
        default=None,
        choices=[None, 150, 225],
        help="max token length of text encoder (default for 75, 150 or 225) / text encoderのトークンの最大長（未指定で75、150または225が指定可）",
    )
    parser.add_argument(
        "--mem_eff_attn",
        action="store_true",
        help="use memory efficient attention for CrossAttention / CrossAttentionに省メモリ版attentionを使う",
    )
    parser.add_argument(
        "--torch_compile", action="store_true", help="use torch.compile (requires PyTorch 2.0) / torch.compile を使う"
    )
    parser.add_argument(
        "--dynamo_backend",
        type=str,
        default="inductor",
        # available backends:
        # https://github.com/huggingface/accelerate/blob/d1abd59114ada8ba673e1214218cb2878c13b82d/src/accelerate/utils/dataclasses.py#L376-L388C5
        # https://pytorch.org/docs/stable/torch.compiler.html
<<<<<<< HEAD
        choices=["eager", "aot_eager", "inductor", "aot_ts_nvfuser", "nvprims_nvfuser", "cudagraphs", "ofi", "fx2trt", "onnxrt", "tensort", "ipex", "tvm"],
=======
        choices=[
            "eager",
            "aot_eager",
            "inductor",
            "aot_ts_nvfuser",
            "nvprims_nvfuser",
            "cudagraphs",
            "ofi",
            "fx2trt",
            "onnxrt",
            "tensort",
            "ipex",
            "tvm",
        ],
>>>>>>> b5e958b7
        help="dynamo backend type (default is inductor) / dynamoのbackendの種類（デフォルトは inductor）",
    )
    parser.add_argument("--xformers", action="store_true", help="use xformers for CrossAttention / CrossAttentionにxformersを使う")
    parser.add_argument(
        "--sdpa",
        action="store_true",
        help="use sdpa for CrossAttention (requires PyTorch 2.0) / CrossAttentionにsdpaを使う（PyTorch 2.0が必要）",
    )
    parser.add_argument(
        "--vae",
        type=str,
        default=None,
        help="path to checkpoint of vae to replace / VAEを入れ替える場合、VAEのcheckpointファイルまたはディレクトリ",
    )

    parser.add_argument("--max_train_steps", type=int, default=1600, help="training steps / 学習ステップ数")
    parser.add_argument(
        "--max_train_epochs",
        type=int,
        default=None,
        help="training epochs (overrides max_train_steps) / 学習エポック数（max_train_stepsを上書きします）",
    )
    parser.add_argument(
        "--max_data_loader_n_workers",
        type=int,
        default=8,
        help="max num workers for DataLoader (lower is less main RAM usage, faster epoch start and slower data loading) / DataLoaderの最大プロセス数（小さい値ではメインメモリの使用量が減りエポック間の待ち時間が減りますが、データ読み込みは遅くなります）",
    )
    parser.add_argument(
        "--persistent_data_loader_workers",
        action="store_true",
        help="persistent DataLoader workers (useful for reduce time gap between epoch, but may use more memory) / DataLoader のワーカーを持続させる (エポック間の時間差を少なくするのに有効だが、より多くのメモリを消費する可能性がある)",
    )
    parser.add_argument("--seed", type=int, default=None, help="random seed for training / 学習時の乱数のseed")
    parser.add_argument(
        "--gradient_checkpointing", action="store_true", help="enable gradient checkpointing / gradient checkpointingを有効にする"
    )
    parser.add_argument(
        "--gradient_accumulation_steps",
        type=int,
        default=1,
        help="Number of updates steps to accumulate before performing a backward/update pass / 学習時に逆伝播をする前に勾配を合計するステップ数",
    )
    parser.add_argument(
        "--mixed_precision",
        type=str,
        default="no",
        choices=["no", "fp16", "bf16"],
        help="use mixed precision / 混合精度を使う場合、その精度",
    )
    parser.add_argument("--full_fp16", action="store_true", help="fp16 training including gradients / 勾配も含めてfp16で学習する")
    parser.add_argument(
        "--full_bf16", action="store_true", help="bf16 training including gradients / 勾配も含めてbf16で学習する"
    )  # TODO move to SDXL training, because it is not supported by SD1/2
    parser.add_argument("--fp8_base", action="store_true", help="use fp8 for base model / base modelにfp8を使う")

    parser.add_argument(
        "--ddp_timeout",
        type=int,
        default=None,
        help="DDP timeout (min, None for default of accelerate) / DDPのタイムアウト（分、Noneでaccelerateのデフォルト）",
    )
    parser.add_argument(
        "--ddp_gradient_as_bucket_view",
        action="store_true",
        help="enable gradient_as_bucket_view for DDP / DDPでgradient_as_bucket_viewを有効にする",
    )
    parser.add_argument(
        "--ddp_static_graph",
        action="store_true",
        help="enable static_graph for DDP / DDPでstatic_graphを有効にする",
    )
    parser.add_argument(
        "--clip_skip",
        type=int,
        default=None,
        help="use output of nth layer from back of text encoder (n>=1) / text encoderの後ろからn番目の層の出力を用いる（nは1以上）",
    )
    parser.add_argument(
        "--logging_dir",
        type=str,
        default=None,
        help="enable logging and output TensorBoard log to this directory / ログ出力を有効にしてこのディレクトリにTensorBoard用のログを出力する",
    )
    parser.add_argument(
        "--log_with",
        type=str,
        default=None,
        choices=["tensorboard", "wandb", "all"],
        help="what logging tool(s) to use (if 'all', TensorBoard and WandB are both used) / ログ出力に使用するツール (allを指定するとTensorBoardとWandBの両方が使用される)",
    )
    parser.add_argument(
        "--log_prefix", type=str, default=None, help="add prefix for each log directory / ログディレクトリ名の先頭に追加する文字列"
    )
    parser.add_argument(
        "--log_tracker_name",
        type=str,
        default=None,
        help="name of tracker to use for logging, default is script-specific default name / ログ出力に使用するtrackerの名前、省略時はスクリプトごとのデフォルト名",
    )
    parser.add_argument(
        "--wandb_run_name",
        type=str,
        default=None,
        help="The name of the specific wandb session / wandb ログに表示される特定の実行の名前",
    )
    parser.add_argument(
        "--log_tracker_config",
        type=str,
        default=None,
        help="path to tracker config file to use for logging / ログ出力に使用するtrackerの設定ファイルのパス",
    )
    parser.add_argument(
        "--wandb_api_key",
        type=str,
        default=None,
        help="specify WandB API key to log in before starting training (optional). / WandB APIキーを指定して学習開始前にログインする（オプション）",
    )
    parser.add_argument("--log_config", action="store_true", help="log training configuration / 学習設定をログに出力する")

    parser.add_argument(
        "--noise_offset",
        type=float,
        default=None,
        help="enable noise offset with this value (if enabled, around 0.1 is recommended) / Noise offsetを有効にしてこの値を設定する（有効にする場合は0.1程度を推奨）",
    )
    parser.add_argument(
        "--noise_offset_random_strength",
        action="store_true",
        help="use random strength between 0~noise_offset for noise offset. / noise offsetにおいて、0からnoise_offsetの間でランダムな強度を使用します。",
    )
    parser.add_argument(
        "--multires_noise_iterations",
        type=int,
        default=None,
        help="enable multires noise with this number of iterations (if enabled, around 6-10 is recommended) / Multires noiseを有効にしてこのイテレーション数を設定する（有効にする場合は6-10程度を推奨）",
    )
    parser.add_argument(
        "--ip_noise_gamma",
        type=float,
        default=None,
        help="enable input perturbation noise. used for regularization. recommended value: around 0.1 (from arxiv.org/abs/2301.11706) "
        + "/  input perturbation noiseを有効にする。正則化に使用される。推奨値: 0.1程度 (arxiv.org/abs/2301.11706 より)",
    )
    parser.add_argument(
        "--ip_noise_gamma_random_strength",
        action="store_true",
        help="Use random strength between 0~ip_noise_gamma for input perturbation noise."
        + "/ input perturbation noiseにおいて、0からip_noise_gammaの間でランダムな強度を使用します。",
    )
    # parser.add_argument(
    #     "--perlin_noise",
    #     type=int,
    #     default=None,
    #     help="enable perlin noise and set the octaves / perlin noiseを有効にしてoctavesをこの値に設定する",
    # )
    parser.add_argument(
        "--multires_noise_discount",
        type=float,
        default=0.3,
        help="set discount value for multires noise (has no effect without --multires_noise_iterations) / Multires noiseのdiscount値を設定する（--multires_noise_iterations指定時のみ有効）",
    )
    parser.add_argument(
        "--adaptive_noise_scale",
        type=float,
        default=None,
        help="add `latent mean absolute value * this value` to noise_offset (disabled if None, default) / latentの平均値の絶対値 * この値をnoise_offsetに加算する（Noneの場合は無効、デフォルト）",
    )
    parser.add_argument(
        "--zero_terminal_snr",
        action="store_true",
        help="fix noise scheduler betas to enforce zero terminal SNR / noise schedulerのbetasを修正して、zero terminal SNRを強制する",
    )
    parser.add_argument(
        "--min_timestep",
        type=int,
        default=None,
        help="set minimum time step for U-Net training (0~999, default is 0) / U-Net学習時のtime stepの最小値を設定する（0~999で指定、省略時はデフォルト値(0)） ",
    )
    parser.add_argument(
        "--max_timestep",
        type=int,
        default=None,
        help="set maximum time step for U-Net training (1~1000, default is 1000) / U-Net学習時のtime stepの最大値を設定する（1~1000で指定、省略時はデフォルト値(1000)）",
    )
    parser.add_argument(
        "--loss_type",
        type=str,
        default="l2",
        choices=["l1", "l2", "huber", "smooth_l1"],
        help="The type of loss function to use (L1, L2, Huber, or smooth L1), default is L2 / 使用する損失関数の種類（L1、L2、Huber、またはsmooth L1）、デフォルトはL2",
    )
    parser.add_argument(
        "--huber_schedule",
        type=str,
        default="snr",
        choices=["constant", "exponential", "snr"],
        help="The scheduling method for Huber loss (constant, exponential, or SNR-based). Only used when loss_type is 'huber' or 'smooth_l1'. default is snr"
        + " / Huber損失のスケジューリング方法（constant、exponential、またはSNRベース）。loss_typeが'huber'または'smooth_l1'の場合に有効、デフォルトは snr",
    )
    parser.add_argument(
        "--huber_c",
        type=float,
        default=0.1,
        help="The huber loss parameter. Only used if one of the huber loss modes (huber or smooth l1) is selected with loss_type. default is 0.1 / Huber損失のパラメータ。loss_typeがhuberまたはsmooth l1の場合に有効。デフォルトは0.1",
    )
    parser.add_argument(
        "--immiscible_noise",
        type=int,
        default=None,
        help="Batch size to match noise to latent images. Use Immiscible Noise algorithm to project training images only to nearby noise (from arxiv.org/abs/2406.12303) "
        + "/ ノイズを潜在画像に一致させるためのバッチ サイズ。Immiscible Noise ノイズアルゴリズを使用して、トレーニング画像を近くのノイズにのみ投影します（arxiv.org/abs/2406.12303 より）",
    )

    parser.add_argument(
        "--lowram",
        action="store_true",
        help="enable low RAM optimization. e.g. load models to VRAM instead of RAM (for machines which have bigger VRAM than RAM such as Colab and Kaggle) / メインメモリが少ない環境向け最適化を有効にする。たとえばVRAMにモデルを読み込む等（ColabやKaggleなどRAMに比べてVRAMが多い環境向け）",
    )
    parser.add_argument(
        "--highvram",
        action="store_true",
        help="disable low VRAM optimization. e.g. do not clear CUDA cache after each latent caching (for machines which have bigger VRAM) "
        + "/ VRAMが少ない環境向け最適化を無効にする。たとえば各latentのキャッシュ後のCUDAキャッシュクリアを行わない等（VRAMが多い環境向け）",
    )

    parser.add_argument(
        "--sample_every_n_steps",
        type=int,
        default=None,
        help="generate sample images every N steps / 学習中のモデルで指定ステップごとにサンプル出力する",
    )
    parser.add_argument(
        "--sample_at_first", action="store_true", help="generate sample images before training / 学習前にサンプル出力する"
    )
    parser.add_argument(
        "--sample_every_n_epochs",
        type=int,
        default=None,
        help="generate sample images every N epochs (overwrites n_steps) / 学習中のモデルで指定エポックごとにサンプル出力する（ステップ数指定を上書きします）",
    )
    parser.add_argument(
        "--sample_prompts",
        type=str,
        default=None,
        help="file for prompts to generate sample images / 学習中モデルのサンプル出力用プロンプトのファイル",
    )
    parser.add_argument(
        "--sample_sampler",
        type=str,
        default="ddim",
        choices=[
            "ddim",
            "pndm",
            "lms",
            "euler",
            "euler_a",
            "heun",
            "dpm_2",
            "dpm_2_a",
            "dpmsolver",
            "dpmsolver++",
            "dpmsingle",
            "k_lms",
            "k_euler",
            "k_euler_a",
            "k_dpm_2",
            "k_dpm_2_a",
        ],
        help=f"sampler (scheduler) type for sample images / サンプル出力時のサンプラー（スケジューラ）の種類",
    )

    parser.add_argument(
        "--config_file",
        type=str,
        default=None,
        help="using .toml instead of args to pass hyperparameter / ハイパーパラメータを引数ではなく.tomlファイルで渡す",
    )
    parser.add_argument(
        "--output_config", action="store_true", help="output command line args to given .toml file / 引数を.tomlファイルに出力する"
    )

    # SAI Model spec
    parser.add_argument(
        "--metadata_title",
        type=str,
        default=None,
        help="title for model metadata (default is output_name) / メタデータに書き込まれるモデルタイトル、省略時はoutput_name",
    )
    parser.add_argument(
        "--metadata_author",
        type=str,
        default=None,
        help="author name for model metadata / メタデータに書き込まれるモデル作者名",
    )
    parser.add_argument(
        "--metadata_description",
        type=str,
        default=None,
        help="description for model metadata / メタデータに書き込まれるモデル説明",
    )
    parser.add_argument(
        "--metadata_license",
        type=str,
        default=None,
        help="license for model metadata / メタデータに書き込まれるモデルライセンス",
    )
    parser.add_argument(
        "--metadata_tags",
        type=str,
        default=None,
        help="tags for model metadata, separated by comma / メタデータに書き込まれるモデルタグ、カンマ区切り",
    )

    if support_dreambooth:
        # DreamBooth training
        parser.add_argument(
            "--prior_loss_weight", type=float, default=1.0, help="loss weight for regularization images / 正則化画像のlossの重み"
        )


def add_masked_loss_arguments(parser: argparse.ArgumentParser):
    parser.add_argument(
        "--conditioning_data_dir",
        type=str,
        default=None,
        help="conditioning data directory / 条件付けデータのディレクトリ",
    )
    parser.add_argument(
        "--masked_loss",
        action="store_true",
        help="apply mask for calculating loss. conditioning_data_dir is required for dataset. / 損失計算時にマスクを適用する。datasetにはconditioning_data_dirが必要",
    )


def get_sanitized_config_or_none(args: argparse.Namespace):
    # if `--log_config` is enabled, return args for logging. if not, return None.
    # when `--log_config is enabled, filter out sensitive values from args
    # if wandb is not enabled, the log is not exposed to the public, but it is fine to filter out sensitive values to be safe

    if not args.log_config:
        return None

    sensitive_args = ["wandb_api_key", "huggingface_token"]
    sensitive_path_args = [
        "pretrained_model_name_or_path",
        "vae",
        "tokenizer_cache_dir",
        "train_data_dir",
        "conditioning_data_dir",
        "reg_data_dir",
        "output_dir",
        "logging_dir",
    ]
    filtered_args = {}
    for k, v in vars(args).items():
        # filter out sensitive values and convert to string if necessary
        if k not in sensitive_args + sensitive_path_args:
            # Accelerate values need to have type `bool`,`str`, `float`, `int`, or `None`.
            if v is None or isinstance(v, bool) or isinstance(v, str) or isinstance(v, float) or isinstance(v, int):
                filtered_args[k] = v
            # accelerate does not support lists
            elif isinstance(v, list):
                filtered_args[k] = f"{v}"
            # accelerate does not support objects
            elif isinstance(v, object):
                filtered_args[k] = f"{v}"

    return filtered_args


# verify command line args for training
def verify_command_line_training_args(args: argparse.Namespace):
    # if wandb is enabled, the command line is exposed to the public
    # check whether sensitive options are included in the command line arguments
    # if so, warn or inform the user to move them to the configuration file
    # wandbが有効な場合、コマンドラインが公開される
    # 学習用のコマンドライン引数に敏感なオプションが含まれているかどうかを確認し、
    # 含まれている場合は設定ファイルに移動するようにユーザーに警告または通知する

    wandb_enabled = args.log_with is not None and args.log_with != "tensorboard"  # "all" or "wandb"
    if not wandb_enabled:
        return

    sensitive_args = ["wandb_api_key", "huggingface_token"]
    sensitive_path_args = [
        "pretrained_model_name_or_path",
        "vae",
        "tokenizer_cache_dir",
        "train_data_dir",
        "conditioning_data_dir",
        "reg_data_dir",
        "output_dir",
        "logging_dir",
    ]

    for arg in sensitive_args:
        if getattr(args, arg, None) is not None:
            logger.warning(
                f"wandb is enabled, but option `{arg}` is included in the command line. Because the command line is exposed to the public, it is recommended to move it to the `.toml` file."
                + f" / wandbが有効で、かつオプション `{arg}` がコマンドラインに含まれています。コマンドラインは公開されるため、`.toml`ファイルに移動することをお勧めします。"
            )

    # if path is absolute, it may include sensitive information
    for arg in sensitive_path_args:
        if getattr(args, arg, None) is not None and os.path.isabs(getattr(args, arg)):
            logger.info(
                f"wandb is enabled, but option `{arg}` is included in the command line and it is an absolute path. Because the command line is exposed to the public, it is recommended to move it to the `.toml` file or use relative path."
                + f" / wandbが有効で、かつオプション `{arg}` がコマンドラインに含まれており、絶対パスです。コマンドラインは公開されるため、`.toml`ファイルに移動するか、相対パスを使用することをお勧めします。"
            )

    if getattr(args, "config_file", None) is not None:
        logger.info(
            f"wandb is enabled, but option `config_file` is included in the command line. Because the command line is exposed to the public, please be careful about the information included in the path."
            + f" / wandbが有効で、かつオプション `config_file` がコマンドラインに含まれています。コマンドラインは公開されるため、パスに含まれる情報にご注意ください。"
        )

    # other sensitive options
    if args.huggingface_repo_id is not None and args.huggingface_repo_visibility != "public":
        logger.info(
            f"wandb is enabled, but option huggingface_repo_id is included in the command line and huggingface_repo_visibility is not 'public'. Because the command line is exposed to the public, it is recommended to move it to the `.toml` file."
            + f" / wandbが有効で、かつオプション huggingface_repo_id がコマンドラインに含まれており、huggingface_repo_visibility が 'public' ではありません。コマンドラインは公開されるため、`.toml`ファイルに移動することをお勧めします。"
        )


def verify_training_args(args: argparse.Namespace):
    r"""
    Verify training arguments. Also reflect highvram option to global variable
    学習用引数を検証する。あわせて highvram オプションの指定をグローバル変数に反映する
    """
    if args.highvram:
        print("highvram is enabled / highvramが有効です")
        global HIGH_VRAM
        HIGH_VRAM = True

    if args.v_parameterization and not args.v2:
        logger.warning(
            "v_parameterization should be with v2 not v1 or sdxl / v1やsdxlでv_parameterizationを使用することは想定されていません"
        )
    if args.v2 and args.clip_skip is not None:
        logger.warning("v2 with clip_skip will be unexpected / v2でclip_skipを使用することは想定されていません")

    if args.cache_latents_to_disk and not args.cache_latents:
        args.cache_latents = True
        logger.warning(
            "cache_latents_to_disk is enabled, so cache_latents is also enabled / cache_latents_to_diskが有効なため、cache_latentsを有効にします"
        )

    # noise_offset, perlin_noise, multires_noise_iterations cannot be enabled at the same time
    # # Listを使って数えてもいいけど並べてしまえ
    # if args.noise_offset is not None and args.multires_noise_iterations is not None:
    #     raise ValueError(
    #         "noise_offset and multires_noise_iterations cannot be enabled at the same time / noise_offsetとmultires_noise_iterationsを同時に有効にできません"
    #     )
    # if args.noise_offset is not None and args.perlin_noise is not None:
    #     raise ValueError("noise_offset and perlin_noise cannot be enabled at the same time / noise_offsetとperlin_noiseは同時に有効にできません")
    # if args.perlin_noise is not None and args.multires_noise_iterations is not None:
    #     raise ValueError(
    #         "perlin_noise and multires_noise_iterations cannot be enabled at the same time / perlin_noiseとmultires_noise_iterationsを同時に有効にできません"
    #     )

    if args.adaptive_noise_scale is not None and args.noise_offset is None:
        raise ValueError("adaptive_noise_scale requires noise_offset / adaptive_noise_scaleを使用するにはnoise_offsetが必要です")

    if args.scale_v_pred_loss_like_noise_pred and not args.v_parameterization:
        raise ValueError(
            "scale_v_pred_loss_like_noise_pred can be enabled only with v_parameterization / scale_v_pred_loss_like_noise_predはv_parameterizationが有効なときのみ有効にできます"
        )

    if args.v_pred_like_loss and args.v_parameterization:
        raise ValueError(
            "v_pred_like_loss cannot be enabled with v_parameterization / v_pred_like_lossはv_parameterizationが有効なときには有効にできません"
        )

    if args.zero_terminal_snr and not args.v_parameterization:
        logger.warning(
            f"zero_terminal_snr is enabled, but v_parameterization is not enabled. training will be unexpected"
            + " / zero_terminal_snrが有効ですが、v_parameterizationが有効ではありません。学習結果は想定外になる可能性があります"
        )

    if args.sample_every_n_epochs is not None and args.sample_every_n_epochs <= 0:
        logger.warning(
            "sample_every_n_epochs is less than or equal to 0, so it will be disabled / sample_every_n_epochsに0以下の値が指定されたため無効になります"
        )
        args.sample_every_n_epochs = None

    if args.sample_every_n_steps is not None and args.sample_every_n_steps <= 0:
        logger.warning(
            "sample_every_n_steps is less than or equal to 0, so it will be disabled / sample_every_n_stepsに0以下の値が指定されたため無効になります"
        )
        args.sample_every_n_steps = None


def add_dataset_arguments(
    parser: argparse.ArgumentParser, support_dreambooth: bool, support_caption: bool, support_caption_dropout: bool
):
    # dataset common
    parser.add_argument(
        "--train_data_dir", type=str, default=None, help="directory for train images / 学習画像データのディレクトリ"
    )
    parser.add_argument(
        "--cache_info",
        action="store_true",
        help="cache meta information (caption and image size) for faster dataset loading. only available for DreamBooth"
        + " / メタ情報（キャプションとサイズ）をキャッシュしてデータセット読み込みを高速化する。DreamBooth方式のみ有効",
    )
    parser.add_argument(
        "--shuffle_caption", action="store_true", help="shuffle separated caption / 区切られたcaptionの各要素をshuffleする"
    )
    parser.add_argument("--caption_separator", type=str, default=",", help="separator for caption / captionの区切り文字")
    parser.add_argument(
        "--caption_extension", type=str, default=".caption", help="extension of caption files / 読み込むcaptionファイルの拡張子"
    )
    parser.add_argument(
        "--caption_extention",
        type=str,
        default=None,
        help="extension of caption files (backward compatibility) / 読み込むcaptionファイルの拡張子（スペルミスを残してあります）",
    )
    parser.add_argument(
        "--keep_tokens",
        type=int,
        default=0,
        help="keep heading N tokens when shuffling caption tokens (token means comma separated strings) / captionのシャッフル時に、先頭からこの個数のトークンをシャッフルしないで残す（トークンはカンマ区切りの各部分を意味する）",
    )
    parser.add_argument(
        "--keep_tokens_separator",
        type=str,
        default="",
        help="A custom separator to divide the caption into fixed and flexible parts. Tokens before this separator will not be shuffled. If not specified, '--keep_tokens' will be used to determine the fixed number of tokens."
        + " / captionを固定部分と可変部分に分けるためのカスタム区切り文字。この区切り文字より前のトークンはシャッフルされない。指定しない場合、'--keep_tokens'が固定部分のトークン数として使用される。",
    )
    parser.add_argument(
        "--secondary_separator",
        type=str,
        default=None,
        help="a secondary separator for caption. This separator is replaced to caption_separator after dropping/shuffling caption"
        + " / captionのセカンダリ区切り文字。この区切り文字はcaptionのドロップやシャッフル後にcaption_separatorに置き換えられる",
    )
    parser.add_argument(
        "--enable_wildcard",
        action="store_true",
        help="enable wildcard for caption (e.g. '{image|picture|rendition}') / captionのワイルドカードを有効にする（例：'{image|picture|rendition}'）",
    )
    parser.add_argument(
        "--caption_prefix",
        type=str,
        default=None,
        help="prefix for caption text / captionのテキストの先頭に付ける文字列",
    )
    parser.add_argument(
        "--caption_suffix",
        type=str,
        default=None,
        help="suffix for caption text / captionのテキストの末尾に付ける文字列",
    )
    parser.add_argument(
        "--color_aug", action="store_true", help="enable weak color augmentation / 学習時に色合いのaugmentationを有効にする"
    )
    parser.add_argument(
        "--flip_aug", action="store_true", help="enable horizontal flip augmentation / 学習時に左右反転のaugmentationを有効にする"
    )
    parser.add_argument(
        "--face_crop_aug_range",
        type=str,
        default=None,
        help="enable face-centered crop augmentation and its range (e.g. 2.0,4.0) / 学習時に顔を中心とした切り出しaugmentationを有効にするときは倍率を指定する（例：2.0,4.0）",
    )
    parser.add_argument(
        "--random_crop",
        action="store_true",
        help="enable random crop (for style training in face-centered crop augmentation) / ランダムな切り出しを有効にする（顔を中心としたaugmentationを行うときに画風の学習用に指定する）",
    )
    parser.add_argument(
        "--debug_dataset",
        action="store_true",
        help="show images for debugging (do not train) / デバッグ用に学習データを画面表示する（学習は行わない）",
    )
    parser.add_argument(
        "--resolution",
        type=str,
        default=None,
        help="resolution in training ('size' or 'width,height') / 学習時の画像解像度（'サイズ'指定、または'幅,高さ'指定）",
    )
    parser.add_argument(
        "--network_multiplier",
        type=float,
        default=1.0,
        help="network multiplier to adjust the influence of the network",
    )
    parser.add_argument(
        "--cache_latents",
        action="store_true",
        help="cache latents to main memory to reduce VRAM usage (augmentations must be disabled) / VRAM削減のためにlatentをメインメモリにcacheする（augmentationは使用不可） ",
    )
    parser.add_argument(
        "--vae_batch_size", type=int, default=1, help="batch size for caching latents / latentのcache時のバッチサイズ"
    )
    parser.add_argument(
        "--cache_latents_to_disk",
        action="store_true",
        help="cache latents to disk to reduce VRAM usage (augmentations must be disabled) / VRAM削減のためにlatentをディスクにcacheする（augmentationは使用不可）",
    )
    parser.add_argument(
        "--enable_bucket",
        action="store_true",
        help="enable buckets for multi aspect ratio training / 複数解像度学習のためのbucketを有効にする",
    )
    parser.add_argument(
        "--min_bucket_reso",
        type=int,
        default=256,
        help="minimum resolution for buckets, must be divisible by bucket_reso_steps "
        " / bucketの最小解像度、bucket_reso_stepsで割り切れる必要があります",
    )
    parser.add_argument(
        "--max_bucket_reso",
        type=int,
        default=1024,
        help="maximum resolution for buckets, must be divisible by bucket_reso_steps "
        " / bucketの最大解像度、bucket_reso_stepsで割り切れる必要があります",
    )
    parser.add_argument(
        "--bucket_reso_steps",
        type=int,
        default=64,
        help="steps of resolution for buckets, divisible by 8 is recommended / bucketの解像度の単位、8で割り切れる値を推奨します",
    )
    parser.add_argument(
        "--bucket_no_upscale",
        action="store_true",
        help="make bucket for each image without upscaling / 画像を拡大せずbucketを作成します",
    )

    parser.add_argument(
        "--token_warmup_min",
        type=int,
        default=1,
        help="start learning at N tags (token means comma separated strinfloatgs) / タグ数をN個から増やしながら学習する",
    )
    parser.add_argument(
        "--token_warmup_step",
        type=float,
        default=0,
        help="tag length reaches maximum on N steps (or N*max_train_steps if N<1) / N（N<1ならN*max_train_steps）ステップでタグ長が最大になる。デフォルトは0（最初から最大）",
    )
    parser.add_argument(
        "--alpha_mask",
        action="store_true",
        help="use alpha channel as mask for training / 画像のアルファチャンネルをlossのマスクに使用する",
    )

    parser.add_argument(
        "--dataset_class",
        type=str,
        default=None,
        help="dataset class for arbitrary dataset (package.module.Class) / 任意のデータセットを用いるときのクラス名 (package.module.Class)",
    )

    if support_caption_dropout:
        # Textual Inversion はcaptionのdropoutをsupportしない
        # いわゆるtensorのDropoutと紛らわしいのでprefixにcaptionを付けておく　every_n_epochsは他と平仄を合わせてdefault Noneに
        parser.add_argument(
            "--caption_dropout_rate", type=float, default=0.0, help="Rate out dropout caption(0.0~1.0) / captionをdropoutする割合"
        )
        parser.add_argument(
            "--caption_dropout_every_n_epochs",
            type=int,
            default=0,
            help="Dropout all captions every N epochs / captionを指定エポックごとにdropoutする",
        )
        parser.add_argument(
            "--caption_tag_dropout_rate",
            type=float,
            default=0.0,
            help="Rate out dropout comma separated tokens(0.0~1.0) / カンマ区切りのタグをdropoutする割合",
        )

    if support_dreambooth:
        # DreamBooth dataset
        parser.add_argument(
            "--reg_data_dir", type=str, default=None, help="directory for regularization images / 正則化画像データのディレクトリ"
        )

    if support_caption:
        # caption dataset
        parser.add_argument(
            "--in_json", type=str, default=None, help="json metadata for dataset / データセットのmetadataのjsonファイル"
        )
        parser.add_argument(
            "--dataset_repeats",
            type=int,
            default=1,
            help="repeat dataset when training with captions / キャプションでの学習時にデータセットを繰り返す回数",
        )


def add_sd_saving_arguments(parser: argparse.ArgumentParser):
    parser.add_argument(
        "--save_model_as",
        type=str,
        default=None,
        choices=[None, "ckpt", "safetensors", "diffusers", "diffusers_safetensors"],
        help="format to save the model (default is same to original) / モデル保存時の形式（未指定時は元モデルと同じ）",
    )
    parser.add_argument(
        "--use_safetensors",
        action="store_true",
        help="use safetensors format to save (if save_model_as is not specified) / checkpoint、モデルをsafetensors形式で保存する（save_model_as未指定時）",
    )


def read_config_from_file(args: argparse.Namespace, parser: argparse.ArgumentParser):
    if not args.config_file:
        return args

    config_path = args.config_file + ".toml" if not args.config_file.endswith(".toml") else args.config_file

    if args.output_config:
        # check if config file exists
        if os.path.exists(config_path):
            logger.error(f"Config file already exists. Aborting... / 出力先の設定ファイルが既に存在します: {config_path}")
            exit(1)

        # convert args to dictionary
        args_dict = vars(args)

        # remove unnecessary keys
        for key in ["config_file", "output_config", "wandb_api_key"]:
            if key in args_dict:
                del args_dict[key]

        # get default args from parser
        default_args = vars(parser.parse_args([]))

        # remove default values: cannot use args_dict.items directly because it will be changed during iteration
        for key, value in list(args_dict.items()):
            if key in default_args and value == default_args[key]:
                del args_dict[key]

        # convert Path to str in dictionary
        for key, value in args_dict.items():
            if isinstance(value, pathlib.Path):
                args_dict[key] = str(value)

        # convert to toml and output to file
        with open(config_path, "w") as f:
            toml.dump(args_dict, f)

        logger.info(f"Saved config file / 設定ファイルを保存しました: {config_path}")
        exit(0)

    if not os.path.exists(config_path):
        logger.info(f"{config_path} not found.")
        exit(1)

    logger.info(f"Loading settings from {config_path}...")
    with open(config_path, "r", encoding="utf-8") as f:
        config_dict = toml.load(f)

    # combine all sections into one
    ignore_nesting_dict = {}
    for section_name, section_dict in config_dict.items():
        # if value is not dict, save key and value as is
        if not isinstance(section_dict, dict):
            ignore_nesting_dict[section_name] = section_dict
            continue

        # if value is dict, save all key and value into one dict
        for key, value in section_dict.items():
            ignore_nesting_dict[key] = value

    config_args = argparse.Namespace(**ignore_nesting_dict)
    args = parser.parse_args(namespace=config_args)
    args.config_file = os.path.splitext(args.config_file)[0]
    logger.info(args.config_file)

    return args


# endregion

# region utils


def resume_from_local_or_hf_if_specified(accelerator, args):
    if not args.resume:
        return

    if not args.resume_from_huggingface:
        logger.info(f"resume training from local state: {args.resume}")
        accelerator.load_state(args.resume)
        return

    logger.info(f"resume training from huggingface state: {args.resume}")
    repo_id = args.resume.split("/")[0] + "/" + args.resume.split("/")[1]
    path_in_repo = "/".join(args.resume.split("/")[2:])
    revision = None
    repo_type = None
    if ":" in path_in_repo:
        divided = path_in_repo.split(":")
        if len(divided) == 2:
            path_in_repo, revision = divided
            repo_type = "model"
        else:
            path_in_repo, revision, repo_type = divided
    logger.info(f"Downloading state from huggingface: {repo_id}/{path_in_repo}@{revision}")

    list_files = huggingface_util.list_dir(
        repo_id=repo_id,
        subfolder=path_in_repo,
        revision=revision,
        token=args.huggingface_token,
        repo_type=repo_type,
    )

    async def download(filename) -> str:
        def task():
            return hf_hub_download(
                repo_id=repo_id,
                filename=filename,
                revision=revision,
                repo_type=repo_type,
                token=args.huggingface_token,
            )

        return await asyncio.get_event_loop().run_in_executor(None, task)

    loop = asyncio.get_event_loop()
    results = loop.run_until_complete(asyncio.gather(*[download(filename=filename.rfilename) for filename in list_files]))
    if len(results) == 0:
        raise ValueError(
            "No files found in the specified repo id/path/revision / 指定されたリポジトリID/パス/リビジョンにファイルが見つかりませんでした"
        )
    dirname = os.path.dirname(results[0])
    accelerator.load_state(dirname)


def get_optimizer(args, trainable_params, model=None):
    # "Optimizer to use: AdamW, AdamW8bit, Lion, SGDNesterov, SGDNesterov8bit, PagedAdamW, PagedAdamW8bit, PagedAdamW32bit, Lion8bit, PagedLion8bit, AdEMAMix8bit, PagedAdEMAMix8bit, DAdaptation(DAdaptAdamPreprint), DAdaptAdaGrad, DAdaptAdam, DAdaptAdan, DAdaptAdanIP, DAdaptLion, DAdaptSGD, Adafactor"

    optimizer_type = args.optimizer_type
    if args.use_8bit_adam:
        assert (
            not args.use_lion_optimizer
        ), "both option use_8bit_adam and use_lion_optimizer are specified / use_8bit_adamとuse_lion_optimizerの両方のオプションが指定されています"
        assert (
            optimizer_type is None or optimizer_type == ""
        ), "both option use_8bit_adam and optimizer_type are specified / use_8bit_adamとoptimizer_typeの両方のオプションが指定されています"
        optimizer_type = "AdamW8bit"

    elif args.use_lion_optimizer:
        assert (
            optimizer_type is None or optimizer_type == ""
        ), "both option use_lion_optimizer and optimizer_type are specified / use_lion_optimizerとoptimizer_typeの両方のオプションが指定されています"
        optimizer_type = "Lion"

    if optimizer_type is None or optimizer_type == "":
        optimizer_type = "AdamW"
    optimizer_type = optimizer_type.lower()

    if args.fused_backward_pass:
        assert (
            optimizer_type in ["Adafactor".lower(),"lion", "adan", "adamw","ranger","stableadamw"]
        ), "fused_backward_pass currently only works with optimizer_type Adafactor / fused_backward_passは現在optimizer_type Adafactorでのみ機能します"
        assert (
            args.gradient_accumulation_steps == 1
        ), "fused_backward_pass does not work with gradient_accumulation_steps > 1 / fused_backward_passはgradient_accumulation_steps>1では機能しません"

    # 引数を分解する
    optimizer_kwargs = {}
    if args.optimizer_args is not None and len(args.optimizer_args) > 0:
        for arg in args.optimizer_args:
            key, value = arg.split("=")
            value = ast.literal_eval(value)

            # value = value.split(",")
            # for i in range(len(value)):
            #     if value[i].lower() == "true" or value[i].lower() == "false":
            #         value[i] = value[i].lower() == "true"
            #     else:
            #         value[i] = ast.float(value[i])
            # if len(value) == 1:
            #     value = value[0]
            # else:
            #     value = tuple(value)

            optimizer_kwargs[key] = value
    # logger.info(f"optkwargs {optimizer}_{kwargs}")

    schedulefree_wrapper_kwargs = {}

    lr = args.learning_rate
    optimizer = None
    optimizer_class = None

    if optimizer_type == "Lion".lower():
        try:
            import optimi
            logger.info(f"use optimi Lion optimizer | {optimizer_kwargs}")
            optimizer_class = optimi.Lion
            if args.fused_backward_pass and "gradient_release" not in optimizer_kwargs:
                optimizer_kwargs["gradient_release"] = True
        except:
            try:
                import lion_pytorch
                logger.info(f"use Lion optimizer | {optimizer_kwargs}")
                optimizer_class = lion_pytorch.Lion
            except ImportError:
                raise ImportError("No lion_pytorch / lion_pytorch がインストールされていないようです")
        optimizer = optimizer_class(trainable_params, lr=lr, **optimizer_kwargs)

    elif optimizer_type.endswith("8bit".lower()):
        try:
            import bitsandbytes as bnb
        except ImportError:
            raise ImportError("No bitsandbytes / bitsandbytesがインストールされていないようです")

        if optimizer_type == "AdamW8bit".lower():
            logger.info(f"use 8-bit AdamW optimizer | {optimizer_kwargs}")
            optimizer_class = bnb.optim.AdamW8bit
            optimizer = optimizer_class(trainable_params, lr=lr, **optimizer_kwargs)

        elif optimizer_type == "SGDNesterov8bit".lower():
            logger.info(f"use 8-bit SGD with Nesterov optimizer | {optimizer_kwargs}")
            if "momentum" not in optimizer_kwargs:
                logger.warning(
                    f"8-bit SGD with Nesterov must be with momentum, set momentum to 0.9 / 8-bit SGD with Nesterovはmomentum指定が必須のため0.9に設定します"
                )
                optimizer_kwargs["momentum"] = 0.9

            optimizer_class = bnb.optim.SGD8bit
            optimizer = optimizer_class(trainable_params, lr=lr, nesterov=True, **optimizer_kwargs)

        elif optimizer_type == "Lion8bit".lower():
            logger.info(f"use 8-bit Lion optimizer | {optimizer_kwargs}")
            try:
                optimizer_class = bnb.optim.Lion8bit
            except AttributeError:
                raise AttributeError(
                    "No Lion8bit. The version of bitsandbytes installed seems to be old. Please install 0.38.0 or later. / Lion8bitが定義されていません。インストールされているbitsandbytesのバージョンが古いようです。0.38.0以上をインストールしてください"
                )
        elif optimizer_type == "PagedAdamW8bit".lower():
            logger.info(f"use 8-bit PagedAdamW optimizer | {optimizer_kwargs}")
            try:
                optimizer_class = bnb.optim.PagedAdamW8bit
            except AttributeError:
                raise AttributeError(
                    "No PagedAdamW8bit. The version of bitsandbytes installed seems to be old. Please install 0.39.0 or later. / PagedAdamW8bitが定義されていません。インストールされているbitsandbytesのバージョンが古いようです。0.39.0以上をインストールしてください"
                )
        elif optimizer_type == "PagedLion8bit".lower():
            logger.info(f"use 8-bit Paged Lion optimizer | {optimizer_kwargs}")
            try:
                optimizer_class = bnb.optim.PagedLion8bit
            except AttributeError:
                raise AttributeError(
                    "No PagedLion8bit. The version of bitsandbytes installed seems to be old. Please install 0.39.0 or later. / PagedLion8bitが定義されていません。インストールされているbitsandbytesのバージョンが古いようです。0.39.0以上をインストールしてください"
                )

        if optimizer_class is not None:
            optimizer = optimizer_class(trainable_params, lr=lr, **optimizer_kwargs)

    elif optimizer_type == "PagedAdamW".lower():
        logger.info(f"use PagedAdamW optimizer | {optimizer_kwargs}")
        try:
            import bitsandbytes as bnb
        except ImportError:
            raise ImportError("No bitsandbytes / bitsandbytesがインストールされていないようです")
        try:
            optimizer_class = bnb.optim.PagedAdamW
        except AttributeError:
            raise AttributeError(
                "No PagedAdamW. The version of bitsandbytes installed seems to be old. Please install 0.39.0 or later. / PagedAdamWが定義されていません。インストールされているbitsandbytesのバージョンが古いようです。0.39.0以上をインストールしてください"
            )
        optimizer = optimizer_class(trainable_params, lr=lr, **optimizer_kwargs)

    elif optimizer_type == "PagedAdamW32bit".lower():
        logger.info(f"use 32-bit PagedAdamW optimizer | {optimizer_kwargs}")
        try:
            import bitsandbytes as bnb
        except ImportError:
            raise ImportError("No bitsandbytes / bitsandbytesがインストールされていないようです")
        try:
            optimizer_class = bnb.optim.PagedAdamW32bit
        except AttributeError:
            raise AttributeError(
                "No PagedAdamW32bit. The version of bitsandbytes installed seems to be old. Please install 0.39.0 or later. / PagedAdamW32bitが定義されていません。インストールされているbitsandbytesのバージョンが古いようです。0.39.0以上をインストールしてください"
            )
        optimizer = optimizer_class(trainable_params, lr=lr, **optimizer_kwargs)

    elif optimizer_type == "SGDNesterov".lower():
        logger.info(f"use SGD with Nesterov optimizer | {optimizer_kwargs}")
        if "momentum" not in optimizer_kwargs:
            logger.info(
                f"SGD with Nesterov must be with momentum, set momentum to 0.9 / SGD with Nesterovはmomentum指定が必須のため0.9に設定します"
            )
            optimizer_kwargs["momentum"] = 0.9

        optimizer_class = torch.optim.SGD
        optimizer = optimizer_class(trainable_params, lr=lr, nesterov=True, **optimizer_kwargs)

    elif optimizer_type == "Adan".lower():
        logger.info(f"use Adan optimizer | {optimizer_kwargs}")
        # optimi
        # check optimi is installed
        try:
            import optimi
        except ImportError:
            raise ImportError("No optimi / optimi がインストールされていないようです")
        if args.fused_backward_pass and "gradient_release" not in optimizer_kwargs:
            optimizer_kwargs["gradient_release"] = True
        optimizer_class = optimi.Adan
        optimizer = optimizer_class(trainable_params, lr=lr, **optimizer_kwargs)

    elif optimizer_type == "Ranger".lower():
        logger.info(f"use RAdam optimizer | {optimizer_kwargs}")
        # optimi
        # check optimi is installed
        try:
            import optimi
        except ImportError:
            raise ImportError("No optimi / optimi がインストールされていないようです")
        if args.fused_backward_pass and "gradient_release" not in optimizer_kwargs:
            optimizer_kwargs["gradient_release"] = True
        optimizer_class = optimi.Ranger
        optimizer = optimizer_class(trainable_params, lr=lr, **optimizer_kwargs)

    elif optimizer_type.startswith("DAdapt".lower()) or optimizer_type == "Prodigy".lower():
        # check lr and lr_count, and logger.info warning
        actual_lr = lr
        lr_count = 1
        if type(trainable_params) == list and type(trainable_params[0]) == dict:
            lrs = set()
            actual_lr = trainable_params[0].get("lr", actual_lr)
            for group in trainable_params:
                lrs.add(group.get("lr", actual_lr))
            lr_count = len(lrs)

        if actual_lr <= 0.1:
            logger.warning(
                f"learning rate is too low. If using D-Adaptation or Prodigy, set learning rate around 1.0 / 学習率が低すぎるようです。D-AdaptationまたはProdigyの使用時は1.0前後の値を指定してください: lr={actual_lr}"
            )
            logger.warning("recommend option: lr=1.0 / 推奨は1.0です")
        if lr_count > 1:
            logger.warning(
                f"when multiple learning rates are specified with dadaptation (e.g. for Text Encoder and U-Net), only the first one will take effect / D-AdaptationまたはProdigyで複数の学習率を指定した場合（Text EncoderとU-Netなど）、最初の学習率のみが有効になります: lr={actual_lr}"
            )

        if optimizer_type.startswith("DAdapt".lower()):
            # DAdaptation family
            # check dadaptation is installed
            try:
                import dadaptation
                import dadaptation.experimental as experimental
            except ImportError:
                raise ImportError("No dadaptation / dadaptation がインストールされていないようです")

            # set optimizer
            if optimizer_type == "DAdaptation".lower() or optimizer_type == "DAdaptAdamPreprint".lower():
                optimizer_class = experimental.DAdaptAdamPreprint
                logger.info(f"use D-Adaptation AdamPreprint optimizer | {optimizer_kwargs}")
            elif optimizer_type == "DAdaptAdaGrad".lower():
                optimizer_class = dadaptation.DAdaptAdaGrad
                logger.info(f"use D-Adaptation AdaGrad optimizer | {optimizer_kwargs}")
            elif optimizer_type == "DAdaptAdam".lower():
                optimizer_class = dadaptation.DAdaptAdam
                logger.info(f"use D-Adaptation Adam optimizer | {optimizer_kwargs}")
            elif optimizer_type == "DAdaptAdan".lower():
                optimizer_class = dadaptation.DAdaptAdan
                logger.info(f"use D-Adaptation Adan optimizer | {optimizer_kwargs}")
            elif optimizer_type == "DAdaptAdanIP".lower():
                optimizer_class = experimental.DAdaptAdanIP
                logger.info(f"use D-Adaptation AdanIP optimizer | {optimizer_kwargs}")
            elif optimizer_type == "DAdaptLion".lower():
                optimizer_class = dadaptation.DAdaptLion
                logger.info(f"use D-Adaptation Lion optimizer | {optimizer_kwargs}")
            elif optimizer_type == "DAdaptSGD".lower():
                optimizer_class = dadaptation.DAdaptSGD
                logger.info(f"use D-Adaptation SGD optimizer | {optimizer_kwargs}")
            else:
                raise ValueError(f"Unknown optimizer type: {optimizer_type}")

            optimizer = optimizer_class(trainable_params, lr=lr, **optimizer_kwargs)
        else:
            # Prodigy
            # check Prodigy is installed
            try:
                import prodigyopt
            except ImportError:
                raise ImportError("No Prodigy / Prodigy がインストールされていないようです")

            logger.info(f"use Prodigy optimizer | {optimizer_kwargs}")
            optimizer_class = prodigyopt.Prodigy
            optimizer = optimizer_class(trainable_params, lr=lr, **optimizer_kwargs)

    elif optimizer_type == "Prodigy".lower():
        # Prodigy
        # check Prodigy is installed
        try:
            import prodigyopt
        except ImportError:
            raise ImportError("No Prodigy / Prodigy がインストールされていないようです")

        # check lr and lr_count, and print warning
        actual_lr = lr
        lr_count = 1
        if type(trainable_params) == list and type(trainable_params[0]) == dict:
            lrs = set()
            actual_lr = trainable_params[0].get("lr", actual_lr)
            for group in trainable_params:
                lrs.add(group.get("lr", actual_lr))
            lr_count = len(lrs)

        if actual_lr <= 0.1:
            print(
                f"learning rate is too low. If using Prodigy, set learning rate around 1.0 / 学習率が低すぎるようです。1.0前後の値を指定してください: lr={actual_lr}"
            )
            print("recommend option: lr=1.0 / 推奨は1.0です")
        if lr_count > 1:
            print(
                f"when multiple learning rates are specified with Prodigy (e.g. for Text Encoder and U-Net), only the first one will take effect / Prodigyで複数の学習率を指定した場合（Text EncoderとU-Netなど）、最初の学習率のみが有効になります: lr={actual_lr}"
            )

        print(f"use Prodigy optimizer | {optimizer_kwargs}")
        optimizer_class = prodigyopt.Prodigy
        optimizer = optimizer_class(trainable_params, lr=lr, **optimizer_kwargs)

    elif optimizer_type == "Adafactor".lower():
        # 引数を確認して適宜補正する
        if "relative_step" not in optimizer_kwargs:
            optimizer_kwargs["relative_step"] = True  # default
        if not optimizer_kwargs["relative_step"] and optimizer_kwargs.get("warmup_init", False):
            logger.info(
                f"set relative_step to True because warmup_init is True / warmup_initがTrueのためrelative_stepをTrueにします"
            )
            optimizer_kwargs["relative_step"] = True
        logger.info(f"use Adafactor optimizer | {optimizer_kwargs}")

        if optimizer_kwargs["relative_step"]:
            logger.info(f"relative_step is true / relative_stepがtrueです")
            if lr != 0.0:
                logger.warning(f"learning rate is used as initial_lr / 指定したlearning rateはinitial_lrとして使用されます")
            args.learning_rate = None

            # trainable_paramsがgroupだった時の処理：lrを削除する
            if type(trainable_params) == list and type(trainable_params[0]) == dict:
                has_group_lr = False
                for group in trainable_params:
                    p = group.pop("lr", None)
                    has_group_lr = has_group_lr or (p is not None)

                if has_group_lr:
                    # 一応argsを無効にしておく TODO 依存関係が逆転してるのであまり望ましくない
                    logger.warning(f"unet_lr and text_encoder_lr are ignored / unet_lrとtext_encoder_lrは無視されます")
                    args.unet_lr = None
                    args.text_encoder_lr = None

            if args.lr_scheduler != "adafactor":
                logger.info(f"use adafactor_scheduler / スケジューラにadafactor_schedulerを使用します")
            args.lr_scheduler = f"adafactor:{lr}"  # ちょっと微妙だけど

            lr = None
        else:
            if args.max_grad_norm != 0.0:
                logger.warning(
                    f"because max_grad_norm is set, clip_grad_norm is enabled. consider set to 0 / max_grad_normが設定されているためclip_grad_normが有効になります。0に設定して無効にしたほうがいいかもしれません"
                )
            if args.lr_scheduler != "constant_with_warmup":
                logger.warning(f"constant_with_warmup will be good / スケジューラはconstant_with_warmupが良いかもしれません")
            if optimizer_kwargs.get("clip_threshold", 1.0) != 1.0:
                logger.warning(f"clip_threshold=1.0 will be good / clip_thresholdは1.0が良いかもしれません")

        optimizer_class = transformers.optimization.Adafactor
        optimizer = optimizer_class(trainable_params, lr=lr, **optimizer_kwargs)

    elif optimizer_type == "StableAdamW".lower():
        logger.info(f"use StableAdamW optimizer | {optimizer_kwargs}")
        # optimi
        # check optimi is installed
        try:
            import optimi
        except ImportError:
            raise ImportError("No optimi / optimi がインストールされていないようです")
        if args.fused_backward_pass and "gradient_release" not in optimizer_kwargs:
            optimizer_kwargs["gradient_release"] = True
        optimizer_class = optimi.StableAdamW
        optimizer = optimizer_class(trainable_params, lr=lr, **optimizer_kwargs)

    elif optimizer_type == "AdamW".lower():
        # optimi
        # check optimi is installed
        try:
            import optimi
            optimizer_class = optimi.AdamW
            logger.info(f"use optimi AdamW optimizer | {optimizer_kwargs}")
            if args.fused_backward_pass and "gradient_release" not in optimizer_kwargs:
                optimizer_kwargs["gradient_release"] = True
        except:
            optimizer_class = torch.optim.AdamW
            logger.info(f"use AdamW optimizer | {optimizer_kwargs}")
        optimizer = optimizer_class(trainable_params, lr=lr, **optimizer_kwargs)

    elif optimizer_type == "AdamMini".lower():
        logger.info(f"use AdamMini optimizer | {optimizer_kwargs}")
        try:
            import library.adam_mini as adam_mini
            optimizer_class = adam_mini.Adam_mini
        except ImportError:
            raise ImportError("No adam-mini / adam-mini がインストールされていないようです")

        named_params = [(name, param) for name, param in model.named_parameters() if param.requires_grad]

        optimizer = optimizer_class(named_params, lr=lr, **optimizer_kwargs)
        optimizer.embd_names.add("layer.weight")
        optimizer.embd_names.add("final_layer.linear.weight")
        optimizer.embd_names.add("final_layer.adaLN_modulation.1.weight")
        optimizer.wqk_names.add("attn")
        optimizer.wqk_names.add('mlp')

    elif optimizer_type == "Sara".lower():
        logger.info(f"use Sara optimizer | {optimizer_kwargs}")
        try:
            import library.adamw_sara as sara
            optimizer_class = sara.AdamW
        except ImportError:
            raise ImportError("No sara / sara がインストールされていないようです")
        optimizer = optimizer_class(model, **optimizer_kwargs)

    elif optimizer_type.endswith("schedulefree".lower()):
        try:
            import schedulefree as sf
        except ImportError:
            raise ImportError("No schedulefree / schedulefreeがインストールされていないようです")
        if optimizer_type == "AdamWScheduleFree".lower():
            optimizer_class = sf.AdamWScheduleFree
            logger.info(f"use AdamWScheduleFree optimizer | {optimizer_kwargs}")
        elif optimizer_type == "SGDScheduleFree".lower():
            optimizer_class = sf.SGDScheduleFree
            logger.info(f"use SGDScheduleFree optimizer | {optimizer_kwargs}")
        else:
            raise ValueError(f"Unknown optimizer type: {optimizer_type}")
        optimizer = optimizer_class(trainable_params, lr=lr, **optimizer_kwargs)
        # make optimizer as train mode: we don't need to call train again, because eval will not be called in training loop
        optimizer.train()

    if optimizer is None:
        # 任意のoptimizerを使う
        case_sensitive_optimizer_type = args.optimizer_type  # not lower
        logger.info(f"use {case_sensitive_optimizer_type} | {optimizer_kwargs}")

        if "." not in case_sensitive_optimizer_type:  # from torch.optim
            optimizer_module = torch.optim
        else:  # from other library
            values = case_sensitive_optimizer_type.split(".")
            optimizer_module = importlib.import_module(".".join(values[:-1]))
            case_sensitive_optimizer_type = values[-1]

        optimizer_class = getattr(optimizer_module, case_sensitive_optimizer_type)
        optimizer = optimizer_class(trainable_params, lr=lr, **optimizer_kwargs)

    """
    # wrap any of above optimizer with schedulefree, if optimizer is not schedulefree
    if args.optimizer_schedulefree_wrapper and not optimizer_type.endswith("schedulefree".lower()):
        try:
            import schedulefree as sf
        except ImportError:
            raise ImportError("No schedulefree / schedulefreeがインストールされていないようです")

        schedulefree_wrapper_kwargs = {}
        if args.schedulefree_wrapper_args is not None and len(args.schedulefree_wrapper_args) > 0:
            for arg in args.schedulefree_wrapper_args:
                key, value = arg.split("=")
                value = ast.literal_eval(value)
                schedulefree_wrapper_kwargs[key] = value

        sf_wrapper = sf.ScheduleFreeWrapper(optimizer, **schedulefree_wrapper_kwargs)
        sf_wrapper.train()  # make optimizer as train mode

        # we need to make optimizer as a subclass of torch.optim.Optimizer, we make another Proxy class over SFWrapper
        class OptimizerProxy(torch.optim.Optimizer):
            def __init__(self, sf_wrapper):
                self._sf_wrapper = sf_wrapper

            def __getattr__(self, name):
                return getattr(self._sf_wrapper, name)

            # override properties
            @property
            def state(self):
                return self._sf_wrapper.state

            @state.setter
            def state(self, state):
                self._sf_wrapper.state = state

            @property
            def param_groups(self):
                return self._sf_wrapper.param_groups

            @param_groups.setter
            def param_groups(self, param_groups):
                self._sf_wrapper.param_groups = param_groups

            @property
            def defaults(self):
                return self._sf_wrapper.defaults

            @defaults.setter
            def defaults(self, defaults):
                self._sf_wrapper.defaults = defaults

            def add_param_group(self, param_group):
                self._sf_wrapper.add_param_group(param_group)

            def load_state_dict(self, state_dict):
                self._sf_wrapper.load_state_dict(state_dict)

            def state_dict(self):
                return self._sf_wrapper.state_dict()

            def zero_grad(self):
                self._sf_wrapper.zero_grad()

            def step(self, closure=None):
                self._sf_wrapper.step(closure)

            def train(self):
                self._sf_wrapper.train()

            def eval(self):
                self._sf_wrapper.eval()

            # isinstance チェックをパスするためのメソッド
            def __instancecheck__(self, instance):
                return isinstance(instance, (type(self), Optimizer))

        optimizer = OptimizerProxy(sf_wrapper)

        logger.info(f"wrap optimizer with ScheduleFreeWrapper | {schedulefree_wrapper_kwargs}")
    """

    # for logging
    optimizer_name = optimizer_class.__module__ + "." + optimizer_class.__name__
    optimizer_args = ",".join([f"{k}={v}" for k, v in optimizer_kwargs.items()])

    return optimizer_name, optimizer_args, optimizer


def get_optimizer_train_eval_fn(optimizer: Optimizer, args: argparse.Namespace) -> Tuple[Callable, Callable]:
    if not is_schedulefree_optimizer(optimizer, args):
        # return dummy func
        return lambda: None, lambda: None

    # get train and eval functions from optimizer
    train_fn = optimizer.train
    eval_fn = optimizer.eval

    return train_fn, eval_fn


def is_schedulefree_optimizer(optimizer: Optimizer, args: argparse.Namespace) -> bool:
    return args.optimizer_type.lower().endswith("schedulefree".lower())  # or args.optimizer_schedulefree_wrapper


def get_dummy_scheduler(optimizer: Optimizer) -> Any:
    # dummy scheduler for schedulefree optimizer. supports only empty step(), get_last_lr() and optimizers.
    # this scheduler is used for logging only.
    # this isn't be wrapped by accelerator because of this class is not a subclass of torch.optim.lr_scheduler._LRScheduler
    class DummyScheduler:
        def __init__(self, optimizer: Optimizer):
            self.optimizer = optimizer

        def step(self):
            pass

        def get_last_lr(self):
            return [group["lr"] for group in self.optimizer.param_groups]

    return DummyScheduler(optimizer)


# Modified version of get_scheduler() function from diffusers.optimizer.get_scheduler
# Add some checking and features to the original function.


def get_scheduler_fix(args, optimizer: Optimizer, num_processes: int):
    """
    Unified API to get any scheduler from its name.
    """
    # if schedulefree optimizer, return dummy scheduler
    if is_schedulefree_optimizer(optimizer, args):
        return get_dummy_scheduler(optimizer)

    name = args.lr_scheduler
    num_training_steps = args.max_train_steps * num_processes  # * args.gradient_accumulation_steps
    num_warmup_steps: Optional[int] = (
        int(args.lr_warmup_steps * num_training_steps) if isinstance(args.lr_warmup_steps, float) else args.lr_warmup_steps
    )
    num_decay_steps: Optional[int] = (
        int(args.lr_decay_steps * num_training_steps) if isinstance(args.lr_decay_steps, float) else args.lr_decay_steps
    )
    num_stable_steps = num_training_steps - num_warmup_steps - num_decay_steps
    num_cycles = args.lr_scheduler_num_cycles
    power = args.lr_scheduler_power
    timescale = args.lr_scheduler_timescale
    min_lr_ratio = args.lr_scheduler_min_lr_ratio

    lr_scheduler_kwargs = {}  # get custom lr_scheduler kwargs
    if args.lr_scheduler_args is not None and len(args.lr_scheduler_args) > 0:
        for arg in args.lr_scheduler_args:
            key, value = arg.split("=")
            value = ast.literal_eval(value)
            lr_scheduler_kwargs[key] = value

    def wrap_check_needless_num_warmup_steps(return_vals):
        if num_warmup_steps is not None and num_warmup_steps != 0:
            raise ValueError(f"{name} does not require `num_warmup_steps`. Set None or 0.")
        return return_vals

    # using any lr_scheduler from other library
    if args.lr_scheduler_type:
        lr_scheduler_type = args.lr_scheduler_type
        logger.info(f"use {lr_scheduler_type} | {lr_scheduler_kwargs} as lr_scheduler")
        if "." not in lr_scheduler_type:  # default to use torch.optim
            lr_scheduler_module = torch.optim.lr_scheduler
        else:
            values = lr_scheduler_type.split(".")
            lr_scheduler_module = importlib.import_module(".".join(values[:-1]))
            lr_scheduler_type = values[-1]
        lr_scheduler_class = getattr(lr_scheduler_module, lr_scheduler_type)
        lr_scheduler = lr_scheduler_class(optimizer, **lr_scheduler_kwargs)
        return wrap_check_needless_num_warmup_steps(lr_scheduler)

    if name.startswith("adafactor"):
        assert (
            type(optimizer) == transformers.optimization.Adafactor
        ), f"adafactor scheduler must be used with Adafactor optimizer / adafactor schedulerはAdafactorオプティマイザと同時に使ってください"
        initial_lr = float(name.split(":")[1])
        # logger.info(f"adafactor scheduler init lr {initial_lr}")
        return wrap_check_needless_num_warmup_steps(transformers.optimization.AdafactorSchedule(optimizer, initial_lr))

    if name == DiffusersSchedulerType.PIECEWISE_CONSTANT.value:
        name = DiffusersSchedulerType(name)
        schedule_func = DIFFUSERS_TYPE_TO_SCHEDULER_FUNCTION[name]
        return schedule_func(optimizer, **lr_scheduler_kwargs)  # step_rules and last_epoch are given as kwargs

    name = SchedulerType(name)
    schedule_func = TYPE_TO_SCHEDULER_FUNCTION[name]

    if name == SchedulerType.CONSTANT:
        return wrap_check_needless_num_warmup_steps(schedule_func(optimizer, **lr_scheduler_kwargs))

    # All other schedulers require `num_warmup_steps`
    if num_warmup_steps is None:
        raise ValueError(f"{name} requires `num_warmup_steps`, please provide that argument.")

    if name == SchedulerType.CONSTANT_WITH_WARMUP:
        return schedule_func(optimizer, num_warmup_steps=num_warmup_steps, **lr_scheduler_kwargs)

    if name == SchedulerType.INVERSE_SQRT:
        return schedule_func(optimizer, num_warmup_steps=num_warmup_steps, timescale=timescale, **lr_scheduler_kwargs)

    # All other schedulers require `num_training_steps`
    if num_training_steps is None:
        raise ValueError(f"{name} requires `num_training_steps`, please provide that argument.")

    if name == SchedulerType.COSINE_WITH_RESTARTS:
        return schedule_func(
            optimizer,
            num_warmup_steps=num_warmup_steps,
            num_training_steps=num_training_steps,
            num_cycles=num_cycles,
            **lr_scheduler_kwargs,
        )

    if name == SchedulerType.POLYNOMIAL:
        return schedule_func(
            optimizer, num_warmup_steps=num_warmup_steps, num_training_steps=num_training_steps, power=power, **lr_scheduler_kwargs
        )

    if name == SchedulerType.COSINE_WITH_MIN_LR:
        return schedule_func(
            optimizer,
            num_warmup_steps=num_warmup_steps,
            num_training_steps=num_training_steps,
            num_cycles=num_cycles / 2,
            min_lr_rate=min_lr_ratio,
            **lr_scheduler_kwargs,
        )

    # these schedulers do not require `num_decay_steps`
    if name == SchedulerType.LINEAR or name == SchedulerType.COSINE:
        return schedule_func(
            optimizer,
            num_warmup_steps=num_warmup_steps,
            num_training_steps=num_training_steps,
            **lr_scheduler_kwargs,
        )

    # All other schedulers require `num_decay_steps`
    if num_decay_steps is None:
        raise ValueError(f"{name} requires `num_decay_steps`, please provide that argument.")
    if name == SchedulerType.WARMUP_STABLE_DECAY:
        return schedule_func(
            optimizer,
            num_warmup_steps=num_warmup_steps,
            num_stable_steps=num_stable_steps,
            num_decay_steps=num_decay_steps,
            num_cycles=num_cycles / 2,
            min_lr_ratio=min_lr_ratio if min_lr_ratio is not None else 0.0,
            **lr_scheduler_kwargs,
        )

    return schedule_func(
        optimizer,
        num_warmup_steps=num_warmup_steps,
        num_training_steps=num_training_steps,
        num_decay_steps=num_decay_steps,
        **lr_scheduler_kwargs,
    )


def prepare_dataset_args(args: argparse.Namespace, support_metadata: bool):
    # backward compatibility
    if args.caption_extention is not None:
        args.caption_extension = args.caption_extention
        args.caption_extention = None

    # assert args.resolution is not None, f"resolution is required / resolution（解像度）を指定してください"
    if args.resolution is not None:
        args.resolution = tuple([int(r) for r in args.resolution.split(",")])
        if len(args.resolution) == 1:
            args.resolution = (args.resolution[0], args.resolution[0])
        assert (
            len(args.resolution) == 2
        ), f"resolution must be 'size' or 'width,height' / resolution（解像度）は'サイズ'または'幅','高さ'で指定してください: {args.resolution}"

    if args.face_crop_aug_range is not None:
        args.face_crop_aug_range = tuple([float(r) for r in args.face_crop_aug_range.split(",")])
        assert (
            len(args.face_crop_aug_range) == 2 and args.face_crop_aug_range[0] <= args.face_crop_aug_range[1]
        ), f"face_crop_aug_range must be two floats / face_crop_aug_rangeは'下限,上限'で指定してください: {args.face_crop_aug_range}"
    else:
        args.face_crop_aug_range = None

    if support_metadata:
        if args.in_json is not None and (args.color_aug or args.random_crop):
            logger.warning(
                f"latents in npz is ignored when color_aug or random_crop is True / color_augまたはrandom_cropを有効にした場合、npzファイルのlatentsは無視されます"
            )


def prepare_accelerator(args: argparse.Namespace):
    """
    this function also prepares deepspeed plugin
    """

    if args.logging_dir is None:
        logging_dir = None
    else:
        log_prefix = "" if args.log_prefix is None else args.log_prefix
        logging_dir = args.logging_dir + "/" + log_prefix + time.strftime("%Y%m%d%H%M%S", time.localtime())

    if args.log_with is None:
        if logging_dir is not None:
            log_with = "tensorboard"
        else:
            log_with = None
    else:
        log_with = args.log_with
        if log_with in ["tensorboard", "all"]:
            if logging_dir is None:
                raise ValueError(
                    "logging_dir is required when log_with is tensorboard / Tensorboardを使う場合、logging_dirを指定してください"
                )
        if log_with in ["wandb", "all"]:
            try:
                import wandb
            except ImportError:
                raise ImportError("No wandb / wandb がインストールされていないようです")
            if logging_dir is not None:
                os.makedirs(logging_dir, exist_ok=True)
                os.environ["WANDB_DIR"] = logging_dir
            if args.wandb_api_key is not None:
                wandb.login(key=args.wandb_api_key)

    # torch.compile のオプション。 NO の場合は torch.compile は使わない
    dynamo_backend = "NO"
    if args.torch_compile:
        dynamo_backend = args.dynamo_backend

    kwargs_handlers = [
        InitProcessGroupKwargs(
            backend = "gloo" if os.name == "nt" or not torch.cuda.is_available() else "nccl",
            init_method="env://?use_libuv=False" if os.name == "nt" and Version(torch.__version__) >= Version("2.4.0") else None,
            timeout=datetime.timedelta(minutes=args.ddp_timeout) if args.ddp_timeout else None
        ) if torch.cuda.device_count() > 1 else None,
        DistributedDataParallelKwargs(
            gradient_as_bucket_view=args.ddp_gradient_as_bucket_view, 
            static_graph=args.ddp_static_graph
        ) if args.ddp_gradient_as_bucket_view or args.ddp_static_graph else None
    ]
    kwargs_handlers = [i for i in kwargs_handlers if i is not None]
    deepspeed_plugin = deepspeed_utils.prepare_deepspeed_plugin(args)

    accelerator = Accelerator(
        gradient_accumulation_steps=args.gradient_accumulation_steps,
        mixed_precision=args.mixed_precision,
        log_with=log_with,
        project_dir=logging_dir,
        kwargs_handlers=kwargs_handlers,
        dynamo_backend=dynamo_backend,
        deepspeed_plugin=deepspeed_plugin,
    )
    print("accelerator device:", accelerator.device)
    return accelerator


def prepare_dtype(args: argparse.Namespace):
    weight_dtype = torch.float32
    if args.mixed_precision == "fp16":
        weight_dtype = torch.float16
    elif args.mixed_precision == "bf16":
        weight_dtype = torch.bfloat16

    save_dtype = None
    if args.save_precision == "fp16":
        save_dtype = torch.float16
    elif args.save_precision == "bf16":
        save_dtype = torch.bfloat16
    elif args.save_precision == "float":
        save_dtype = torch.float32

    return weight_dtype, save_dtype


def _load_target_model(args: argparse.Namespace, weight_dtype, device="cpu", unet_use_linear_projection_in_v2=False):
    name_or_path = args.pretrained_model_name_or_path
    name_or_path = os.path.realpath(name_or_path) if os.path.islink(name_or_path) else name_or_path
    load_stable_diffusion_format = os.path.isfile(name_or_path)  # determine SD or Diffusers
    if load_stable_diffusion_format:
        logger.info(f"load StableDiffusion checkpoint: {name_or_path}")
        text_encoder, vae, unet = model_util.load_models_from_stable_diffusion_checkpoint(
            args.v2, name_or_path, device, unet_use_linear_projection_in_v2=unet_use_linear_projection_in_v2
        )
    else:
        # Diffusers model is loaded to CPU
        logger.info(f"load Diffusers pretrained models: {name_or_path}")
        try:
            pipe = StableDiffusionPipeline.from_pretrained(name_or_path, tokenizer=None, safety_checker=None)
        except EnvironmentError as ex:
            logger.error(
                f"model is not found as a file or in Hugging Face, perhaps file name is wrong? / 指定したモデル名のファイル、またはHugging Faceのモデルが見つかりません。ファイル名が誤っているかもしれません: {name_or_path}"
            )
            raise ex
        text_encoder = pipe.text_encoder
        vae = pipe.vae
        unet = pipe.unet
        del pipe

        # Diffusers U-Net to original U-Net
        # TODO *.ckpt/*.safetensorsのv2と同じ形式にここで変換すると良さそう
        # logger.info(f"unet config: {unet.config}")
        original_unet = UNet2DConditionModel(
            unet.config.sample_size,
            unet.config.attention_head_dim,
            unet.config.cross_attention_dim,
            unet.config.use_linear_projection,
            unet.config.upcast_attention,
        )
        original_unet.load_state_dict(unet.state_dict())
        unet = original_unet
        logger.info("U-Net converted to original U-Net")

    # VAEを読み込む
    if args.vae is not None:
        vae = model_util.load_vae(args.vae, weight_dtype)
        logger.info("additional VAE loaded")

    return text_encoder, vae, unet, load_stable_diffusion_format


def load_target_model(args, weight_dtype, accelerator, unet_use_linear_projection_in_v2=False):
    for pi in range(accelerator.state.num_processes):
        if pi == accelerator.state.local_process_index:
            logger.info(f"loading model for process {accelerator.state.local_process_index}/{accelerator.state.num_processes}")

            text_encoder, vae, unet, load_stable_diffusion_format = _load_target_model(
                args,
                weight_dtype,
                accelerator.device if args.lowram else "cpu",
                unet_use_linear_projection_in_v2=unet_use_linear_projection_in_v2,
            )
            # work on low-ram device
            if args.lowram:
                text_encoder.to(accelerator.device)
                unet.to(accelerator.device)
                vae.to(accelerator.device)

            clean_memory_on_device(accelerator.device)
        accelerator.wait_for_everyone()
    return text_encoder, vae, unet, load_stable_diffusion_format


def patch_accelerator_for_fp16_training(accelerator):
    org_unscale_grads = accelerator.scaler._unscale_grads_

    def _unscale_grads_replacer(optimizer, inv_scale, found_inf, allow_fp16):
        return org_unscale_grads(optimizer, inv_scale, found_inf, True)

    accelerator.scaler._unscale_grads_ = _unscale_grads_replacer


def get_hidden_states(args: argparse.Namespace, input_ids, tokenizer, text_encoder, weight_dtype=None):
    # with no_token_padding, the length is not max length, return result immediately
    if input_ids.size()[-1] != tokenizer.model_max_length:
        return text_encoder(input_ids)[0]

    # input_ids: b,n,77
    b_size = input_ids.size()[0]
    input_ids = input_ids.reshape((-1, tokenizer.model_max_length))  # batch_size*3, 77

    if args.clip_skip is None:
        encoder_hidden_states = text_encoder(input_ids)[0]
    else:
        enc_out = text_encoder(input_ids, output_hidden_states=True, return_dict=True)
        encoder_hidden_states = enc_out["hidden_states"][-args.clip_skip]
        encoder_hidden_states = text_encoder.text_model.final_layer_norm(encoder_hidden_states)

    # bs*3, 77, 768 or 1024
    encoder_hidden_states = encoder_hidden_states.reshape((b_size, -1, encoder_hidden_states.shape[-1]))

    if args.max_token_length is not None:
        if args.v2:
            # v2: <BOS>...<EOS> <PAD> ... の三連を <BOS>...<EOS> <PAD> ... へ戻す　正直この実装でいいのかわからん
            states_list = [encoder_hidden_states[:, 0].unsqueeze(1)]  # <BOS>
            for i in range(1, args.max_token_length, tokenizer.model_max_length):
                chunk = encoder_hidden_states[:, i : i + tokenizer.model_max_length - 2]  # <BOS> の後から 最後の前まで
                if i > 0:
                    for j in range(len(chunk)):
                        if input_ids[j, 1] == tokenizer.eos_token:  # 空、つまり <BOS> <EOS> <PAD> ...のパターン
                            chunk[j, 0] = chunk[j, 1]  # 次の <PAD> の値をコピーする
                states_list.append(chunk)  # <BOS> の後から <EOS> の前まで
            states_list.append(encoder_hidden_states[:, -1].unsqueeze(1))  # <EOS> か <PAD> のどちらか
            encoder_hidden_states = torch.cat(states_list, dim=1)
        else:
            # v1: <BOS>...<EOS> の三連を <BOS>...<EOS> へ戻す
            states_list = [encoder_hidden_states[:, 0].unsqueeze(1)]  # <BOS>
            for i in range(1, args.max_token_length, tokenizer.model_max_length):
                states_list.append(
                    encoder_hidden_states[:, i : i + tokenizer.model_max_length - 2]
                )  # <BOS> の後から <EOS> の前まで
            states_list.append(encoder_hidden_states[:, -1].unsqueeze(1))  # <EOS>
            encoder_hidden_states = torch.cat(states_list, dim=1)

    if weight_dtype is not None:
        # this is required for additional network training
        encoder_hidden_states = encoder_hidden_states.to(weight_dtype)

    return encoder_hidden_states


def pool_workaround(
    text_encoder: CLIPTextModelWithProjection, last_hidden_state: torch.Tensor, input_ids: torch.Tensor, eos_token_id: int
):
    r"""
    workaround for CLIP's pooling bug: it returns the hidden states for the max token id as the pooled output
    instead of the hidden states for the EOS token
    If we use Textual Inversion, we need to use the hidden states for the EOS token as the pooled output

    Original code from CLIP's pooling function:

    \# text_embeds.shape = [batch_size, sequence_length, transformer.width]
    \# take features from the eot embedding (eot_token is the highest number in each sequence)
    \# casting to torch.int for onnx compatibility: argmax doesn't support int64 inputs with opset 14
    pooled_output = last_hidden_state[
        torch.arange(last_hidden_state.shape[0], device=last_hidden_state.device),
        input_ids.to(dtype=torch.int, device=last_hidden_state.device).argmax(dim=-1),
    ]
    """

    # input_ids: b*n,77
    # find index for EOS token

    # Following code is not working if one of the input_ids has multiple EOS tokens (very odd case)
    # eos_token_index = torch.where(input_ids == eos_token_id)[1]
    # eos_token_index = eos_token_index.to(device=last_hidden_state.device)

    # Create a mask where the EOS tokens are
    eos_token_mask = (input_ids == eos_token_id).int()

    # Use argmax to find the last index of the EOS token for each element in the batch
    eos_token_index = torch.argmax(eos_token_mask, dim=1)  # this will be 0 if there is no EOS token, it's fine
    eos_token_index = eos_token_index.to(device=last_hidden_state.device)

    # get hidden states for EOS token
    pooled_output = last_hidden_state[torch.arange(last_hidden_state.shape[0], device=last_hidden_state.device), eos_token_index]

    # apply projection: projection may be of different dtype than last_hidden_state
    pooled_output = text_encoder.text_projection(pooled_output.to(text_encoder.text_projection.weight.dtype))
    pooled_output = pooled_output.to(last_hidden_state.dtype)

    return pooled_output


def get_hidden_states_sdxl(
    max_token_length: int,
    input_ids1: torch.Tensor,
    input_ids2: torch.Tensor,
    tokenizer1: CLIPTokenizer,
    tokenizer2: CLIPTokenizer,
    text_encoder1: CLIPTextModel,
    text_encoder2: CLIPTextModelWithProjection,
    weight_dtype: Optional[str] = None,
    accelerator: Optional[Accelerator] = None,
):
    # input_ids: b,n,77 -> b*n, 77
    b_size = input_ids1.size()[0]
    input_ids1 = input_ids1.reshape((-1, tokenizer1.model_max_length))  # batch_size*n, 77
    input_ids2 = input_ids2.reshape((-1, tokenizer2.model_max_length))  # batch_size*n, 77

    # text_encoder1
    enc_out = text_encoder1(input_ids1, output_hidden_states=True, return_dict=True)
    hidden_states1 = enc_out["hidden_states"][11]

    # text_encoder2
    enc_out = text_encoder2(input_ids2, output_hidden_states=True, return_dict=True)
    hidden_states2 = enc_out["hidden_states"][-2]  # penuultimate layer

    # pool2 = enc_out["text_embeds"]
    unwrapped_text_encoder2 = text_encoder2 if accelerator is None else accelerator.unwrap_model(text_encoder2)
    pool2 = pool_workaround(unwrapped_text_encoder2, enc_out["last_hidden_state"], input_ids2, tokenizer2.eos_token_id)

    # b*n, 77, 768 or 1280 -> b, n*77, 768 or 1280
    n_size = 1 if max_token_length is None else max_token_length // 75
    hidden_states1 = hidden_states1.reshape((b_size, -1, hidden_states1.shape[-1]))
    hidden_states2 = hidden_states2.reshape((b_size, -1, hidden_states2.shape[-1]))

    if max_token_length is not None:
        # bs*3, 77, 768 or 1024
        # encoder1: <BOS>...<EOS> の三連を <BOS>...<EOS> へ戻す
        states_list = [hidden_states1[:, 0].unsqueeze(1)]  # <BOS>
        for i in range(1, max_token_length, tokenizer1.model_max_length):
            states_list.append(hidden_states1[:, i : i + tokenizer1.model_max_length - 2])  # <BOS> の後から <EOS> の前まで
        states_list.append(hidden_states1[:, -1].unsqueeze(1))  # <EOS>
        hidden_states1 = torch.cat(states_list, dim=1)

        # v2: <BOS>...<EOS> <PAD> ... の三連を <BOS>...<EOS> <PAD> ... へ戻す　正直この実装でいいのかわからん
        states_list = [hidden_states2[:, 0].unsqueeze(1)]  # <BOS>
        for i in range(1, max_token_length, tokenizer2.model_max_length):
            chunk = hidden_states2[:, i : i + tokenizer2.model_max_length - 2]  # <BOS> の後から 最後の前まで
            # this causes an error:
            # RuntimeError: one of the variables needed for gradient computation has been modified by an inplace operation
            # if i > 1:
            #     for j in range(len(chunk)):  # batch_size
            #         if input_ids2[n_index + j * n_size, 1] == tokenizer2.eos_token_id:  # 空、つまり <BOS> <EOS> <PAD> ...のパターン
            #             chunk[j, 0] = chunk[j, 1]  # 次の <PAD> の値をコピーする
            states_list.append(chunk)  # <BOS> の後から <EOS> の前まで
        states_list.append(hidden_states2[:, -1].unsqueeze(1))  # <EOS> か <PAD> のどちらか
        hidden_states2 = torch.cat(states_list, dim=1)

        # pool はnの最初のものを使う
        pool2 = pool2[::n_size]

    if weight_dtype is not None:
        # this is required for additional network training
        hidden_states1 = hidden_states1.to(weight_dtype)
        hidden_states2 = hidden_states2.to(weight_dtype)

    return hidden_states1, hidden_states2, pool2


def default_if_none(value, default):
    return default if value is None else value


def get_epoch_ckpt_name(args: argparse.Namespace, ext: str, epoch_no: int):
    model_name = default_if_none(args.output_name, DEFAULT_EPOCH_NAME)
    return EPOCH_FILE_NAME.format(model_name, epoch_no) + ext


def get_step_ckpt_name(args: argparse.Namespace, ext: str, step_no: int):
    model_name = default_if_none(args.output_name, DEFAULT_STEP_NAME)
    return STEP_FILE_NAME.format(model_name, step_no) + ext


def get_last_ckpt_name(args: argparse.Namespace, ext: str):
    model_name = default_if_none(args.output_name, DEFAULT_LAST_OUTPUT_NAME)
    return model_name + ext


def get_remove_epoch_no(args: argparse.Namespace, epoch_no: int):
    if args.save_last_n_epochs is None:
        return None

    remove_epoch_no = epoch_no - args.save_every_n_epochs * args.save_last_n_epochs
    if remove_epoch_no < 0:
        return None
    return remove_epoch_no


def get_remove_step_no(args: argparse.Namespace, step_no: int):
    if args.save_last_n_steps is None:
        return None

    # last_n_steps前のstep_noから、save_every_n_stepsの倍数のstep_noを計算して削除する
    # save_every_n_steps=10, save_last_n_steps=30の場合、50step目には30step分残し、10step目を削除する
    remove_step_no = step_no - args.save_last_n_steps - 1
    remove_step_no = remove_step_no - (remove_step_no % args.save_every_n_steps)
    if remove_step_no < 0:
        return None
    return remove_step_no


# epochとstepの保存、メタデータにepoch/stepが含まれ引数が同じになるため、統合している
# on_epoch_end: Trueならepoch終了時、Falseならstep経過時
def save_sd_model_on_epoch_end_or_stepwise(
    args: argparse.Namespace,
    on_epoch_end: bool,
    accelerator,
    src_path: str,
    save_stable_diffusion_format: bool,
    use_safetensors: bool,
    save_dtype: torch.dtype,
    epoch: int,
    num_train_epochs: int,
    global_step: int,
    text_encoder,
    unet,
    vae,
):
    def sd_saver(ckpt_file, epoch_no, global_step):
        sai_metadata = get_sai_model_spec(None, args, False, False, False, is_stable_diffusion_ckpt=True)
        model_util.save_stable_diffusion_checkpoint(
            args.v2, ckpt_file, text_encoder, unet, src_path, epoch_no, global_step, sai_metadata, save_dtype, vae
        )

    def diffusers_saver(out_dir):
        model_util.save_diffusers_checkpoint(
            args.v2, out_dir, text_encoder, unet, src_path, vae=vae, use_safetensors=use_safetensors
        )

    save_sd_model_on_epoch_end_or_stepwise_common(
        args,
        on_epoch_end,
        accelerator,
        save_stable_diffusion_format,
        use_safetensors,
        epoch,
        num_train_epochs,
        global_step,
        sd_saver,
        diffusers_saver,
    )


def save_sd_model_on_epoch_end_or_stepwise_common(
    args: argparse.Namespace,
    on_epoch_end: bool,
    accelerator,
    save_stable_diffusion_format: bool,
    use_safetensors: bool,
    epoch: int,
    num_train_epochs: int,
    global_step: int,
    sd_saver,
    diffusers_saver,
):
    if on_epoch_end:
        epoch_no = epoch + 1
        saving = epoch_no % args.save_every_n_epochs == 0 and epoch_no < num_train_epochs
        if not saving:
            return

        model_name = default_if_none(args.output_name, DEFAULT_EPOCH_NAME)
        remove_no = get_remove_epoch_no(args, epoch_no)
    else:
        # 保存するか否かは呼び出し側で判断済み

        model_name = default_if_none(args.output_name, DEFAULT_STEP_NAME)
        epoch_no = epoch  # 例: 最初のepochの途中で保存したら0になる、SDモデルに保存される
        remove_no = get_remove_step_no(args, global_step)

    os.makedirs(args.output_dir, exist_ok=True)
    if save_stable_diffusion_format:
        ext = ".safetensors" if use_safetensors else ".ckpt"

        if on_epoch_end:
            ckpt_name = get_epoch_ckpt_name(args, ext, epoch_no)
        else:
            ckpt_name = get_step_ckpt_name(args, ext, global_step)

        ckpt_file = os.path.join(args.output_dir, ckpt_name)
        logger.info("")
        logger.info(f"saving checkpoint: {ckpt_file}")
        sd_saver(ckpt_file, epoch_no, global_step)

        if args.huggingface_repo_id is not None:
            huggingface_util.upload(args, ckpt_file, "/" + ckpt_name)

        # remove older checkpoints
        if remove_no is not None:
            if on_epoch_end:
                remove_ckpt_name = get_epoch_ckpt_name(args, ext, remove_no)
            else:
                remove_ckpt_name = get_step_ckpt_name(args, ext, remove_no)

            remove_ckpt_file = os.path.join(args.output_dir, remove_ckpt_name)
            if os.path.exists(remove_ckpt_file):
                logger.info(f"removing old checkpoint: {remove_ckpt_file}")
                os.remove(remove_ckpt_file)

    else:
        if on_epoch_end:
            out_dir = os.path.join(args.output_dir, EPOCH_DIFFUSERS_DIR_NAME.format(model_name, epoch_no))
        else:
            out_dir = os.path.join(args.output_dir, STEP_DIFFUSERS_DIR_NAME.format(model_name, global_step))

        logger.info("")
        logger.info(f"saving model: {out_dir}")
        diffusers_saver(out_dir)

        if args.huggingface_repo_id is not None:
            huggingface_util.upload(args, out_dir, "/" + model_name)

        # remove older checkpoints
        if remove_no is not None:
            if on_epoch_end:
                remove_out_dir = os.path.join(args.output_dir, EPOCH_DIFFUSERS_DIR_NAME.format(model_name, remove_no))
            else:
                remove_out_dir = os.path.join(args.output_dir, STEP_DIFFUSERS_DIR_NAME.format(model_name, remove_no))

            if os.path.exists(remove_out_dir):
                logger.info(f"removing old model: {remove_out_dir}")
                shutil.rmtree(remove_out_dir)

    if args.save_state:
        if on_epoch_end:
            save_and_remove_state_on_epoch_end(args, accelerator, epoch_no)
        else:
            save_and_remove_state_stepwise(args, accelerator, global_step)


def save_and_remove_state_on_epoch_end(args: argparse.Namespace, accelerator, epoch_no):
    model_name = default_if_none(args.output_name, DEFAULT_EPOCH_NAME)

    logger.info("")
    logger.info(f"saving state at epoch {epoch_no}")
    os.makedirs(args.output_dir, exist_ok=True)

    state_dir = os.path.join(args.output_dir, EPOCH_STATE_NAME.format(model_name, epoch_no))
    accelerator.save_state(state_dir)
    if args.save_state_to_huggingface:
        logger.info("uploading state to huggingface.")
        huggingface_util.upload(args, state_dir, "/" + EPOCH_STATE_NAME.format(model_name, epoch_no))

    last_n_epochs = args.save_last_n_epochs_state if args.save_last_n_epochs_state else args.save_last_n_epochs
    if last_n_epochs is not None:
        remove_epoch_no = epoch_no - args.save_every_n_epochs * last_n_epochs
        state_dir_old = os.path.join(args.output_dir, EPOCH_STATE_NAME.format(model_name, remove_epoch_no))
        if os.path.exists(state_dir_old):
            logger.info(f"removing old state: {state_dir_old}")
            shutil.rmtree(state_dir_old)


def save_and_remove_state_stepwise(args: argparse.Namespace, accelerator, step_no):
    model_name = default_if_none(args.output_name, DEFAULT_STEP_NAME)

    logger.info("")
    logger.info(f"saving state at step {step_no}")
    os.makedirs(args.output_dir, exist_ok=True)

    state_dir = os.path.join(args.output_dir, STEP_STATE_NAME.format(model_name, step_no))
    accelerator.save_state(state_dir)
    if args.save_state_to_huggingface:
        logger.info("uploading state to huggingface.")
        huggingface_util.upload(args, state_dir, "/" + STEP_STATE_NAME.format(model_name, step_no))

    last_n_steps = args.save_last_n_steps_state if args.save_last_n_steps_state else args.save_last_n_steps
    if last_n_steps is not None:
        # last_n_steps前のstep_noから、save_every_n_stepsの倍数のstep_noを計算して削除する
        remove_step_no = step_no - last_n_steps - 1
        remove_step_no = remove_step_no - (remove_step_no % args.save_every_n_steps)

        if remove_step_no > 0:
            state_dir_old = os.path.join(args.output_dir, STEP_STATE_NAME.format(model_name, remove_step_no))
            if os.path.exists(state_dir_old):
                logger.info(f"removing old state: {state_dir_old}")
                shutil.rmtree(state_dir_old)


def save_state_on_train_end(args: argparse.Namespace, accelerator):
    model_name = default_if_none(args.output_name, DEFAULT_LAST_OUTPUT_NAME)

    logger.info("")
    logger.info("saving last state.")
    os.makedirs(args.output_dir, exist_ok=True)

    state_dir = os.path.join(args.output_dir, LAST_STATE_NAME.format(model_name))
    accelerator.save_state(state_dir)

    if args.save_state_to_huggingface:
        logger.info("uploading last state to huggingface.")
        huggingface_util.upload(args, state_dir, "/" + LAST_STATE_NAME.format(model_name))


def save_sd_model_on_train_end(
    args: argparse.Namespace,
    src_path: str,
    save_stable_diffusion_format: bool,
    use_safetensors: bool,
    save_dtype: torch.dtype,
    epoch: int,
    global_step: int,
    text_encoder,
    unet,
    vae,
):
    def sd_saver(ckpt_file, epoch_no, global_step):
        sai_metadata = get_sai_model_spec(None, args, False, False, False, is_stable_diffusion_ckpt=True)
        model_util.save_stable_diffusion_checkpoint(
            args.v2, ckpt_file, text_encoder, unet, src_path, epoch_no, global_step, sai_metadata, save_dtype, vae
        )

    def diffusers_saver(out_dir):
        model_util.save_diffusers_checkpoint(
            args.v2, out_dir, text_encoder, unet, src_path, vae=vae, use_safetensors=use_safetensors
        )

    save_sd_model_on_train_end_common(
        args, save_stable_diffusion_format, use_safetensors, epoch, global_step, sd_saver, diffusers_saver
    )


def save_sd_model_on_train_end_common(
    args: argparse.Namespace,
    save_stable_diffusion_format: bool,
    use_safetensors: bool,
    epoch: int,
    global_step: int,
    sd_saver,
    diffusers_saver,
):
    model_name = default_if_none(args.output_name, DEFAULT_LAST_OUTPUT_NAME)

    if save_stable_diffusion_format:
        os.makedirs(args.output_dir, exist_ok=True)

        ckpt_name = model_name + (".safetensors" if use_safetensors else ".ckpt")
        ckpt_file = os.path.join(args.output_dir, ckpt_name)

        logger.info(f"save trained model as StableDiffusion checkpoint to {ckpt_file}")
        sd_saver(ckpt_file, epoch, global_step)

        if args.huggingface_repo_id is not None:
            huggingface_util.upload(args, ckpt_file, "/" + ckpt_name, force_sync_upload=True)
    else:
        out_dir = os.path.join(args.output_dir, model_name)
        os.makedirs(out_dir, exist_ok=True)

        logger.info(f"save trained model as Diffusers to {out_dir}")
        diffusers_saver(out_dir)

        if args.huggingface_repo_id is not None:
            huggingface_util.upload(args, out_dir, "/" + model_name, force_sync_upload=True)


def get_timesteps_and_huber_c(args, min_timestep, max_timestep, noise_scheduler, b_size, device):
    timesteps = torch.randint(min_timestep, max_timestep, (b_size,), device="cpu")

    if args.loss_type == "huber" or args.loss_type == "smooth_l1":
        if args.huber_schedule == "exponential":
            alpha = -math.log(args.huber_c) / noise_scheduler.config.num_train_timesteps
            huber_c = torch.exp(-alpha * timesteps)
        elif args.huber_schedule == "snr":
            alphas_cumprod = torch.index_select(noise_scheduler.alphas_cumprod, 0, timesteps)
            sigmas = ((1.0 - alphas_cumprod) / alphas_cumprod) ** 0.5
            huber_c = (1 - args.huber_c) / (1 + sigmas) ** 2 + args.huber_c
        elif args.huber_schedule == "constant":
            huber_c = torch.full((b_size,), args.huber_c)
        else:
            raise NotImplementedError(f"Unknown Huber loss schedule {args.huber_schedule}!")
        huber_c = huber_c.to(device)
    elif args.loss_type == "l2":
        huber_c = None  # may be anything, as it's not used
    else:
        raise NotImplementedError(f"Unknown loss type {args.loss_type}")

    timesteps = timesteps.long().to(device)
    return timesteps, huber_c


def immiscible_diffusion_get_noise(args, latents):
    # "Immiscible Diffusion: Accelerating Diffusion Training with Noise Assignment" (2024) Li et al. arxiv.org/abs/2406.12303
    # Minimize latent-noise pairs over a batch
    from scipy.optimize import linear_sum_assignment
    n = args.immiscible_noise # arg is an integer for how many noise tensors to generate
    size = [n] + list(latents.shape[1:])
    noise = torch.randn(size, dtype=latents.dtype, layout=latents.layout, device=latents.device)
    latents_expanded = latents.half().unsqueeze(1).expand(-1, n, *latents.shape[1:])
    noise_expanded = noise.half().unsqueeze(0).expand(latents.shape[0], *noise.shape)
    dist = (latents_expanded - noise_expanded)**2
    dist = dist.mean(list(range(2, dist.dim()))).cpu()
    assign_mat = linear_sum_assignment(dist)
    noise = noise[assign_mat[1]]
    return noise


def immiscible_diffusion(args, noise_scheduler, latents, noise, timesteps):
    # "Immiscible Diffusion: Accelerating Diffusion Training with Noise Assignment" (2024) Li et al. arxiv.org/abs/2406.12303
    batch_size, _, _, _= latents.shape
    alpha_t = noise_scheduler.alphas.to(timesteps.device)
    alpha_t = alpha_t[timesteps]
    alpha_t = alpha_t.view(batch_size, 1, 1, 1)
    sqrt_alpha_t = torch.sqrt(alpha_t)
    sqrt_one_minus_alpha_t = torch.sqrt(1 - alpha_t)
    x_t_b = sqrt_alpha_t * latents + sqrt_one_minus_alpha_t * noise
    return x_t_b


def get_noise_noisy_latents_and_timesteps(args, noise_scheduler, latents):
    # Sample noise that we'll add to the latents
    if args.immiscible_noise:
        noise = immiscible_diffusion_get_noise(args, latents)
    else:
        noise = torch.randn_like(latents, device=latents.device)

    if args.noise_offset:
        if args.noise_offset_random_strength:
            noise_offset = torch.rand(1, device=latents.device) * args.noise_offset
        else:
            noise_offset = args.noise_offset
        noise = custom_train_functions.apply_noise_offset(latents, noise, noise_offset, args.adaptive_noise_scale)
    if args.multires_noise_iterations:
        noise = custom_train_functions.pyramid_noise_like(
            noise, latents.device, args.multires_noise_iterations, args.multires_noise_discount
        )

    # Sample a random timestep for each image
    b_size = latents.shape[0]
    min_timestep = 0 if args.min_timestep is None else args.min_timestep
    max_timestep = noise_scheduler.config.num_train_timesteps if args.max_timestep is None else args.max_timestep

    timesteps, huber_c = get_timesteps_and_huber_c(args, min_timestep, max_timestep, noise_scheduler, b_size, latents.device)

    if args.immiscible_noise:
        latents = immiscible_diffusion(args, noise_scheduler, latents, noise, timesteps)

    # Add noise to the latents according to the noise magnitude at each timestep
    # (this is the forward diffusion process)
    if args.ip_noise_gamma:
        if args.ip_noise_gamma_random_strength:
            strength = torch.rand(1, device=latents.device) * args.ip_noise_gamma
        else:
            strength = args.ip_noise_gamma
        noisy_latents = noise_scheduler.add_noise(latents, noise + strength * torch.randn_like(latents), timesteps)
    else:
        noisy_latents = noise_scheduler.add_noise(latents, noise, timesteps)

    return noise, noisy_latents, timesteps, huber_c


def conditional_loss(
    model_pred: torch.Tensor, target: torch.Tensor, reduction: str, loss_type: str, huber_c: Optional[torch.Tensor]
):
    if loss_type == "l2":
        loss = torch.nn.functional.mse_loss(model_pred, target, reduction=reduction)
    elif loss_type == "l1":
        loss = torch.nn.functional.l1_loss(model_pred, target, reduction=reduction)
    elif loss_type == "huber":
        huber_c = huber_c.view(-1, 1, 1, 1)
        loss = 2 * huber_c * (torch.sqrt((model_pred - target) ** 2 + huber_c**2) - huber_c)
        if reduction == "mean":
            loss = torch.mean(loss)
        elif reduction == "sum":
            loss = torch.sum(loss)
    elif loss_type == "smooth_l1":
        huber_c = huber_c.view(-1, 1, 1, 1)
        loss = 2 * (torch.sqrt((model_pred - target) ** 2 + huber_c**2) - huber_c)
        if reduction == "mean":
            loss = torch.mean(loss)
        elif reduction == "sum":
            loss = torch.sum(loss)
    else:
        raise NotImplementedError(f"Unsupported Loss Type {loss_type}")
    return loss


def append_lr_to_logs(logs, lr_scheduler, optimizer_type, including_unet=True):
    names = []
    if including_unet:
        names.append("unet")
    names.append("text_encoder1")
    names.append("text_encoder2")

    append_lr_to_logs_with_names(logs, lr_scheduler, optimizer_type, names)


def append_lr_to_logs_with_names(logs, lr_scheduler, optimizer_type, names):
    lrs = lr_scheduler.get_last_lr()

    for lr_index in range(len(lrs)):
        name = names[lr_index]
        logs["lr/" + name] = float(lrs[lr_index])

        if optimizer_type.lower().startswith("DAdapt".lower()) or optimizer_type.lower() == "Prodigy".lower():
            logs["lr/d*lr/" + name] = (
                lr_scheduler.optimizers[-1].param_groups[lr_index]["d"] * lr_scheduler.optimizers[-1].param_groups[lr_index]["lr"]
            )


# scheduler:
SCHEDULER_LINEAR_START = 0.00085
SCHEDULER_LINEAR_END = 0.0120
SCHEDULER_TIMESTEPS = 1000
SCHEDLER_SCHEDULE = "scaled_linear"


def get_my_scheduler(
    *,
    sample_sampler: str,
    v_parameterization: bool,
):
    sched_init_args = {}
    if sample_sampler == "ddim":
        scheduler_cls = DDIMScheduler
    elif sample_sampler == "ddpm":  # ddpmはおかしくなるのでoptionから外してある
        scheduler_cls = DDPMScheduler
    elif sample_sampler == "pndm":
        scheduler_cls = PNDMScheduler
    elif sample_sampler == "lms" or sample_sampler == "k_lms":
        scheduler_cls = LMSDiscreteScheduler
    elif sample_sampler == "euler" or sample_sampler == "k_euler":
        scheduler_cls = EulerDiscreteScheduler
    elif sample_sampler == "euler_a" or sample_sampler == "k_euler_a":
        scheduler_cls = EulerAncestralDiscreteScheduler
    elif sample_sampler == "dpmsolver" or sample_sampler == "dpmsolver++":
        scheduler_cls = DPMSolverMultistepScheduler
        sched_init_args["algorithm_type"] = sample_sampler
    elif sample_sampler == "dpmsingle":
        scheduler_cls = DPMSolverSinglestepScheduler
    elif sample_sampler == "heun":
        scheduler_cls = HeunDiscreteScheduler
    elif sample_sampler == "dpm_2" or sample_sampler == "k_dpm_2":
        scheduler_cls = KDPM2DiscreteScheduler
    elif sample_sampler == "dpm_2_a" or sample_sampler == "k_dpm_2_a":
        scheduler_cls = KDPM2AncestralDiscreteScheduler
    else:
        scheduler_cls = DDIMScheduler

    if v_parameterization:
        sched_init_args["prediction_type"] = "v_prediction"

    scheduler = scheduler_cls(
        num_train_timesteps=SCHEDULER_TIMESTEPS,
        beta_start=SCHEDULER_LINEAR_START,
        beta_end=SCHEDULER_LINEAR_END,
        beta_schedule=SCHEDLER_SCHEDULE,
        **sched_init_args,
    )

    # clip_sample=Trueにする
    if hasattr(scheduler.config, "clip_sample") and scheduler.config.clip_sample is False:
        # logger.info("set clip_sample to True")
        scheduler.config.clip_sample = True

    return scheduler


def sample_images(*args, **kwargs):
    return sample_images_common(StableDiffusionLongPromptWeightingPipeline, *args, **kwargs)


def line_to_prompt_dict(line: str) -> dict:
    # subset of gen_img_diffusers
    prompt_args = line.split(" --")
    prompt_dict = {}
    prompt_dict["prompt"] = prompt_args[0]

    for parg in prompt_args:
        try:
            m = re.match(r"w (\d+)", parg, re.IGNORECASE)
            if m:
                prompt_dict["width"] = int(m.group(1))
                continue

            m = re.match(r"h (\d+)", parg, re.IGNORECASE)
            if m:
                prompt_dict["height"] = int(m.group(1))
                continue

            m = re.match(r"d (\d+)", parg, re.IGNORECASE)
            if m:
                prompt_dict["seed"] = int(m.group(1))
                continue

            m = re.match(r"s (\d+)", parg, re.IGNORECASE)
            if m:  # steps
                prompt_dict["sample_steps"] = max(1, min(1000, int(m.group(1))))
                continue

            m = re.match(r"l ([\d\.]+)", parg, re.IGNORECASE)
            if m:  # scale
                prompt_dict["scale"] = float(m.group(1))
                continue

            m = re.match(r"n (.+)", parg, re.IGNORECASE)
            if m:  # negative prompt
                prompt_dict["negative_prompt"] = m.group(1)
                continue

            m = re.match(r"ss (.+)", parg, re.IGNORECASE)
            if m:
                prompt_dict["sample_sampler"] = m.group(1)
                continue

            m = re.match(r"cn (.+)", parg, re.IGNORECASE)
            if m:
                prompt_dict["controlnet_image"] = m.group(1)
                continue

        except ValueError as ex:
            logger.error(f"Exception in parsing / 解析エラー: {parg}")
            logger.error(ex)

    return prompt_dict


def sample_images_common(
    pipe_class,
    accelerator: Accelerator,
    args: argparse.Namespace,
    epoch: int,
    steps: int,
    device,
    vae,
    tokenizer,
    text_encoder,
    unet,
    prompt_replacement=None,
    controlnet=None,
):
    """
    StableDiffusionLongPromptWeightingPipelineの改造版を使うようにしたので、clip skipおよびプロンプトの重みづけに対応した
    TODO Use strategies here
    """

    if steps == 0:
        if not args.sample_at_first:
            return
    else:
        if args.sample_every_n_steps is None and args.sample_every_n_epochs is None:
            return
        if args.sample_every_n_epochs is not None:
            # sample_every_n_steps は無視する
            if epoch is None or epoch % args.sample_every_n_epochs != 0:
                return
        else:
            if steps % args.sample_every_n_steps != 0 or epoch is not None:  # steps is not divisible or end of epoch
                return

    logger.info("")
    logger.info(f"generating sample images at step / サンプル画像生成 ステップ: {steps}")
    if not os.path.isfile(args.sample_prompts):
        logger.error(f"No prompt file / プロンプトファイルがありません: {args.sample_prompts}")
        return

    distributed_state = PartialState()  # for multi gpu distributed inference. this is a singleton, so it's safe to use it here

    org_vae_device = vae.device  # CPUにいるはず
    vae.to(distributed_state.device)  # distributed_state.device is same as accelerator.device

    # unwrap unet and text_encoder(s)
    unet = accelerator.unwrap_model(unet)
    if isinstance(text_encoder, (list, tuple)):
        text_encoder = [accelerator.unwrap_model(te) for te in text_encoder]
    else:
        text_encoder = accelerator.unwrap_model(text_encoder)

    # read prompts
    if args.sample_prompts.endswith(".txt"):
        with open(args.sample_prompts, "r", encoding="utf-8") as f:
            lines = f.readlines()
        prompts = [line.strip() for line in lines if len(line.strip()) > 0 and line[0] != "#"]
    elif args.sample_prompts.endswith(".toml"):
        with open(args.sample_prompts, "r", encoding="utf-8") as f:
            data = toml.load(f)
        prompts = [dict(**data["prompt"], **subset) for subset in data["prompt"]["subset"]]
    elif args.sample_prompts.endswith(".json"):
        with open(args.sample_prompts, "r", encoding="utf-8") as f:
            prompts = json.load(f)

    default_scheduler = get_my_scheduler(sample_sampler=args.sample_sampler, v_parameterization=args.v_parameterization)

    pipeline = pipe_class(
        text_encoder=text_encoder,
        vae=vae,
        unet=unet,
        tokenizer=tokenizer,
        scheduler=default_scheduler,
        safety_checker=None,
        feature_extractor=None,
        requires_safety_checker=False,
        clip_skip=args.clip_skip,
    )
    pipeline.to(distributed_state.device)
    save_dir = args.output_dir + "/sample"
    os.makedirs(save_dir, exist_ok=True)

    # preprocess prompts
    for i in range(len(prompts)):
        prompt_dict = prompts[i]
        if isinstance(prompt_dict, str):
            prompt_dict = line_to_prompt_dict(prompt_dict)
            prompts[i] = prompt_dict
        assert isinstance(prompt_dict, dict)

        # Adds an enumerator to the dict based on prompt position. Used later to name image files. Also cleanup of extra data in original prompt dict.
        prompt_dict["enum"] = i
        prompt_dict.pop("subset", None)

    # save random state to restore later
    rng_state = torch.get_rng_state()
    cuda_rng_state = None
    try:
        cuda_rng_state = torch.cuda.get_rng_state() if torch.cuda.is_available() else None
    except Exception:
        pass

    if distributed_state.num_processes <= 1:
        # If only one device is available, just use the original prompt list. We don't need to care about the distribution of prompts.
        with torch.no_grad():
            for prompt_dict in prompts:
                sample_image_inference(
                    accelerator, args, pipeline, save_dir, prompt_dict, epoch, steps, prompt_replacement, controlnet=controlnet
                )
    else:
        # Creating list with N elements, where each element is a list of prompt_dicts, and N is the number of processes available (number of devices available)
        # prompt_dicts are assigned to lists based on order of processes, to attempt to time the image creation time to match enum order. Probably only works when steps and sampler are identical.
        per_process_prompts = []  # list of lists
        for i in range(distributed_state.num_processes):
            per_process_prompts.append(prompts[i :: distributed_state.num_processes])

        with torch.no_grad():
            with distributed_state.split_between_processes(per_process_prompts) as prompt_dict_lists:
                for prompt_dict in prompt_dict_lists[0]:
                    sample_image_inference(
                        accelerator, args, pipeline, save_dir, prompt_dict, epoch, steps, prompt_replacement, controlnet=controlnet
                    )

    # clear pipeline and cache to reduce vram usage
    del pipeline

    torch.set_rng_state(rng_state)
    if torch.cuda.is_available() and cuda_rng_state is not None:
        torch.cuda.set_rng_state(cuda_rng_state)
    vae.to(org_vae_device)

    clean_memory_on_device(accelerator.device)


def sample_image_inference(
    accelerator: Accelerator,
    args: argparse.Namespace,
    pipeline: Union[StableDiffusionLongPromptWeightingPipeline, SdxlStableDiffusionLongPromptWeightingPipeline],
    save_dir,
    prompt_dict,
    epoch,
    steps,
    prompt_replacement,
    controlnet=None,
):
    assert isinstance(prompt_dict, dict)
    negative_prompt = prompt_dict.get("negative_prompt")
    sample_steps = prompt_dict.get("sample_steps", 30)
    width = prompt_dict.get("width", 512)
    height = prompt_dict.get("height", 512)
    scale = prompt_dict.get("scale", 7.5)
    seed = prompt_dict.get("seed")
    controlnet_image = prompt_dict.get("controlnet_image")
    prompt: str = prompt_dict.get("prompt", "")
    sampler_name: str = prompt_dict.get("sample_sampler", args.sample_sampler)

    if prompt_replacement is not None:
        prompt = prompt.replace(prompt_replacement[0], prompt_replacement[1])
        if negative_prompt is not None:
            negative_prompt = negative_prompt.replace(prompt_replacement[0], prompt_replacement[1])

    if seed is not None:
        torch.manual_seed(seed)
        if torch.cuda.is_available():
            torch.cuda.manual_seed(seed)
    else:
        # True random sample image generation
        torch.seed()
        if torch.cuda.is_available():
            torch.cuda.seed()

    scheduler = get_my_scheduler(
        sample_sampler=sampler_name,
        v_parameterization=args.v_parameterization,
    )
    pipeline.scheduler = scheduler

    if controlnet_image is not None:
        controlnet_image = Image.open(controlnet_image).convert("RGB")
        controlnet_image = controlnet_image.resize((width, height), Image.LANCZOS)

    height = max(64, height - height % 8)  # round to divisible by 8
    width = max(64, width - width % 8)  # round to divisible by 8
    logger.info(f"prompt: {prompt}")
    logger.info(f"negative_prompt: {negative_prompt}")
    logger.info(f"height: {height}")
    logger.info(f"width: {width}")
    logger.info(f"sample_steps: {sample_steps}")
    logger.info(f"scale: {scale}")
    logger.info(f"sample_sampler: {sampler_name}")
    if seed is not None:
        logger.info(f"seed: {seed}")
    with accelerator.autocast():
        latents = pipeline(
            prompt=prompt,
            height=height,
            width=width,
            num_inference_steps=sample_steps,
            guidance_scale=scale,
            negative_prompt=negative_prompt,
            controlnet=controlnet,
            controlnet_image=controlnet_image,
        )

    if torch.cuda.is_available():
        with torch.cuda.device(torch.cuda.current_device()):
            torch.cuda.empty_cache()

    image = pipeline.latents_to_image(latents)[0]

    # adding accelerator.wait_for_everyone() here should sync up and ensure that sample images are saved in the same order as the original prompt list
    # but adding 'enum' to the filename should be enough

    ts_str = time.strftime("%Y%m%d%H%M%S", time.localtime())
    num_suffix = f"e{epoch:06d}" if epoch is not None else f"{steps:06d}"
    seed_suffix = "" if seed is None else f"_{seed}"
    i: int = prompt_dict["enum"]
    img_filename = f"{'' if args.output_name is None else args.output_name + '_'}{num_suffix}_{i:02d}_{ts_str}{seed_suffix}.png"
    image.save(os.path.join(save_dir, img_filename))

    # send images to wandb if enabled
    if "wandb" in [tracker.name for tracker in accelerator.trackers]:
        wandb_tracker = accelerator.get_tracker("wandb")

        import wandb

        # not to commit images to avoid inconsistency between training and logging steps
        wandb_tracker.log({f"sample_{i}": wandb.Image(image, caption=prompt)}, commit=False)  # positive prompt as a caption


def freeze_blocks(model, num_last_block_to_freeze, block_name="x_block"):

    filtered_blocks = [(name, param) for name, param in model.named_parameters() if block_name in name]
    print(f"filtered_blocks: {len(filtered_blocks)}")

    num_blocks_to_freeze = min(len(filtered_blocks), num_last_block_to_freeze)

    print(f"freeze_blocks: {num_blocks_to_freeze}")
    
    start_freezing_from = max(0, len(filtered_blocks) - num_blocks_to_freeze)

    for i in range(start_freezing_from, len(filtered_blocks)):
        _, param = filtered_blocks[i]
        param.requires_grad = False

# endregion


# region 前処理用


class ImageLoadingDataset(torch.utils.data.Dataset):
    def __init__(self, image_paths):
        self.images = image_paths

    def __len__(self):
        return len(self.images)

    def __getitem__(self, idx):
        img_path = self.images[idx]

        try:
            image = Image.open(img_path).convert("RGB")
            # convert to tensor temporarily so dataloader will accept it
            tensor_pil = transforms.functional.pil_to_tensor(image)
        except Exception as e:
            logger.error(f"Could not load image path / 画像を読み込めません: {img_path}, error: {e}")
            return None

        return (tensor_pil, img_path)


# endregion


# collate_fn用 epoch,stepはmultiprocessing.Value
class collator_class:
    def __init__(self, epoch, step, dataset):
        self.current_epoch = epoch
        self.current_step = step
        self.dataset = dataset  # not used if worker_info is not None, in case of multiprocessing

    def __call__(self, examples):
        worker_info = torch.utils.data.get_worker_info()
        # worker_info is None in the main process
        if worker_info is not None:
            dataset = worker_info.dataset
        else:
            dataset = self.dataset

        # set epoch and step
        dataset.set_current_epoch(self.current_epoch.value)
        dataset.set_current_step(self.current_step.value)
        return examples[0]


class LossRecorder:
    def __init__(self):
        self.loss_list: List[float] = []
        self.loss_total: float = 0.0

    def add(self, *, epoch: int, step: int, loss: float) -> None:
        if epoch == 0:
            self.loss_list.append(loss)
        else:
            while len(self.loss_list) <= step:
                self.loss_list.append(0.0)
            self.loss_total -= self.loss_list[step]
            self.loss_list[step] = loss
        self.loss_total += loss

    @property
    def moving_average(self) -> float:
        return self.loss_total / len(self.loss_list)<|MERGE_RESOLUTION|>--- conflicted
+++ resolved
@@ -34,11 +34,7 @@
 # from concurrent.futures import ThreadPoolExecutor, as_completed
 
 from tqdm import tqdm
-<<<<<<< HEAD
-from scipy.optimize import linear_sum_assignment
-=======
 from packaging.version import Version
->>>>>>> b5e958b7
 
 import torch
 from library.device_utils import init_ipex, clean_memory_on_device
@@ -3676,9 +3672,6 @@
         # available backends:
         # https://github.com/huggingface/accelerate/blob/d1abd59114ada8ba673e1214218cb2878c13b82d/src/accelerate/utils/dataclasses.py#L376-L388C5
         # https://pytorch.org/docs/stable/torch.compiler.html
-<<<<<<< HEAD
-        choices=["eager", "aot_eager", "inductor", "aot_ts_nvfuser", "nvprims_nvfuser", "cudagraphs", "ofi", "fx2trt", "onnxrt", "tensort", "ipex", "tvm"],
-=======
         choices=[
             "eager",
             "aot_eager",
@@ -3693,7 +3686,6 @@
             "ipex",
             "tvm",
         ],
->>>>>>> b5e958b7
         help="dynamo backend type (default is inductor) / dynamoのbackendの種類（デフォルトは inductor）",
     )
     parser.add_argument("--xformers", action="store_true", help="use xformers for CrossAttention / CrossAttentionにxformersを使う")
