# common functions for training

import argparse
import ast
import asyncio
import datetime
import importlib
import json
import logging
import pathlib
import re
import shutil
import time
from typing import (
    Any,
    Dict,
    List,
    NamedTuple,
    Optional,
    Sequence,
    Tuple,
    Union,
)
from accelerate import Accelerator, InitProcessGroupKwargs, DistributedDataParallelKwargs, PartialState
import glob
import math
import os
import random
import hashlib
import subprocess
from io import BytesIO
import toml

from tqdm import tqdm
from scipy.optimize import linear_sum_assignment

import torch
from library.device_utils import init_ipex, clean_memory_on_device
from library.strategy_base import LatentsCachingStrategy, TokenizeStrategy, TextEncoderOutputsCachingStrategy, TextEncodingStrategy

init_ipex()

from torch.nn.parallel import DistributedDataParallel as DDP
from torch.optim import Optimizer
from torchvision import transforms
from transformers import CLIPTokenizer, CLIPTextModel, CLIPTextModelWithProjection, T5Tokenizer
import transformers
from transformers.optimization import SchedulerType, TYPE_TO_SCHEDULER_FUNCTION
from diffusers import (
    StableDiffusionPipeline,
    DDPMScheduler,
    EulerAncestralDiscreteScheduler,
    DPMSolverMultistepScheduler,
    DPMSolverSinglestepScheduler,
    LMSDiscreteScheduler,
    PNDMScheduler,
    DDIMScheduler,
    EulerDiscreteScheduler,
    HeunDiscreteScheduler,
    KDPM2DiscreteScheduler,
    KDPM2AncestralDiscreteScheduler,
    AutoencoderKL,
)
from library import custom_train_functions, sd3_utils
from library.original_unet import UNet2DConditionModel
from huggingface_hub import hf_hub_download
import numpy as np
from PIL import Image
import imagesize
import cv2
import safetensors.torch
from library.lpw_stable_diffusion import StableDiffusionLongPromptWeightingPipeline
import library.model_util as model_util
import library.hunyuan_utils as hunyuan_utils
import library.huggingface_util as huggingface_util
import library.sai_model_spec as sai_model_spec
import library.deepspeed_utils as deepspeed_utils
from library.utils import setup_logging, pil_resize

setup_logging()
import logging

logger = logging.getLogger(__name__)
# from library.attention_processors import FlashAttnProcessor
# from library.hypernetwork import replace_attentions_for_hypernetwork
from library.original_unet import UNet2DConditionModel

HIGH_VRAM = False

# checkpointファイル名
EPOCH_STATE_NAME = "{}-{:06d}-state"
EPOCH_FILE_NAME = "{}-{:06d}"
EPOCH_DIFFUSERS_DIR_NAME = "{}-{:06d}"
LAST_STATE_NAME = "{}-state"
DEFAULT_EPOCH_NAME = "epoch"
DEFAULT_LAST_OUTPUT_NAME = "last"

DEFAULT_STEP_NAME = "at"
STEP_STATE_NAME = "{}-step{:08d}-state"
STEP_FILE_NAME = "{}-step{:08d}"
STEP_DIFFUSERS_DIR_NAME = "{}-step{:08d}"

# region dataset

IMAGE_EXTENSIONS = [".png", ".jpg", ".jpeg", ".webp", ".bmp", ".PNG", ".JPG", ".JPEG", ".WEBP", ".BMP"]

try:
    import pillow_avif

    IMAGE_EXTENSIONS.extend([".avif", ".AVIF"])
except:
    pass

# JPEG-XL on Linux
try:
    from jxlpy import JXLImagePlugin

    IMAGE_EXTENSIONS.extend([".jxl", ".JXL"])
except:
    pass

# JPEG-XL on Windows
try:
    import pillow_jxl

    IMAGE_EXTENSIONS.extend([".jxl", ".JXL"])
except:
    pass

IMAGE_TRANSFORMS = transforms.Compose(
    [
        transforms.ToTensor(),
        transforms.Normalize([0.5], [0.5]),
    ]
)

TEXT_ENCODER_OUTPUTS_CACHE_SUFFIX = "_te_outputs.npz"
TEXT_ENCODER_OUTPUTS_CACHE_SUFFIX_SD3 = "_sd3_te.npz"


class ImageInfo:
    def __init__(self, image_key: str, num_repeats: int, caption: str, is_reg: bool, absolute_path: str) -> None:
        self.image_key: str = image_key
        self.num_repeats: int = num_repeats
        self.caption: str = caption
        self.is_reg: bool = is_reg
        self.absolute_path: str = absolute_path
        self.image_size: Tuple[int, int] = None
        self.resized_size: Tuple[int, int] = None
        self.bucket_reso: Tuple[int, int] = None
        self.latents: Optional[torch.Tensor] = None
        self.latents_flipped: Optional[torch.Tensor] = None
        self.latents_npz: Optional[str] = None  # set in cache_latents
        self.latents_original_size: Optional[Tuple[int, int]] = None  # original image size, not latents size
        self.latents_crop_ltrb: Optional[Tuple[int, int]] = (
            None  # crop left top right bottom in original pixel size, not latents size
        )
        self.cond_img_path: Optional[str] = None
        self.image: Optional[Image.Image] = None  # optional, original PIL Image
        self.text_encoder_outputs_npz: Optional[str] = None  # set in cache_text_encoder_outputs

        # new
        self.text_encoder_outputs: Optional[List[torch.Tensor]] = None
        # old
        self.text_encoder_outputs1: Optional[torch.Tensor] = None
        self.text_encoder_outputs2: Optional[torch.Tensor] = None
        self.text_encoder_pool2: Optional[torch.Tensor] = None

        self.alpha_mask: Optional[torch.Tensor] = None  # alpha mask can be flipped in runtime


class BucketManager:
    def __init__(self, no_upscale, max_reso, min_size, max_size, reso_steps) -> None:
        if max_size is not None:
            if max_reso is not None:
                assert max_size >= max_reso[0], "the max_size should be larger than the width of max_reso"
                assert max_size >= max_reso[1], "the max_size should be larger than the height of max_reso"
            if min_size is not None:
                assert max_size >= min_size, "the max_size should be larger than the min_size"

        self.no_upscale = no_upscale
        if max_reso is None:
            self.max_reso = None
            self.max_area = None
        else:
            self.max_reso = max_reso
            self.max_area = max_reso[0] * max_reso[1]
        self.min_size = min_size
        self.max_size = max_size
        self.reso_steps = reso_steps

        self.resos = []
        self.reso_to_id = {}
        self.buckets = []  # 前処理時は (image_key, image, original size, crop left/top)、学習時は image_key

    def add_image(self, reso, image_or_info):
        bucket_id = self.reso_to_id[reso]
        self.buckets[bucket_id].append(image_or_info)

    def shuffle(self):
        for bucket in self.buckets:
            random.shuffle(bucket)

    def sort(self):
        # 解像度順にソートする（表示時、メタデータ格納時の見栄えをよくするためだけ）。bucketsも入れ替えてreso_to_idも振り直す
        sorted_resos = self.resos.copy()
        sorted_resos.sort()

        sorted_buckets = []
        sorted_reso_to_id = {}
        for i, reso in enumerate(sorted_resos):
            bucket_id = self.reso_to_id[reso]
            sorted_buckets.append(self.buckets[bucket_id])
            sorted_reso_to_id[reso] = i

        self.resos = sorted_resos
        self.buckets = sorted_buckets
        self.reso_to_id = sorted_reso_to_id

    def make_buckets(self):
        resos = model_util.make_bucket_resolutions(self.max_reso, self.min_size, self.max_size, self.reso_steps)
        self.set_predefined_resos(resos)

    def set_predefined_resos(self, resos):
        # 規定サイズから選ぶ場合の解像度、aspect ratioの情報を格納しておく
        self.predefined_resos = resos.copy()
        self.predefined_resos_set = set(resos)
        self.predefined_aspect_ratios = np.array([w / h for w, h in resos])

    def add_if_new_reso(self, reso):
        if reso not in self.reso_to_id:
            bucket_id = len(self.resos)
            self.reso_to_id[reso] = bucket_id
            self.resos.append(reso)
            self.buckets.append([])
            # logger.info(reso, bucket_id, len(self.buckets))

    def round_to_steps(self, x):
        x = int(x + 0.5)
        return x - x % self.reso_steps

    def select_bucket(self, image_width, image_height):
        aspect_ratio = image_width / image_height
        if not self.no_upscale:
            # 拡大および縮小を行う
            # 同じaspect ratioがあるかもしれないので（fine tuningで、no_upscale=Trueで前処理した場合）、解像度が同じものを優先する
            reso = (image_width, image_height)
            if reso in self.predefined_resos_set:
                pass
            else:
                ar_errors = self.predefined_aspect_ratios - aspect_ratio
                predefined_bucket_id = np.abs(ar_errors).argmin()  # 当該解像度以外でaspect ratio errorが最も少ないもの
                reso = self.predefined_resos[predefined_bucket_id]

            ar_reso = reso[0] / reso[1]
            if aspect_ratio > ar_reso:  # 横が長い→縦を合わせる
                scale = reso[1] / image_height
            else:
                scale = reso[0] / image_width

            resized_size = (int(image_width * scale + 0.5), int(image_height * scale + 0.5))
            # logger.info(f"use predef, {image_width}, {image_height}, {reso}, {resized_size}")
        else:
            # 縮小のみを行う
            if image_width * image_height > self.max_area:
                # 画像が大きすぎるのでアスペクト比を保ったまま縮小することを前提にbucketを決める
                resized_width = math.sqrt(self.max_area * aspect_ratio)
                resized_height = self.max_area / resized_width
                assert abs(resized_width / resized_height - aspect_ratio) < 1e-2, "aspect is illegal"

                # リサイズ後の短辺または長辺をreso_steps単位にする：aspect ratioの差が少ないほうを選ぶ
                # 元のbucketingと同じロジック
                b_width_rounded = self.round_to_steps(resized_width)
                b_height_in_wr = self.round_to_steps(b_width_rounded / aspect_ratio)
                ar_width_rounded = b_width_rounded / b_height_in_wr

                b_height_rounded = self.round_to_steps(resized_height)
                b_width_in_hr = self.round_to_steps(b_height_rounded * aspect_ratio)
                ar_height_rounded = b_width_in_hr / b_height_rounded

                # logger.info(b_width_rounded, b_height_in_wr, ar_width_rounded)
                # logger.info(b_width_in_hr, b_height_rounded, ar_height_rounded)

                if abs(ar_width_rounded - aspect_ratio) < abs(ar_height_rounded - aspect_ratio):
                    resized_size = (b_width_rounded, int(b_width_rounded / aspect_ratio + 0.5))
                else:
                    resized_size = (int(b_height_rounded * aspect_ratio + 0.5), b_height_rounded)
                # logger.info(resized_size)
            else:
                resized_size = (image_width, image_height)  # リサイズは不要

            # 画像のサイズ未満をbucketのサイズとする（paddingせずにcroppingする）
            bucket_width = resized_size[0] - resized_size[0] % self.reso_steps
            bucket_height = resized_size[1] - resized_size[1] % self.reso_steps
            # logger.info(f"use arbitrary {image_width}, {image_height}, {resized_size}, {bucket_width}, {bucket_height}")

            reso = (bucket_width, bucket_height)

        self.add_if_new_reso(reso)

        ar_error = (reso[0] / reso[1]) - aspect_ratio
        return reso, resized_size, ar_error

    @staticmethod
    def get_crop_ltrb(bucket_reso: Tuple[int, int], image_size: Tuple[int, int]):
        # Stability AIの前処理に合わせてcrop left/topを計算する。crop rightはflipのaugmentationのために求める
        # Calculate crop left/top according to the preprocessing of Stability AI. Crop right is calculated for flip augmentation.

        bucket_ar = bucket_reso[0] / bucket_reso[1]
        image_ar = image_size[0] / image_size[1]
        if bucket_ar > image_ar:
            # bucketのほうが横長→縦を合わせる
            resized_width = bucket_reso[1] * image_ar
            resized_height = bucket_reso[1]
        else:
            resized_width = bucket_reso[0]
            resized_height = bucket_reso[0] / image_ar
        crop_left = (bucket_reso[0] - resized_width) // 2
        crop_top = (bucket_reso[1] - resized_height) // 2
        crop_right = crop_left + resized_width
        crop_bottom = crop_top + resized_height
        return crop_left, crop_top, crop_right, crop_bottom


class BucketBatchIndex(NamedTuple):
    bucket_index: int
    bucket_batch_size: int
    batch_index: int


class AugHelper:
    # albumentationsへの依存をなくしたがとりあえず同じinterfaceを持たせる

    def __init__(self):
        pass

    def color_aug(self, image: np.ndarray):
        # self.color_aug_method = albu.OneOf(
        #     [
        #         albu.HueSaturationValue(8, 0, 0, p=0.5),
        #         albu.RandomGamma((95, 105), p=0.5),
        #     ],
        #     p=0.33,
        # )
        hue_shift_limit = 8

        # remove dependency to albumentations
        if random.random() <= 0.33:
            if random.random() > 0.5:
                # hue shift
                hsv_img = cv2.cvtColor(image, cv2.COLOR_BGR2HSV)
                hue_shift = random.uniform(-hue_shift_limit, hue_shift_limit)
                if hue_shift < 0:
                    hue_shift = 180 + hue_shift
                hsv_img[:, :, 0] = (hsv_img[:, :, 0] + hue_shift) % 180
                image = cv2.cvtColor(hsv_img, cv2.COLOR_HSV2BGR)
            else:
                # random gamma
                gamma = random.uniform(0.95, 1.05)
                image = np.clip(image**gamma, 0, 255).astype(np.uint8)

        return {"image": image}

    def get_augmentor(self, use_color_aug: bool):  # -> Optional[Callable[[np.ndarray], Dict[str, np.ndarray]]]:
        return self.color_aug if use_color_aug else None


class BaseSubset:
    def __init__(
        self,
        image_dir: Optional[str],
        alpha_mask: Optional[bool],
        num_repeats: int,
        shuffle_caption: bool,
        caption_separator: str,
        keep_tokens: int,
        keep_tokens_separator: str,
        secondary_separator: Optional[str],
        enable_wildcard: bool,
        color_aug: bool,
        flip_aug: bool,
        face_crop_aug_range: Optional[Tuple[float, float]],
        random_crop: bool,
        caption_dropout_rate: float,
        caption_dropout_every_n_epochs: int,
        caption_tag_dropout_rate: float,
        caption_prefix: Optional[str],
        caption_suffix: Optional[str],
        token_warmup_min: int,
        token_warmup_step: Union[float, int],
    ) -> None:
        self.image_dir = image_dir
        self.alpha_mask = alpha_mask if alpha_mask is not None else False
        self.num_repeats = num_repeats
        self.shuffle_caption = shuffle_caption
        self.caption_separator = caption_separator
        self.keep_tokens = keep_tokens
        self.keep_tokens_separator = keep_tokens_separator
        self.secondary_separator = secondary_separator
        self.enable_wildcard = enable_wildcard
        self.color_aug = color_aug
        self.flip_aug = flip_aug
        self.face_crop_aug_range = face_crop_aug_range
        self.random_crop = random_crop
        self.caption_dropout_rate = caption_dropout_rate
        self.caption_dropout_every_n_epochs = caption_dropout_every_n_epochs
        self.caption_tag_dropout_rate = caption_tag_dropout_rate
        self.caption_prefix = caption_prefix
        self.caption_suffix = caption_suffix

        self.token_warmup_min = token_warmup_min  # step=0におけるタグの数
        self.token_warmup_step = token_warmup_step  # N（N<1ならN*max_train_steps）ステップ目でタグの数が最大になる

        self.img_count = 0


class DreamBoothSubset(BaseSubset):
    def __init__(
        self,
        image_dir: str,
        is_reg: bool,
        class_tokens: Optional[str],
        caption_extension: str,
        cache_info: bool,
        alpha_mask: bool,
        num_repeats,
        shuffle_caption,
        caption_separator: str,
        keep_tokens,
        keep_tokens_separator,
        secondary_separator,
        enable_wildcard,
        color_aug,
        flip_aug,
        face_crop_aug_range,
        random_crop,
        caption_dropout_rate,
        caption_dropout_every_n_epochs,
        caption_tag_dropout_rate,
        caption_prefix,
        caption_suffix,
        token_warmup_min,
        token_warmup_step,
    ) -> None:
        assert image_dir is not None, "image_dir must be specified / image_dirは指定が必須です"

        super().__init__(
            image_dir,
            alpha_mask,
            num_repeats,
            shuffle_caption,
            caption_separator,
            keep_tokens,
            keep_tokens_separator,
            secondary_separator,
            enable_wildcard,
            color_aug,
            flip_aug,
            face_crop_aug_range,
            random_crop,
            caption_dropout_rate,
            caption_dropout_every_n_epochs,
            caption_tag_dropout_rate,
            caption_prefix,
            caption_suffix,
            token_warmup_min,
            token_warmup_step,
        )

        self.is_reg = is_reg
        self.class_tokens = class_tokens
        self.caption_extension = caption_extension
        if self.caption_extension and not self.caption_extension.startswith("."):
            self.caption_extension = "." + self.caption_extension
        self.cache_info = cache_info

    def __eq__(self, other) -> bool:
        if not isinstance(other, DreamBoothSubset):
            return NotImplemented
        return self.image_dir == other.image_dir


class FineTuningSubset(BaseSubset):
    def __init__(
        self,
        image_dir,
        metadata_file: str,
        alpha_mask: bool,
        num_repeats,
        shuffle_caption,
        caption_separator,
        keep_tokens,
        keep_tokens_separator,
        secondary_separator,
        enable_wildcard,
        color_aug,
        flip_aug,
        face_crop_aug_range,
        random_crop,
        caption_dropout_rate,
        caption_dropout_every_n_epochs,
        caption_tag_dropout_rate,
        caption_prefix,
        caption_suffix,
        token_warmup_min,
        token_warmup_step,
    ) -> None:
        assert metadata_file is not None, "metadata_file must be specified / metadata_fileは指定が必須です"

        super().__init__(
            image_dir,
            alpha_mask,
            num_repeats,
            shuffle_caption,
            caption_separator,
            keep_tokens,
            keep_tokens_separator,
            secondary_separator,
            enable_wildcard,
            color_aug,
            flip_aug,
            face_crop_aug_range,
            random_crop,
            caption_dropout_rate,
            caption_dropout_every_n_epochs,
            caption_tag_dropout_rate,
            caption_prefix,
            caption_suffix,
            token_warmup_min,
            token_warmup_step,
        )

        self.metadata_file = metadata_file

    def __eq__(self, other) -> bool:
        if not isinstance(other, FineTuningSubset):
            return NotImplemented
        return self.metadata_file == other.metadata_file


class ControlNetSubset(BaseSubset):
    def __init__(
        self,
        image_dir: str,
        conditioning_data_dir: str,
        caption_extension: str,
        cache_info: bool,
        num_repeats,
        shuffle_caption,
        caption_separator,
        keep_tokens,
        keep_tokens_separator,
        secondary_separator,
        enable_wildcard,
        color_aug,
        flip_aug,
        face_crop_aug_range,
        random_crop,
        caption_dropout_rate,
        caption_dropout_every_n_epochs,
        caption_tag_dropout_rate,
        caption_prefix,
        caption_suffix,
        token_warmup_min,
        token_warmup_step,
    ) -> None:
        assert image_dir is not None, "image_dir must be specified / image_dirは指定が必須です"

        super().__init__(
            image_dir,
            False,  # alpha_mask
            num_repeats,
            shuffle_caption,
            caption_separator,
            keep_tokens,
            keep_tokens_separator,
            secondary_separator,
            enable_wildcard,
            color_aug,
            flip_aug,
            face_crop_aug_range,
            random_crop,
            caption_dropout_rate,
            caption_dropout_every_n_epochs,
            caption_tag_dropout_rate,
            caption_prefix,
            caption_suffix,
            token_warmup_min,
            token_warmup_step,
        )

        self.conditioning_data_dir = conditioning_data_dir
        self.caption_extension = caption_extension
        if self.caption_extension and not self.caption_extension.startswith("."):
            self.caption_extension = "." + self.caption_extension
        self.cache_info = cache_info

    def __eq__(self, other) -> bool:
        if not isinstance(other, ControlNetSubset):
            return NotImplemented
        return self.image_dir == other.image_dir and self.conditioning_data_dir == other.conditioning_data_dir


class BaseDataset(torch.utils.data.Dataset):
    def __init__(
        self,
        resolution: Optional[Tuple[int, int]],
        network_multiplier: float,
        debug_dataset: bool,
    ) -> None:
        super().__init__()

        # width/height is used when enable_bucket==False
        self.width, self.height = (None, None) if resolution is None else resolution
        self.network_multiplier = network_multiplier
        self.debug_dataset = debug_dataset

        self.subsets: List[Union[DreamBoothSubset, FineTuningSubset]] = []

        self.token_padding_disabled = False
        self.tag_frequency = {}
        self.XTI_layers = None
        self.token_strings = None

        self.enable_bucket = False
        self.bucket_manager: BucketManager = None  # not initialized
        self.min_bucket_reso = None
        self.max_bucket_reso = None
        self.bucket_reso_steps = None
        self.bucket_no_upscale = None
        self.bucket_info = None  # for metadata

        self.current_epoch: int = 0  # インスタンスがepochごとに新しく作られるようなので外側から渡さないとダメ

        self.current_step: int = 0
        self.max_train_steps: int = 0
        self.seed: int = 0

        # augmentation
        self.aug_helper = AugHelper()

        self.image_transforms = IMAGE_TRANSFORMS

        self.image_data: Dict[str, ImageInfo] = {}
        self.image_to_subset: Dict[str, Union[DreamBoothSubset, FineTuningSubset]] = {}

        self.replacements = {}

        # caching
        self.caching_mode = None  # None, 'latents', 'text'

        self.tokenize_strategy = None
        self.text_encoder_output_caching_strategy = None
        self.latents_caching_strategy = None

    def set_current_strategies(self):
        self.tokenize_strategy = TokenizeStrategy.get_strategy()
        self.text_encoder_output_caching_strategy = TextEncoderOutputsCachingStrategy.get_strategy()
        self.latents_caching_strategy = LatentsCachingStrategy.get_strategy()

    def set_seed(self, seed):
        self.seed = seed

    def set_caching_mode(self, mode):
        self.caching_mode = mode

    def set_current_epoch(self, epoch):
        if not self.current_epoch == epoch:  # epochが切り替わったらバケツをシャッフルする
            if epoch > self.current_epoch:
                logger.info("epoch is incremented. current_epoch: {}, epoch: {}".format(self.current_epoch, epoch))
                num_epochs = epoch - self.current_epoch
                for _ in range(num_epochs):
                    self.current_epoch += 1
                    self.shuffle_buckets()
                # self.current_epoch seem to be set to 0 again in the next epoch. it may be caused by skipped_dataloader?
            else:
                logger.warning("epoch is not incremented. current_epoch: {}, epoch: {}".format(self.current_epoch, epoch))
                self.current_epoch = epoch

    def set_current_step(self, step):
        self.current_step = step

    def set_max_train_steps(self, max_train_steps):
        self.max_train_steps = max_train_steps

    def set_tag_frequency(self, dir_name, captions):
        frequency_for_dir = self.tag_frequency.get(dir_name, {})
        self.tag_frequency[dir_name] = frequency_for_dir
        for caption in captions:
            for tag in caption.split(","):
                tag = tag.strip()
                if tag:
                    tag = tag.lower()
                    frequency = frequency_for_dir.get(tag, 0)
                    frequency_for_dir[tag] = frequency + 1

    def disable_token_padding(self):
        self.token_padding_disabled = True

    def enable_XTI(self, layers=None, token_strings=None):
        self.XTI_layers = layers
        self.token_strings = token_strings

    def add_replacement(self, str_from, str_to):
        self.replacements[str_from] = str_to

    def process_caption(self, subset: BaseSubset, caption):
        # caption に prefix/suffix を付ける
        if subset.caption_prefix:
            caption = subset.caption_prefix + " " + caption
        if subset.caption_suffix:
            caption = caption + " " + subset.caption_suffix

        # dropoutの決定：tag dropがこのメソッド内にあるのでここで行うのが良い
        is_drop_out = subset.caption_dropout_rate > 0 and random.random() < subset.caption_dropout_rate
        is_drop_out = (
            is_drop_out
            or subset.caption_dropout_every_n_epochs > 0
            and self.current_epoch % subset.caption_dropout_every_n_epochs == 0
        )

        if is_drop_out:
            caption = ""
        else:
            # process wildcards
            if subset.enable_wildcard:
                # if caption is multiline, random choice one line
                if "\n" in caption:
                    caption = random.choice(caption.split("\n"))

                # wildcard is like '{aaa|bbb|ccc...}'
                # escape the curly braces like {{ or }}
                replacer1 = "⦅"
                replacer2 = "⦆"
                while replacer1 in caption or replacer2 in caption:
                    replacer1 += "⦅"
                    replacer2 += "⦆"

                caption = caption.replace("{{", replacer1).replace("}}", replacer2)

                # replace the wildcard
                def replace_wildcard(match):
                    return random.choice(match.group(1).split("|"))

                caption = re.sub(r"\{([^}]+)\}", replace_wildcard, caption)

                # unescape the curly braces
                caption = caption.replace(replacer1, "{").replace(replacer2, "}")
            else:
                # if caption is multiline, use the first line
                caption = caption.split("\n")[0]

            if subset.shuffle_caption or subset.token_warmup_step > 0 or subset.caption_tag_dropout_rate > 0:
                fixed_tokens = []
                flex_tokens = []
                fixed_suffix_tokens = []
                if (
                    hasattr(subset, "keep_tokens_separator")
                    and subset.keep_tokens_separator
                    and subset.keep_tokens_separator in caption
                ):
                    fixed_part, flex_part = caption.split(subset.keep_tokens_separator, 1)
                    if subset.keep_tokens_separator in flex_part:
                        flex_part, fixed_suffix_part = flex_part.split(subset.keep_tokens_separator, 1)
                        fixed_suffix_tokens = [t.strip() for t in fixed_suffix_part.split(subset.caption_separator) if t.strip()]

                    fixed_tokens = [t.strip() for t in fixed_part.split(subset.caption_separator) if t.strip()]
                    flex_tokens = [t.strip() for t in flex_part.split(subset.caption_separator) if t.strip()]
                else:
                    tokens = [t.strip() for t in caption.strip().split(subset.caption_separator)]
                    flex_tokens = tokens[:]
                    if subset.keep_tokens > 0:
                        fixed_tokens = flex_tokens[: subset.keep_tokens]
                        flex_tokens = tokens[subset.keep_tokens :]

                if subset.token_warmup_step < 1:  # 初回に上書きする
                    subset.token_warmup_step = math.floor(subset.token_warmup_step * self.max_train_steps)
                if subset.token_warmup_step and self.current_step < subset.token_warmup_step:
                    tokens_len = (
                        math.floor(
                            (self.current_step) * ((len(flex_tokens) - subset.token_warmup_min) / (subset.token_warmup_step))
                        )
                        + subset.token_warmup_min
                    )
                    flex_tokens = flex_tokens[:tokens_len]

                def dropout_tags(tokens):
                    if subset.caption_tag_dropout_rate <= 0:
                        return tokens
                    l = []
                    for token in tokens:
                        if random.random() >= subset.caption_tag_dropout_rate:
                            l.append(token)
                    return l

                if subset.shuffle_caption:
                    random.shuffle(flex_tokens)

                flex_tokens = dropout_tags(flex_tokens)

                caption = ", ".join(fixed_tokens + flex_tokens + fixed_suffix_tokens)

            # process secondary separator
            if subset.secondary_separator:
                caption = caption.replace(subset.secondary_separator, subset.caption_separator)

            # textual inversion対応
            for str_from, str_to in self.replacements.items():
                if str_from == "":
                    # replace all
                    if type(str_to) == list:
                        caption = random.choice(str_to)
                    else:
                        caption = str_to
                else:
                    caption = caption.replace(str_from, str_to)

        return caption

    def get_input_ids(self, caption, tokenizer=None):
        if tokenizer is None:
            tokenizer = self.tokenizers[0]

        # HunYuan DiT
        if not isinstance(tokenizer, CLIPTokenizer):
            if isinstance(tokenizer, T5Tokenizer):
                result = tokenizer(
                    caption,
                    padding="max_length",
                    truncation=True,
                    max_length=256,
                    return_tensors="pt",
                ).input_ids
            else:
                result = hunyuan_utils.clip_get_input_ids(caption, tokenizer, self.tokenizer_max_length)
            return result

        input_ids = tokenizer(
            caption, padding="max_length", truncation=True, max_length=self.tokenizer_max_length, return_tensors="pt"
        ).input_ids

        if self.tokenizer_max_length > tokenizer.model_max_length:
            input_ids = input_ids.squeeze(0)
            iids_list = []
            if tokenizer.pad_token_id == tokenizer.eos_token_id:
                # v1
                # 77以上の時は "<BOS> .... <EOS> <EOS> <EOS>" でトータル227とかになっているので、"<BOS>...<EOS>"の三連に変換する
                # 1111氏のやつは , で区切る、とかしているようだが　とりあえず単純に
                for i in range(
                    1, self.tokenizer_max_length - tokenizer.model_max_length + 2, tokenizer.model_max_length - 2
                ):  # (1, 152, 75)
                    ids_chunk = (
                        input_ids[0].unsqueeze(0),
                        input_ids[i : i + tokenizer.model_max_length - 2],
                        input_ids[-1].unsqueeze(0),
                    )
                    ids_chunk = torch.cat(ids_chunk)
                    iids_list.append(ids_chunk)
            else:
                # v2 or SDXL
                # 77以上の時は "<BOS> .... <EOS> <PAD> <PAD>..." でトータル227とかになっているので、"<BOS>...<EOS> <PAD> <PAD> ..."の三連に変換する
                for i in range(1, self.tokenizer_max_length - tokenizer.model_max_length + 2, tokenizer.model_max_length - 2):
                    ids_chunk = (
                        input_ids[0].unsqueeze(0),  # BOS
                        input_ids[i : i + tokenizer.model_max_length - 2],
                        input_ids[-1].unsqueeze(0),
                    )  # PAD or EOS
                    ids_chunk = torch.cat(ids_chunk)

                    # 末尾が <EOS> <PAD> または <PAD> <PAD> の場合は、何もしなくてよい
                    # 末尾が x <PAD/EOS> の場合は末尾を <EOS> に変える（x <EOS> なら結果的に変化なし）
                    if ids_chunk[-2] != tokenizer.eos_token_id and ids_chunk[-2] != tokenizer.pad_token_id:
                        ids_chunk[-1] = tokenizer.eos_token_id
                    # 先頭が <BOS> <PAD> ... の場合は <BOS> <EOS> <PAD> ... に変える
                    if ids_chunk[1] == tokenizer.pad_token_id:
                        ids_chunk[1] = tokenizer.eos_token_id

                    iids_list.append(ids_chunk)

            input_ids = torch.stack(iids_list)  # 3,77
        return input_ids

    def register_image(self, info: ImageInfo, subset: BaseSubset):
        self.image_data[info.image_key] = info
        self.image_to_subset[info.image_key] = subset

    def make_buckets(self):
        """
        bucketingを行わない場合も呼び出し必須（ひとつだけbucketを作る）
        min_size and max_size are ignored when enable_bucket is False
        """
        logger.info("loading image sizes.")
        for info in tqdm(self.image_data.values()):
            if info.image_size is None:
                info.image_size = self.get_image_size(info.absolute_path)

        if self.enable_bucket:
            logger.info("make buckets")
        else:
            logger.info("prepare dataset")

        # bucketを作成し、画像をbucketに振り分ける
        if self.enable_bucket:
            if self.bucket_manager is None:  # fine tuningの場合でmetadataに定義がある場合は、すでに初期化済み
                self.bucket_manager = BucketManager(
                    self.bucket_no_upscale,
                    (self.width, self.height),
                    self.min_bucket_reso,
                    self.max_bucket_reso,
                    self.bucket_reso_steps,
                )
                if not self.bucket_no_upscale:
                    self.bucket_manager.make_buckets()
                else:
                    logger.warning(
                        "min_bucket_reso and max_bucket_reso are ignored if bucket_no_upscale is set, because bucket reso is defined by image size automatically / bucket_no_upscaleが指定された場合は、bucketの解像度は画像サイズから自動計算されるため、min_bucket_resoとmax_bucket_resoは無視されます"
                    )

            img_ar_errors = []
            for image_info in self.image_data.values():
                image_width, image_height = image_info.image_size
                image_info.bucket_reso, image_info.resized_size, ar_error = self.bucket_manager.select_bucket(
                    image_width, image_height
                )

                # logger.info(image_info.image_key, image_info.bucket_reso)
                img_ar_errors.append(abs(ar_error))

            self.bucket_manager.sort()
        else:
            self.bucket_manager = BucketManager(False, (self.width, self.height), None, None, None)
            self.bucket_manager.set_predefined_resos([(self.width, self.height)])  # ひとつの固定サイズbucketのみ
            for image_info in self.image_data.values():
                image_width, image_height = image_info.image_size
                image_info.bucket_reso, image_info.resized_size, _ = self.bucket_manager.select_bucket(image_width, image_height)

        for image_info in self.image_data.values():
            for _ in range(image_info.num_repeats):
                self.bucket_manager.add_image(image_info.bucket_reso, image_info.image_key)

        # bucket情報を表示、格納する
        if self.enable_bucket:
            self.bucket_info = {"buckets": {}}
            logger.info("number of images (including repeats) / 各bucketの画像枚数（繰り返し回数を含む）")
            for i, (reso, bucket) in enumerate(zip(self.bucket_manager.resos, self.bucket_manager.buckets)):
                count = len(bucket)
                if count > 0:
                    self.bucket_info["buckets"][i] = {"resolution": reso, "count": len(bucket)}
                    logger.info(f"bucket {i}: resolution {reso}, count: {len(bucket)}")

            img_ar_errors = np.array(img_ar_errors)
            mean_img_ar_error = np.mean(np.abs(img_ar_errors))
            self.bucket_info["mean_img_ar_error"] = mean_img_ar_error
            logger.info(f"mean ar error (without repeats): {mean_img_ar_error}")

        # データ参照用indexを作る。このindexはdatasetのshuffleに用いられる
        self.buckets_indices: List[BucketBatchIndex] = []
        for bucket_index, bucket in enumerate(self.bucket_manager.buckets):
            batch_count = int(math.ceil(len(bucket) / self.batch_size))
            for batch_index in range(batch_count):
                self.buckets_indices.append(BucketBatchIndex(bucket_index, self.batch_size, batch_index))

        self.shuffle_buckets()
        self._length = len(self.buckets_indices)

    def shuffle_buckets(self):
        # set random seed for this epoch
        random.seed(self.seed + self.current_epoch)

        random.shuffle(self.buckets_indices)
        self.bucket_manager.shuffle()

    def verify_bucket_reso_steps(self, min_steps: int):
        assert self.bucket_reso_steps is None or self.bucket_reso_steps % min_steps == 0, (
            f"bucket_reso_steps is {self.bucket_reso_steps}. it must be divisible by {min_steps}.\n"
            + f"bucket_reso_stepsが{self.bucket_reso_steps}です。{min_steps}で割り切れる必要があります"
        )

    def is_latent_cacheable(self):
        return all([not subset.color_aug and not subset.random_crop for subset in self.subsets])

    def is_text_encoder_output_cacheable(self):
        return all(
            [
                not (
                    subset.caption_dropout_rate > 0
                    or subset.shuffle_caption
                    or subset.token_warmup_step > 0
                    or subset.caption_tag_dropout_rate > 0
                )
                for subset in self.subsets
            ]
        )

    def new_cache_latents(self, model: Any, is_main_process: bool):
        r"""
        a brand new method to cache latents. This method caches latents with caching strategy.
        normal cache_latents method is used by default, but this method is used when caching strategy is specified.
        """
        logger.info("caching latents with caching strategy.")
        caching_strategy = LatentsCachingStrategy.get_strategy()
        image_infos = list(self.image_data.values())

        # sort by resolution
        image_infos.sort(key=lambda info: info.bucket_reso[0] * info.bucket_reso[1])

        # split by resolution
        batches = []
        batch = []
        logger.info("checking cache validity...")
        for info in tqdm(image_infos):
            subset = self.image_to_subset[info.image_key]

            if info.latents_npz is not None:  # fine tuning dataset
                continue

            # check disk cache exists and size of latents
            if caching_strategy.cache_to_disk:
                # info.latents_npz = os.path.splitext(info.absolute_path)[0] + file_suffix
                info.latents_npz = caching_strategy.get_latents_npz_path(info.absolute_path, info.image_size)
                if not is_main_process:  # prepare for multi-gpu, only store to info
                    continue

                cache_available = caching_strategy.is_disk_cached_latents_expected(
                    info.bucket_reso, info.latents_npz, subset.flip_aug, subset.alpha_mask
                )
                if cache_available:  # do not add to batch
                    continue

            # if last member of batch has different resolution, flush the batch
            if len(batch) > 0 and batch[-1].bucket_reso != info.bucket_reso:
                batches.append(batch)
                batch = []

            batch.append(info)

            # if number of data in batch is enough, flush the batch
            if len(batch) >= caching_strategy.batch_size:
                batches.append(batch)
                batch = []

        if len(batch) > 0:
            batches.append(batch)

        # if cache to disk, don't cache latents in non-main process, set to info only
        if caching_strategy.cache_to_disk and not is_main_process:
            return

        if len(batches) == 0:
            logger.info("no latents to cache")
            return

        # iterate batches: batch doesn't have image here. image will be loaded in cache_batch_latents and discarded
        logger.info("caching latents...")
        for batch in tqdm(batches, smoothing=1, total=len(batches)):
            # cache_batch_latents(vae, cache_to_disk, batch, subset.flip_aug, subset.alpha_mask, subset.random_crop)
            caching_strategy.cache_batch_latents(model, batch, subset.flip_aug, subset.alpha_mask, subset.random_crop)

    def cache_latents(self, vae, vae_batch_size=1, cache_to_disk=False, is_main_process=True, file_suffix=".npz"):
        # マルチGPUには対応していないので、そちらはtools/cache_latents.pyを使うこと
        logger.info("caching latents.")

        image_infos = list(self.image_data.values())

        # sort by resolution
        image_infos.sort(key=lambda info: info.bucket_reso[0] * info.bucket_reso[1])

        # split by resolution
        batches = []
        batch = []
        logger.info("checking cache validity...")
        for info in tqdm(image_infos):
            subset = self.image_to_subset[info.image_key]

            if info.latents_npz is not None:  # fine tuning dataset
                continue

            # check disk cache exists and size of latents
            if cache_to_disk:
                info.latents_npz = os.path.splitext(info.absolute_path)[0] + file_suffix
                if not is_main_process:  # store to info only
                    continue

                cache_available = is_disk_cached_latents_is_expected(
                    info.bucket_reso, info.latents_npz, subset.flip_aug, subset.alpha_mask
                )

                if cache_available:  # do not add to batch
                    continue

            # if last member of batch has different resolution, flush the batch
            if len(batch) > 0 and batch[-1].bucket_reso != info.bucket_reso:
                batches.append(batch)
                batch = []

            batch.append(info)

            # if number of data in batch is enough, flush the batch
            if len(batch) >= vae_batch_size:
                batches.append(batch)
                batch = []

        if len(batch) > 0:
            batches.append(batch)

        if cache_to_disk and not is_main_process:  # if cache to disk, don't cache latents in non-main process, set to info only
            return

        # iterate batches: batch doesn't have image, image will be loaded in cache_batch_latents and discarded
        logger.info("caching latents...")
        for batch in tqdm(batches, smoothing=1, total=len(batches)):
            cache_batch_latents(vae, cache_to_disk, batch, subset.flip_aug, subset.alpha_mask, subset.random_crop)

    def new_cache_text_encoder_outputs(self, models: List[Any], is_main_process: bool):
        r"""
        a brand new method to cache text encoder outputs. This method caches text encoder outputs with caching strategy.
        """
        tokenize_strategy = TokenizeStrategy.get_strategy()
        text_encoding_strategy = TextEncodingStrategy.get_strategy()
        caching_strategy = TextEncoderOutputsCachingStrategy.get_strategy()
        batch_size = caching_strategy.batch_size or self.batch_size

        # if cache to disk, don't cache TE outputs in non-main process
        if caching_strategy.cache_to_disk and not is_main_process:
            return

        logger.info("caching Text Encoder outputs with caching strategy.")
        image_infos = list(self.image_data.values())

        # split by resolution
        batches = []
        batch = []
        logger.info("checking cache validity...")
        for info in tqdm(image_infos):
            te_out_npz = caching_strategy.get_outputs_npz_path(info.absolute_path)

            # check disk cache exists and size of latents
            if caching_strategy.cache_to_disk:
                info.text_encoder_outputs_npz = te_out_npz
                cache_available = caching_strategy.is_disk_cached_outputs_expected(te_out_npz)
                if cache_available:  # do not add to batch
                    continue

            batch.append(info)

            # if number of data in batch is enough, flush the batch
            if len(batch) >= batch_size:
                batches.append(batch)
                batch = []

        if len(batch) > 0:
            batches.append(batch)

        if len(batches) == 0:
            logger.info("no Text Encoder outputs to cache")
            return

        # iterate batches
        logger.info("caching Text Encoder outputs...")
        for batch in tqdm(batches, smoothing=1, total=len(batches)):
            # cache_batch_latents(vae, cache_to_disk, batch, subset.flip_aug, subset.alpha_mask, subset.random_crop)
            caching_strategy.cache_batch_outputs(tokenize_strategy, models, text_encoding_strategy, batch)

    # if weight_dtype is specified, Text Encoder itself and output will be converted to the dtype
    # this method is only for SDXL, but it should be implemented here because it needs to be a method of dataset
    # to support SD1/2, it needs a flag for v2, but it is postponed
    def cache_text_encoder_outputs(
        self, tokenizers, text_encoders, device, output_dtype, cache_to_disk=False, is_main_process=True
    ):
        assert len(tokenizers) == 2, "only support SDXL"
        return self.cache_text_encoder_outputs_common(
            tokenizers, text_encoders, [device, device], output_dtype, [output_dtype], cache_to_disk, is_main_process
        )

    # same as above, but for SD3
    def cache_text_encoder_outputs_sd3(
        self, tokenizer, text_encoders, devices, output_dtype, te_dtypes, cache_to_disk=False, is_main_process=True, batch_size=None
    ):
        return self.cache_text_encoder_outputs_common(
            [tokenizer],
            text_encoders,
            devices,
            output_dtype,
            te_dtypes,
            cache_to_disk,
            is_main_process,
            TEXT_ENCODER_OUTPUTS_CACHE_SUFFIX_SD3,
            batch_size,
        )

    def cache_text_encoder_outputs_common(
        self,
        tokenizers,
        text_encoders,
        devices,
        output_dtype,
        te_dtypes,
        cache_to_disk=False,
        is_main_process=True,
        file_suffix=TEXT_ENCODER_OUTPUTS_CACHE_SUFFIX,
        batch_size=None,
    ):
        # latentsのキャッシュと同様に、ディスクへのキャッシュに対応する
        # またマルチGPUには対応していないので、そちらはtools/cache_latents.pyを使うこと
        logger.info("caching text encoder outputs.")

        tokenize_strategy = TokenizeStrategy.get_strategy()

        if batch_size is None:
            batch_size = self.batch_size

        image_infos = list(self.image_data.values())

        logger.info("checking cache existence...")
        image_infos_to_cache = []
        for info in tqdm(image_infos):
            # subset = self.image_to_subset[info.image_key]
            if cache_to_disk:
                te_out_npz = os.path.splitext(info.absolute_path)[0] + file_suffix
                info.text_encoder_outputs_npz = te_out_npz

                if not is_main_process:  # store to info only
                    continue

                if os.path.exists(te_out_npz):
                    # TODO check varidity of cache here
                    continue

            image_infos_to_cache.append(info)

        if cache_to_disk and not is_main_process:  # if cache to disk, don't cache latents in non-main process, set to info only
            return

        # prepare tokenizers and text encoders
        for text_encoder, device, te_dtype in zip(text_encoders, devices, te_dtypes):
            text_encoder.to(device)
            if te_dtype is not None:
                text_encoder.to(dtype=te_dtype)

        # create batch
        is_sd3 = len(tokenizers) == 1
        batch = []
        batches = []
        for info in image_infos_to_cache:
            if not is_sd3:
                input_ids1 = self.get_input_ids(info.caption, tokenizers[0])
                input_ids2 = self.get_input_ids(info.caption, tokenizers[1])
                batch.append((info, input_ids1, input_ids2))
            else:
                l_tokens, g_tokens, t5_tokens = tokenize_strategy.tokenize(info.caption)
                batch.append((info, l_tokens, g_tokens, t5_tokens))

            if len(batch) >= batch_size:
                batches.append(batch)
                batch = []

        if len(batch) > 0:
            batches.append(batch)

        # iterate batches: call text encoder and cache outputs for memory or disk
        logger.info("caching text encoder outputs...")
        if not is_sd3:
            for batch in tqdm(batches):
                infos, input_ids1, input_ids2 = zip(*batch)
                input_ids1 = torch.stack(input_ids1, dim=0)
                input_ids2 = torch.stack(input_ids2, dim=0)
                cache_batch_text_encoder_outputs(
                    infos, tokenizers, text_encoders, self.max_token_length, cache_to_disk, input_ids1, input_ids2, output_dtype
                )
        else:
            for batch in tqdm(batches):
                infos, l_tokens, g_tokens, t5_tokens = zip(*batch)

                # stack tokens
                # l_tokens = [tokens[0] for tokens in l_tokens]
                # g_tokens = [tokens[0] for tokens in g_tokens]
                # t5_tokens = [tokens[0] for tokens in t5_tokens]

                cache_batch_text_encoder_outputs_sd3(
                    infos,
                    tokenizers[0],
                    text_encoders,
                    self.max_token_length,
                    cache_to_disk,
                    (l_tokens, g_tokens, t5_tokens),
                    output_dtype,
                )

    def get_image_size(self, image_path):
        return imagesize.get(image_path)

    def load_image_with_face_info(self, subset: BaseSubset, image_path: str, alpha_mask=False):
        img = load_image(image_path, alpha_mask)

        face_cx = face_cy = face_w = face_h = 0
        if subset.face_crop_aug_range is not None:
            tokens = os.path.splitext(os.path.basename(image_path))[0].split("_")
            if len(tokens) >= 5:
                face_cx = int(tokens[-4])
                face_cy = int(tokens[-3])
                face_w = int(tokens[-2])
                face_h = int(tokens[-1])

        return img, face_cx, face_cy, face_w, face_h

    # いい感じに切り出す
    def crop_target(self, subset: BaseSubset, image, face_cx, face_cy, face_w, face_h):
        height, width = image.shape[0:2]
        if height == self.height and width == self.width:
            return image

        # 画像サイズはsizeより大きいのでリサイズする
        face_size = max(face_w, face_h)
        size = min(self.height, self.width)  # 短いほう
        min_scale = max(self.height / height, self.width / width)  # 画像がモデル入力サイズぴったりになる倍率（最小の倍率）
        min_scale = min(1.0, max(min_scale, size / (face_size * subset.face_crop_aug_range[1])))  # 指定した顔最小サイズ
        max_scale = min(1.0, max(min_scale, size / (face_size * subset.face_crop_aug_range[0])))  # 指定した顔最大サイズ
        if min_scale >= max_scale:  # range指定がmin==max
            scale = min_scale
        else:
            scale = random.uniform(min_scale, max_scale)

        nh = int(height * scale + 0.5)
        nw = int(width * scale + 0.5)
        assert nh >= self.height and nw >= self.width, f"internal error. small scale {scale}, {width}*{height}"
        image = cv2.resize(image, (nw, nh), interpolation=cv2.INTER_AREA)
        face_cx = int(face_cx * scale + 0.5)
        face_cy = int(face_cy * scale + 0.5)
        height, width = nh, nw

        # 顔を中心として448*640とかへ切り出す
        for axis, (target_size, length, face_p) in enumerate(zip((self.height, self.width), (height, width), (face_cy, face_cx))):
            p1 = face_p - target_size // 2  # 顔を中心に持ってくるための切り出し位置

            if subset.random_crop:
                # 背景も含めるために顔を中心に置く確率を高めつつずらす
                range = max(length - face_p, face_p)  # 画像の端から顔中心までの距離の長いほう
                p1 = p1 + (random.randint(0, range) + random.randint(0, range)) - range  # -range ~ +range までのいい感じの乱数
            else:
                # range指定があるときのみ、すこしだけランダムに（わりと適当）
                if subset.face_crop_aug_range[0] != subset.face_crop_aug_range[1]:
                    if face_size > size // 10 and face_size >= 40:
                        p1 = p1 + random.randint(-face_size // 20, +face_size // 20)

            p1 = max(0, min(p1, length - target_size))

            if axis == 0:
                image = image[p1 : p1 + target_size, :]
            else:
                image = image[:, p1 : p1 + target_size]

        return image

    def __len__(self):
        return self._length

    def __getitem__(self, index):
        bucket = self.bucket_manager.buckets[self.buckets_indices[index].bucket_index]
        bucket_batch_size = self.buckets_indices[index].bucket_batch_size
        image_index = self.buckets_indices[index].batch_index * bucket_batch_size

        if self.caching_mode is not None:  # return batch for latents/text encoder outputs caching
            return self.get_item_for_caching(bucket, bucket_batch_size, image_index)

        loss_weights = []
        captions = []
        input_ids_list = []
        latents_list = []
        alpha_mask_list = []
        images = []
        original_sizes_hw = []
        crop_top_lefts = []
        target_sizes_hw = []
        flippeds = []  # 変数名が微妙
        text_encoder_outputs_list = []

        for image_key in bucket[image_index : image_index + bucket_batch_size]:
            image_info = self.image_data[image_key]
            subset = self.image_to_subset[image_key]

            # in case of fine tuning, is_reg is always False
            loss_weights.append(self.prior_loss_weight if image_info.is_reg else 1.0)

            flipped = subset.flip_aug and random.random() < 0.5  # not flipped or flipped with 50% chance

            # image/latentsを処理する
            if image_info.latents is not None:  # cache_latents=Trueの場合
                original_size = image_info.latents_original_size
                crop_ltrb = image_info.latents_crop_ltrb  # calc values later if flipped
                if not flipped:
                    latents = image_info.latents
                    alpha_mask = image_info.alpha_mask
                else:
                    latents = image_info.latents_flipped
                    alpha_mask = None if image_info.alpha_mask is None else torch.flip(image_info.alpha_mask, [1])

                image = None
            elif image_info.latents_npz is not None:  # FineTuningDatasetまたはcache_latents_to_disk=Trueの場合
                latents, original_size, crop_ltrb, flipped_latents, alpha_mask = (
                    self.latents_caching_strategy.load_latents_from_disk(image_info.latents_npz)
                )
                if flipped:
                    latents = flipped_latents
                    alpha_mask = None if alpha_mask is None else alpha_mask[:, ::-1].copy()  # copy to avoid negative stride problem
                    del flipped_latents
                latents = torch.FloatTensor(latents)
                if alpha_mask is not None:
                    alpha_mask = torch.FloatTensor(alpha_mask)

                image = None
            else:
                # 画像を読み込み、必要ならcropする
                img, face_cx, face_cy, face_w, face_h = self.load_image_with_face_info(
                    subset, image_info.absolute_path, subset.alpha_mask
                )
                im_h, im_w = img.shape[0:2]

                if self.enable_bucket:
                    img, original_size, crop_ltrb = trim_and_resize_if_required(
                        subset.random_crop, img, image_info.bucket_reso, image_info.resized_size
                    )
                else:
                    if face_cx > 0:  # 顔位置情報あり
                        img = self.crop_target(subset, img, face_cx, face_cy, face_w, face_h)
                    elif im_h > self.height or im_w > self.width:
                        assert (
                            subset.random_crop
                        ), f"image too large, but cropping and bucketing are disabled / 画像サイズが大きいのでface_crop_aug_rangeかrandom_crop、またはbucketを有効にしてください: {image_info.absolute_path}"
                        if im_h > self.height:
                            p = random.randint(0, im_h - self.height)
                            img = img[p : p + self.height]
                        if im_w > self.width:
                            p = random.randint(0, im_w - self.width)
                            img = img[:, p : p + self.width]

                    im_h, im_w = img.shape[0:2]
                    assert (
                        im_h == self.height and im_w == self.width
                    ), f"image size is small / 画像サイズが小さいようです: {image_info.absolute_path}"

                    original_size = [im_w, im_h]
                    crop_ltrb = (0, 0, 0, 0)

                # augmentation
                aug = self.aug_helper.get_augmentor(subset.color_aug)
                if aug is not None:
                    # augment RGB channels only
                    img_rgb = img[:, :, :3]
                    img_rgb = aug(image=img_rgb)["image"]
                    img[:, :, :3] = img_rgb

                if flipped:
                    img = img[:, ::-1, :].copy()  # copy to avoid negative stride problem

                if subset.alpha_mask:
                    if img.shape[2] == 4:
                        alpha_mask = img[:, :, 3]  # [H,W]
                        alpha_mask = alpha_mask.astype(np.float32) / 255.0  # 0.0~1.0
                        alpha_mask = torch.FloatTensor(alpha_mask)
                    else:
                        alpha_mask = torch.ones((img.shape[0], img.shape[1]), dtype=torch.float32)
                else:
                    alpha_mask = None

                img = img[:, :, :3]  # remove alpha channel

                latents = None
                image = self.image_transforms(img)  # -1.0~1.0のtorch.Tensorになる
                del img

            images.append(image)
            latents_list.append(latents)
            alpha_mask_list.append(alpha_mask)

            target_size = (image.shape[2], image.shape[1]) if image is not None else (latents.shape[2] * 8, latents.shape[1] * 8)

            if not flipped:
                crop_left_top = (crop_ltrb[0], crop_ltrb[1])
            else:
                # crop_ltrb[2] is right, so target_size[0] - crop_ltrb[2] is left in flipped image
                crop_left_top = (target_size[0] - crop_ltrb[2], crop_ltrb[1])

            original_sizes_hw.append((int(original_size[1]), int(original_size[0])))
            crop_top_lefts.append((int(crop_left_top[1]), int(crop_left_top[0])))
            target_sizes_hw.append((int(target_size[1]), int(target_size[0])))
            flippeds.append(flipped)

            # captionとtext encoder outputを処理する
            caption = image_info.caption  # default

            tokenization_required = (
                self.text_encoder_output_caching_strategy is None or self.text_encoder_output_caching_strategy.is_partial
            )
            text_encoder_outputs = None
            input_ids = None

            if image_info.text_encoder_outputs is not None:
                # cached
                text_encoder_outputs = image_info.text_encoder_outputs
            elif image_info.text_encoder_outputs_npz is not None:
                # on disk
                text_encoder_outputs = self.text_encoder_output_caching_strategy.load_outputs_npz(
                    image_info.text_encoder_outputs_npz
                )
                text_encoder_outputs = [torch.FloatTensor(x) for x in text_encoder_outputs]
            else:
                tokenization_required = True
            text_encoder_outputs_list.append(text_encoder_outputs)

            if tokenization_required:
                caption = self.process_caption(subset, image_info.caption)
                input_ids = [ids[0] for ids in self.tokenize_strategy.tokenize(caption)]  # remove batch dimension
                # if self.XTI_layers:
                #     caption_layer = []
                #     for layer in self.XTI_layers:
                #         token_strings_from = " ".join(self.token_strings)
                #         token_strings_to = " ".join([f"{x}_{layer}" for x in self.token_strings])
                #         caption_ = caption.replace(token_strings_from, token_strings_to)
                #         caption_layer.append(caption_)
                #     captions.append(caption_layer)
                # else:
                #     captions.append(caption)

                # if not self.token_padding_disabled:  # this option might be omitted in future
                #     # TODO get_input_ids must support SD3
                #     if self.XTI_layers:
                #         token_caption = self.get_input_ids(caption_layer, self.tokenizers[0])
                #     else:
                #         token_caption = self.get_input_ids(caption, self.tokenizers[0])
                #     input_ids_list.append(token_caption)

                #     if len(self.tokenizers) > 1:
                #         if self.XTI_layers:
                #             token_caption2 = self.get_input_ids(caption_layer, self.tokenizers[1])
                #         else:
                #             token_caption2 = self.get_input_ids(caption, self.tokenizers[1])
                #         input_ids2_list.append(token_caption2)

            input_ids_list.append(input_ids)
            captions.append(caption)

        def none_or_stack_elements(tensors_list, converter):
            # [[clip_l, clip_g, t5xxl], [clip_l, clip_g, t5xxl], ...] -> [torch.stack(clip_l), torch.stack(clip_g), torch.stack(t5xxl)]
            if len(tensors_list) == 0 or tensors_list[0] == None or len(tensors_list[0]) == 0 or tensors_list[0][0] is None:
                return None
            return [torch.stack([converter(x[i]) for x in tensors_list]) for i in range(len(tensors_list[0]))]

        example = {}
        example["loss_weights"] = torch.FloatTensor(loss_weights)
        example["text_encoder_outputs_list"] = none_or_stack_elements(text_encoder_outputs_list, torch.FloatTensor)
        example["input_ids_list"] = none_or_stack_elements(input_ids_list, lambda x: x)

        # if one of alpha_masks is not None, we need to replace None with ones
        none_or_not = [x is None for x in alpha_mask_list]
        if all(none_or_not):
            example["alpha_masks"] = None
        elif any(none_or_not):
            for i in range(len(alpha_mask_list)):
                if alpha_mask_list[i] is None:
                    if images[i] is not None:
                        alpha_mask_list[i] = torch.ones((images[i].shape[1], images[i].shape[2]), dtype=torch.float32)
                    else:
                        alpha_mask_list[i] = torch.ones(
                            (latents_list[i].shape[1] * 8, latents_list[i].shape[2] * 8), dtype=torch.float32
                        )
            example["alpha_masks"] = torch.stack(alpha_mask_list)
        else:
            example["alpha_masks"] = torch.stack(alpha_mask_list)

        if images[0] is not None:
            images = torch.stack(images)
            images = images.to(memory_format=torch.contiguous_format).float()
        else:
            images = None
        example["images"] = images

        example["latents"] = torch.stack(latents_list) if latents_list[0] is not None else None
        example["captions"] = captions

        example["original_sizes_hw"] = torch.stack([torch.LongTensor(x) for x in original_sizes_hw])
        example["crop_top_lefts"] = torch.stack([torch.LongTensor(x) for x in crop_top_lefts])
        example["target_sizes_hw"] = torch.stack([torch.LongTensor(x) for x in target_sizes_hw])
        example["flippeds"] = flippeds

        example["network_multipliers"] = torch.FloatTensor([self.network_multiplier] * len(captions))

        if self.debug_dataset:
            example["image_keys"] = bucket[image_index : image_index + self.batch_size]
        return example

    def get_item_for_caching(self, bucket, bucket_batch_size, image_index):
        captions = []
        images = []
        input_ids1_list = []
        input_ids2_list = []
        absolute_paths = []
        resized_sizes = []
        bucket_reso = None
        flip_aug = None
        alpha_mask = None
        random_crop = None

        for image_key in bucket[image_index : image_index + bucket_batch_size]:
            image_info = self.image_data[image_key]
            subset = self.image_to_subset[image_key]

            if flip_aug is None:
                flip_aug = subset.flip_aug
                alpha_mask = subset.alpha_mask
                random_crop = subset.random_crop
                bucket_reso = image_info.bucket_reso
            else:
                # TODO そもそも混在してても動くようにしたほうがいい
                assert flip_aug == subset.flip_aug, "flip_aug must be same in a batch"
                assert alpha_mask == subset.alpha_mask, "alpha_mask must be same in a batch"
                assert random_crop == subset.random_crop, "random_crop must be same in a batch"
                assert bucket_reso == image_info.bucket_reso, "bucket_reso must be same in a batch"

            caption = image_info.caption  # TODO cache some patterns of dropping, shuffling, etc.

            if self.caching_mode == "latents":
                image = load_image(image_info.absolute_path)
            else:
                image = None

            if self.caching_mode == "text":
                input_ids1 = self.get_input_ids(caption, self.tokenizers[0])
                input_ids2 = self.get_input_ids(caption, self.tokenizers[1])
            else:
                input_ids1 = None
                input_ids2 = None

            captions.append(caption)
            images.append(image)
            input_ids1_list.append(input_ids1)
            input_ids2_list.append(input_ids2)
            absolute_paths.append(image_info.absolute_path)
            resized_sizes.append(image_info.resized_size)

        example = {}

        if images[0] is None:
            images = None
        example["images"] = images

        example["captions"] = captions
        example["input_ids1_list"] = input_ids1_list
        example["input_ids2_list"] = input_ids2_list
        example["absolute_paths"] = absolute_paths
        example["resized_sizes"] = resized_sizes
        example["flip_aug"] = flip_aug
        example["alpha_mask"] = alpha_mask
        example["random_crop"] = random_crop
        example["bucket_reso"] = bucket_reso
        return example


class DreamBoothDataset(BaseDataset):
    IMAGE_INFO_CACHE_FILE = "metadata_cache.json"

    def __init__(
        self,
        subsets: Sequence[DreamBoothSubset],
        batch_size: int,
        resolution,
        network_multiplier: float,
        enable_bucket: bool,
        min_bucket_reso: int,
        max_bucket_reso: int,
        bucket_reso_steps: int,
        bucket_no_upscale: bool,
        prior_loss_weight: float,
        debug_dataset: bool,
    ) -> None:
        super().__init__(resolution, network_multiplier, debug_dataset)

        assert resolution is not None, f"resolution is required / resolution（解像度）指定は必須です"

        self.batch_size = batch_size
        self.size = min(self.width, self.height)  # 短いほう
        self.prior_loss_weight = prior_loss_weight
        self.latents_cache = None

        self.enable_bucket = enable_bucket
        if self.enable_bucket:
            assert (
                min(resolution) >= min_bucket_reso
            ), f"min_bucket_reso must be equal or less than resolution / min_bucket_resoは最小解像度より大きくできません。解像度を大きくするかmin_bucket_resoを小さくしてください"
            assert (
                max(resolution) <= max_bucket_reso
            ), f"max_bucket_reso must be equal or greater than resolution / max_bucket_resoは最大解像度より小さくできません。解像度を小さくするかmin_bucket_resoを大きくしてください"
            self.min_bucket_reso = min_bucket_reso
            self.max_bucket_reso = max_bucket_reso
            self.bucket_reso_steps = bucket_reso_steps
            self.bucket_no_upscale = bucket_no_upscale
        else:
            self.min_bucket_reso = None
            self.max_bucket_reso = None
            self.bucket_reso_steps = None  # この情報は使われない
            self.bucket_no_upscale = False

        def read_caption(img_path, caption_extension, enable_wildcard):
            # captionの候補ファイル名を作る
            base_name = os.path.splitext(img_path)[0]
            base_name_face_det = base_name
            tokens = base_name.split("_")
            if len(tokens) >= 5:
                base_name_face_det = "_".join(tokens[:-4])
            cap_paths = [base_name + caption_extension, base_name_face_det + caption_extension]

            caption = None
            for cap_path in cap_paths:
                if os.path.isfile(cap_path):
                    with open(cap_path, "rt", encoding="utf-8") as f:
                        try:
                            lines = f.readlines()
                        except UnicodeDecodeError as e:
                            logger.error(f"illegal char in file (not UTF-8) / ファイルにUTF-8以外の文字があります: {cap_path}")
                            raise e
                        assert len(lines) > 0, f"caption file is empty / キャプションファイルが空です: {cap_path}"
                        if enable_wildcard:
                            caption = "\n".join([line.strip() for line in lines if line.strip() != ""])  # 空行を除く、改行で連結
                        else:
                            caption = lines[0].strip()
                    break
            return caption

        def load_dreambooth_dir(subset: DreamBoothSubset):
            if not os.path.isdir(subset.image_dir):
                logger.warning(f"not directory: {subset.image_dir}")
                return [], []

            info_cache_file = os.path.join(subset.image_dir, self.IMAGE_INFO_CACHE_FILE)
            use_cached_info_for_subset = subset.cache_info
            if use_cached_info_for_subset:
                logger.info(
                    f"using cached image info for this subset / このサブセットで、キャッシュされた画像情報を使います: {info_cache_file}"
                )
                if not os.path.isfile(info_cache_file):
                    logger.warning(
                        f"image info file not found. You can ignore this warning if this is the first time to use this subset"
                        + " / キャッシュファイルが見つかりませんでした。初回実行時はこの警告を無視してください: {metadata_file}"
                    )
                    use_cached_info_for_subset = False

            if use_cached_info_for_subset:
                # json: {`img_path`:{"caption": "caption...", "resolution": [width, height]}, ...}
                with open(info_cache_file, "r", encoding="utf-8") as f:
                    metas = json.load(f)
                img_paths = list(metas.keys())
                sizes = [meta["resolution"] for meta in metas.values()]

                # we may need to check image size and existence of image files, but it takes time, so user should check it before training
            else:
                img_paths = glob_images(subset.image_dir, "*")
                sizes = [None] * len(img_paths)

                # new caching: get image size from cache files
                strategy = LatentsCachingStrategy.get_strategy()
                if strategy is not None:
                    logger.info("get image size from name of cache files")
                    size_set_count = 0
                    for i, img_path in enumerate(tqdm(img_paths)):
                        w, h = strategy.get_image_size_from_disk_cache_path(img_path)
                        if w is not None and h is not None:
                            sizes[i] = [w, h]
                            size_set_count += 1
                    logger.info(f"set image size from cache files: {size_set_count}/{len(img_paths)}")

            logger.info(f"found directory {subset.image_dir} contains {len(img_paths)} image files")

            if use_cached_info_for_subset:
                captions = [meta["caption"] for meta in metas.values()]
                missing_captions = [img_path for img_path, caption in zip(img_paths, captions) if caption is None or caption == ""]
            else:
                # 画像ファイルごとにプロンプトを読み込み、もしあればそちらを使う
                captions = []
                missing_captions = []
                for img_path in img_paths:
                    cap_for_img = read_caption(img_path, subset.caption_extension, subset.enable_wildcard)
                    if cap_for_img is None and subset.class_tokens is None:
                        logger.warning(
                            f"neither caption file nor class tokens are found. use empty caption for {img_path} / キャプションファイルもclass tokenも見つかりませんでした。空のキャプションを使用します: {img_path}"
                        )
                        captions.append("")
                        missing_captions.append(img_path)
                    else:
                        if cap_for_img is None:
                            captions.append(subset.class_tokens)
                            missing_captions.append(img_path)
                        else:
                            captions.append(cap_for_img)

            self.set_tag_frequency(os.path.basename(subset.image_dir), captions)  # タグ頻度を記録

            if missing_captions:
                number_of_missing_captions = len(missing_captions)
                number_of_missing_captions_to_show = 5
                remaining_missing_captions = number_of_missing_captions - number_of_missing_captions_to_show

                logger.warning(
                    f"No caption file found for {number_of_missing_captions} images. Training will continue without captions for these images. If class token exists, it will be used. / {number_of_missing_captions}枚の画像にキャプションファイルが見つかりませんでした。これらの画像についてはキャプションなしで学習を続行します。class tokenが存在する場合はそれを使います。"
                )
                for i, missing_caption in enumerate(missing_captions):
                    if i >= number_of_missing_captions_to_show:
                        logger.warning(missing_caption + f"... and {remaining_missing_captions} more")
                        break
                    logger.warning(missing_caption)

            if not use_cached_info_for_subset and subset.cache_info:
                logger.info(f"cache image info for / 画像情報をキャッシュします : {info_cache_file}")
                sizes = [self.get_image_size(img_path) for img_path in tqdm(img_paths, desc="get image size")]
                matas = {}
                for img_path, caption, size in zip(img_paths, captions, sizes):
                    matas[img_path] = {"caption": caption, "resolution": list(size)}
                with open(info_cache_file, "w", encoding="utf-8") as f:
                    json.dump(matas, f, ensure_ascii=False, indent=2)
                logger.info(f"cache image info done for / 画像情報を出力しました : {info_cache_file}")

            # if sizes are not set, image size will be read in make_buckets
            return img_paths, captions, sizes

        logger.info("prepare images.")
        num_train_images = 0
        num_reg_images = 0
        reg_infos: List[Tuple[ImageInfo, DreamBoothSubset]] = []
        for subset in subsets:
            if subset.num_repeats < 1:
                logger.warning(
                    f"ignore subset with image_dir='{subset.image_dir}': num_repeats is less than 1 / num_repeatsが1を下回っているためサブセットを無視します: {subset.num_repeats}"
                )
                continue

            if subset in self.subsets:
                logger.warning(
                    f"ignore duplicated subset with image_dir='{subset.image_dir}': use the first one / 既にサブセットが登録されているため、重複した後発のサブセットを無視します"
                )
                continue

            img_paths, captions, sizes = load_dreambooth_dir(subset)
            if len(img_paths) < 1:
                logger.warning(
                    f"ignore subset with image_dir='{subset.image_dir}': no images found / 画像が見つからないためサブセットを無視します"
                )
                continue

            if subset.is_reg:
                num_reg_images += subset.num_repeats * len(img_paths)
            else:
                num_train_images += subset.num_repeats * len(img_paths)

            for img_path, caption, size in zip(img_paths, captions, sizes):
                info = ImageInfo(img_path, subset.num_repeats, caption, subset.is_reg, img_path)
                if size is not None:
                    info.image_size = size
                if subset.is_reg:
                    reg_infos.append((info, subset))
                else:
                    self.register_image(info, subset)

            subset.img_count = len(img_paths)
            self.subsets.append(subset)

        logger.info(f"{num_train_images} train images with repeating.")
        self.num_train_images = num_train_images

        logger.info(f"{num_reg_images} reg images.")
        if num_train_images < num_reg_images:
            logger.warning("some of reg images are not used / 正則化画像の数が多いので、一部使用されない正則化画像があります")

        if num_reg_images == 0:
            logger.warning("no regularization images / 正則化画像が見つかりませんでした")
        else:
            # num_repeatsを計算する：どうせ大した数ではないのでループで処理する
            n = 0
            first_loop = True
            while n < num_train_images:
                for info, subset in reg_infos:
                    if first_loop:
                        self.register_image(info, subset)
                        n += info.num_repeats
                    else:
                        info.num_repeats += 1  # rewrite registered info
                        n += 1
                    if n >= num_train_images:
                        break
                first_loop = False

        self.num_reg_images = num_reg_images


class FineTuningDataset(BaseDataset):
    def __init__(
        self,
        subsets: Sequence[FineTuningSubset],
        batch_size: int,
        resolution,
        network_multiplier: float,
        enable_bucket: bool,
        min_bucket_reso: int,
        max_bucket_reso: int,
        bucket_reso_steps: int,
        bucket_no_upscale: bool,
        debug_dataset: bool,
    ) -> None:
        super().__init__(resolution, network_multiplier, debug_dataset)

        self.batch_size = batch_size

        self.num_train_images = 0
        self.num_reg_images = 0

        for subset in subsets:
            if subset.num_repeats < 1:
                logger.warning(
                    f"ignore subset with metadata_file='{subset.metadata_file}': num_repeats is less than 1 / num_repeatsが1を下回っているためサブセットを無視します: {subset.num_repeats}"
                )
                continue

            if subset in self.subsets:
                logger.warning(
                    f"ignore duplicated subset with metadata_file='{subset.metadata_file}': use the first one / 既にサブセットが登録されているため、重複した後発のサブセットを無視します"
                )
                continue

            # メタデータを読み込む
            if os.path.exists(subset.metadata_file):
                logger.info(f"loading existing metadata: {subset.metadata_file}")
                with open(subset.metadata_file, "rt", encoding="utf-8") as f:
                    metadata = json.load(f)
            else:
                raise ValueError(f"no metadata / メタデータファイルがありません: {subset.metadata_file}")

            if len(metadata) < 1:
                logger.warning(
                    f"ignore subset with '{subset.metadata_file}': no image entries found / 画像に関するデータが見つからないためサブセットを無視します"
                )
                continue

            tags_list = []
            for image_key, img_md in metadata.items():
                # path情報を作る
                abs_path = None

                # まず画像を優先して探す
                if os.path.exists(image_key):
                    abs_path = image_key
                else:
                    # わりといい加減だがいい方法が思いつかん
                    paths = glob_images(subset.image_dir, image_key)
                    if len(paths) > 0:
                        abs_path = paths[0]

                # なければnpzを探す
                if abs_path is None:
                    if os.path.exists(os.path.splitext(image_key)[0] + ".npz"):
                        abs_path = os.path.splitext(image_key)[0] + ".npz"
                    else:
                        npz_path = os.path.join(subset.image_dir, image_key + ".npz")
                        if os.path.exists(npz_path):
                            abs_path = npz_path

                assert abs_path is not None, f"no image / 画像がありません: {image_key}"

                caption = img_md.get("caption")
                tags = img_md.get("tags")
                if caption is None:
                    caption = tags  # could be multiline
                    tags = None

                if subset.enable_wildcard:
                    # tags must be single line
                    if tags is not None:
                        tags = tags.replace("\n", subset.caption_separator)

                    # add tags to each line of caption
                    if caption is not None and tags is not None:
                        caption = "\n".join(
                            [f"{line}{subset.caption_separator}{tags}" for line in caption.split("\n") if line.strip() != ""]
                        )
                else:
                    # use as is
                    if tags is not None and len(tags) > 0:
                        caption = caption + subset.caption_separator + tags
                        tags_list.append(tags)

                if caption is None:
                    caption = ""

                image_info = ImageInfo(image_key, subset.num_repeats, caption, False, abs_path)
                image_info.image_size = img_md.get("train_resolution")

                if not subset.color_aug and not subset.random_crop:
                    # if npz exists, use them
                    image_info.latents_npz, image_info.latents_npz_flipped = self.image_key_to_npz_file(subset, image_key)

                self.register_image(image_info, subset)

            self.num_train_images += len(metadata) * subset.num_repeats

            # TODO do not record tag freq when no tag
            self.set_tag_frequency(os.path.basename(subset.metadata_file), tags_list)
            subset.img_count = len(metadata)
            self.subsets.append(subset)

        # check existence of all npz files
        use_npz_latents = all([not (subset.color_aug or subset.random_crop) for subset in self.subsets])
        if use_npz_latents:
            flip_aug_in_subset = False
            npz_any = False
            npz_all = True

            for image_info in self.image_data.values():
                subset = self.image_to_subset[image_info.image_key]

                has_npz = image_info.latents_npz is not None
                npz_any = npz_any or has_npz

                if subset.flip_aug:
                    has_npz = has_npz and image_info.latents_npz_flipped is not None
                    flip_aug_in_subset = True
                npz_all = npz_all and has_npz

                if npz_any and not npz_all:
                    break

            if not npz_any:
                use_npz_latents = False
                logger.warning(f"npz file does not exist. ignore npz files / npzファイルが見つからないためnpzファイルを無視します")
            elif not npz_all:
                use_npz_latents = False
                logger.warning(
                    f"some of npz file does not exist. ignore npz files / いくつかのnpzファイルが見つからないためnpzファイルを無視します"
                )
                if flip_aug_in_subset:
                    logger.warning("maybe no flipped files / 反転されたnpzファイルがないのかもしれません")
        # else:
        #   logger.info("npz files are not used with color_aug and/or random_crop / color_augまたはrandom_cropが指定されているためnpzファイルは使用されません")

        # check min/max bucket size
        sizes = set()
        resos = set()
        for image_info in self.image_data.values():
            if image_info.image_size is None:
                sizes = None  # not calculated
                break
            sizes.add(image_info.image_size[0])
            sizes.add(image_info.image_size[1])
            resos.add(tuple(image_info.image_size))

        if sizes is None:
            if use_npz_latents:
                use_npz_latents = False
                logger.warning(
                    f"npz files exist, but no bucket info in metadata. ignore npz files / メタデータにbucket情報がないためnpzファイルを無視します"
                )

            assert (
                resolution is not None
            ), "if metadata doesn't have bucket info, resolution is required / メタデータにbucket情報がない場合はresolutionを指定してください"

            self.enable_bucket = enable_bucket
            if self.enable_bucket:
                self.min_bucket_reso = min_bucket_reso
                self.max_bucket_reso = max_bucket_reso
                self.bucket_reso_steps = bucket_reso_steps
                self.bucket_no_upscale = bucket_no_upscale
        else:
            if not enable_bucket:
                logger.info("metadata has bucket info, enable bucketing / メタデータにbucket情報があるためbucketを有効にします")
            logger.info("using bucket info in metadata / メタデータ内のbucket情報を使います")
            self.enable_bucket = True

            assert (
                not bucket_no_upscale
            ), "if metadata has bucket info, bucket reso is precalculated, so bucket_no_upscale cannot be used / メタデータ内にbucket情報がある場合はbucketの解像度は計算済みのため、bucket_no_upscaleは使えません"

            # bucket情報を初期化しておく、make_bucketsで再作成しない
            self.bucket_manager = BucketManager(False, None, None, None, None)
            self.bucket_manager.set_predefined_resos(resos)

        # npz情報をきれいにしておく
        if not use_npz_latents:
            for image_info in self.image_data.values():
                image_info.latents_npz = image_info.latents_npz_flipped = None

    def image_key_to_npz_file(self, subset: FineTuningSubset, image_key):
        base_name = os.path.splitext(image_key)[0]
        npz_file_norm = base_name + ".npz"

        if os.path.exists(npz_file_norm):
            # image_key is full path
            npz_file_flip = base_name + "_flip.npz"
            if not os.path.exists(npz_file_flip):
                npz_file_flip = None
            return npz_file_norm, npz_file_flip

        # if not full path, check image_dir. if image_dir is None, return None
        if subset.image_dir is None:
            return None, None

        # image_key is relative path
        npz_file_norm = os.path.join(subset.image_dir, image_key + ".npz")
        npz_file_flip = os.path.join(subset.image_dir, image_key + "_flip.npz")

        if not os.path.exists(npz_file_norm):
            npz_file_norm = None
            npz_file_flip = None
        elif not os.path.exists(npz_file_flip):
            npz_file_flip = None

        return npz_file_norm, npz_file_flip


class ControlNetDataset(BaseDataset):
    def __init__(
        self,
        subsets: Sequence[ControlNetSubset],
        batch_size: int,
        resolution,
        network_multiplier: float,
        enable_bucket: bool,
        min_bucket_reso: int,
        max_bucket_reso: int,
        bucket_reso_steps: int,
        bucket_no_upscale: bool,
        debug_dataset: float,
    ) -> None:
        super().__init__(resolution, network_multiplier, debug_dataset)

        db_subsets = []
        for subset in subsets:
            assert (
                not subset.random_crop
            ), "random_crop is not supported in ControlNetDataset / random_cropはControlNetDatasetではサポートされていません"
            db_subset = DreamBoothSubset(
                subset.image_dir,
                False,
                None,
                subset.caption_extension,
                subset.cache_info,
                False,
                subset.num_repeats,
                subset.shuffle_caption,
                subset.caption_separator,
                subset.keep_tokens,
                subset.keep_tokens_separator,
                subset.secondary_separator,
                subset.enable_wildcard,
                subset.color_aug,
                subset.flip_aug,
                subset.face_crop_aug_range,
                subset.random_crop,
                subset.caption_dropout_rate,
                subset.caption_dropout_every_n_epochs,
                subset.caption_tag_dropout_rate,
                subset.caption_prefix,
                subset.caption_suffix,
                subset.token_warmup_min,
                subset.token_warmup_step,
            )
            db_subsets.append(db_subset)

        self.dreambooth_dataset_delegate = DreamBoothDataset(
            db_subsets,
            batch_size,
            resolution,
            network_multiplier,
            enable_bucket,
            min_bucket_reso,
            max_bucket_reso,
            bucket_reso_steps,
            bucket_no_upscale,
            1.0,
            debug_dataset,
        )

        # config_util等から参照される値をいれておく（若干微妙なのでなんとかしたい）
        self.image_data = self.dreambooth_dataset_delegate.image_data
        self.batch_size = batch_size
        self.num_train_images = self.dreambooth_dataset_delegate.num_train_images
        self.num_reg_images = self.dreambooth_dataset_delegate.num_reg_images

        # assert all conditioning data exists
        missing_imgs = []
        cond_imgs_with_pair = set()
        for image_key, info in self.dreambooth_dataset_delegate.image_data.items():
            db_subset = self.dreambooth_dataset_delegate.image_to_subset[image_key]
            subset = None
            for s in subsets:
                if s.image_dir == db_subset.image_dir:
                    subset = s
                    break
            assert subset is not None, "internal error: subset not found"

            if not os.path.isdir(subset.conditioning_data_dir):
                logger.warning(f"not directory: {subset.conditioning_data_dir}")
                continue

            img_basename = os.path.splitext(os.path.basename(info.absolute_path))[0]
            ctrl_img_path = glob_images(subset.conditioning_data_dir, img_basename)
            if len(ctrl_img_path) < 1:
                missing_imgs.append(img_basename)
                continue
            ctrl_img_path = ctrl_img_path[0]
            ctrl_img_path = os.path.abspath(ctrl_img_path)  # normalize path

            info.cond_img_path = ctrl_img_path
            cond_imgs_with_pair.add(os.path.splitext(ctrl_img_path)[0])  # remove extension because Windows is case insensitive

        extra_imgs = []
        for subset in subsets:
            conditioning_img_paths = glob_images(subset.conditioning_data_dir, "*")
            conditioning_img_paths = [os.path.abspath(p) for p in conditioning_img_paths]  # normalize path
            extra_imgs.extend([p for p in conditioning_img_paths if os.path.splitext(p)[0] not in cond_imgs_with_pair])

        assert (
            len(missing_imgs) == 0
        ), f"missing conditioning data for {len(missing_imgs)} images / 制御用画像が見つかりませんでした: {missing_imgs}"
        assert (
            len(extra_imgs) == 0
        ), f"extra conditioning data for {len(extra_imgs)} images / 余分な制御用画像があります: {extra_imgs}"

        self.conditioning_image_transforms = IMAGE_TRANSFORMS

    def set_current_strategies(self):
        return self.dreambooth_dataset_delegate.set_current_strategies()

    def make_buckets(self):
        self.dreambooth_dataset_delegate.make_buckets()
        self.bucket_manager = self.dreambooth_dataset_delegate.bucket_manager
        self.buckets_indices = self.dreambooth_dataset_delegate.buckets_indices

    def cache_latents(self, vae, vae_batch_size=1, cache_to_disk=False, is_main_process=True, file_suffix=".npz"):
        return self.dreambooth_dataset_delegate.cache_latents(vae, vae_batch_size, cache_to_disk, is_main_process, file_suffix)

    def new_cache_latents(self, model: Any, is_main_process: bool):
        return self.dreambooth_dataset_delegate.new_cache_latents(model, is_main_process)

    def new_cache_text_encoder_outputs(self, models: List[Any], is_main_process: bool):
        return self.dreambooth_dataset_delegate.new_cache_text_encoder_outputs(models, is_main_process)

    def __len__(self):
        return self.dreambooth_dataset_delegate.__len__()

    def __getitem__(self, index):
        example = self.dreambooth_dataset_delegate[index]

        bucket = self.dreambooth_dataset_delegate.bucket_manager.buckets[
            self.dreambooth_dataset_delegate.buckets_indices[index].bucket_index
        ]
        bucket_batch_size = self.dreambooth_dataset_delegate.buckets_indices[index].bucket_batch_size
        image_index = self.dreambooth_dataset_delegate.buckets_indices[index].batch_index * bucket_batch_size

        conditioning_images = []

        for i, image_key in enumerate(bucket[image_index : image_index + bucket_batch_size]):
            image_info = self.dreambooth_dataset_delegate.image_data[image_key]

            target_size_hw = example["target_sizes_hw"][i]
            original_size_hw = example["original_sizes_hw"][i]
            crop_top_left = example["crop_top_lefts"][i]
            flipped = example["flippeds"][i]
            cond_img = load_image(image_info.cond_img_path)

            if self.dreambooth_dataset_delegate.enable_bucket:
                assert (
                    cond_img.shape[0] == original_size_hw[0] and cond_img.shape[1] == original_size_hw[1]
                ), f"size of conditioning image is not match / 画像サイズが合いません: {image_info.absolute_path}"
                cond_img = cv2.resize(
                    cond_img, image_info.resized_size, interpolation=cv2.INTER_AREA
                )  # INTER_AREAでやりたいのでcv2でリサイズ

                # TODO support random crop
                # 現在サポートしているcropはrandomではなく中央のみ
                h, w = target_size_hw
                ct = (cond_img.shape[0] - h) // 2
                cl = (cond_img.shape[1] - w) // 2
                cond_img = cond_img[ct : ct + h, cl : cl + w]
            else:
                # assert (
                #     cond_img.shape[0] == self.height and cond_img.shape[1] == self.width
                # ), f"image size is small / 画像サイズが小さいようです: {image_info.absolute_path}"
                # resize to target
                if cond_img.shape[0] != target_size_hw[0] or cond_img.shape[1] != target_size_hw[1]:
                    cond_img=pil_resize(cond_img,(int(target_size_hw[1]), int(target_size_hw[0])))

            if flipped:
                cond_img = cond_img[:, ::-1, :].copy()  # copy to avoid negative stride

            cond_img = self.conditioning_image_transforms(cond_img)
            conditioning_images.append(cond_img)

        example["conditioning_images"] = torch.stack(conditioning_images).to(memory_format=torch.contiguous_format).float()

        return example


# behave as Dataset mock
class DatasetGroup(torch.utils.data.ConcatDataset):
    def __init__(self, datasets: Sequence[Union[DreamBoothDataset, FineTuningDataset]]):
        self.datasets: List[Union[DreamBoothDataset, FineTuningDataset]]

        super().__init__(datasets)

        self.image_data = {}
        self.num_train_images = 0
        self.num_reg_images = 0

        # simply concat together
        # TODO: handling image_data key duplication among dataset
        #   In practical, this is not the big issue because image_data is accessed from outside of dataset only for debug_dataset.
        for dataset in datasets:
            self.image_data.update(dataset.image_data)
            self.num_train_images += dataset.num_train_images
            self.num_reg_images += dataset.num_reg_images

    def add_replacement(self, str_from, str_to):
        for dataset in self.datasets:
            dataset.add_replacement(str_from, str_to)

    # def make_buckets(self):
    #   for dataset in self.datasets:
    #     dataset.make_buckets()

    def set_text_encoder_output_caching_strategy(self, strategy: TextEncoderOutputsCachingStrategy):
        """
        DataLoader is run in multiple processes, so we need to set the strategy manually.
        """
        for dataset in self.datasets:
            dataset.set_text_encoder_output_caching_strategy(strategy)

    def enable_XTI(self, *args, **kwargs):
        for dataset in self.datasets:
            dataset.enable_XTI(*args, **kwargs)

    def cache_latents(self, vae, vae_batch_size=1, cache_to_disk=False, is_main_process=True, file_suffix=".npz"):
        for i, dataset in enumerate(self.datasets):
            logger.info(f"[Dataset {i}]")
            dataset.cache_latents(vae, vae_batch_size, cache_to_disk, is_main_process, file_suffix)

    def new_cache_latents(self, model: Any, is_main_process: bool):
        for i, dataset in enumerate(self.datasets):
            logger.info(f"[Dataset {i}]")
            dataset.new_cache_latents(model, is_main_process)

    def cache_text_encoder_outputs(
        self, tokenizers, text_encoders, device, weight_dtype, cache_to_disk=False, is_main_process=True
    ):
        for i, dataset in enumerate(self.datasets):
            logger.info(f"[Dataset {i}]")
            dataset.cache_text_encoder_outputs(tokenizers, text_encoders, device, weight_dtype, cache_to_disk, is_main_process)

    def cache_text_encoder_outputs_sd3(
        self, tokenizer, text_encoders, device, output_dtype, te_dtypes, cache_to_disk=False, is_main_process=True, batch_size=None
    ):
        for i, dataset in enumerate(self.datasets):
            logger.info(f"[Dataset {i}]")
            dataset.cache_text_encoder_outputs_sd3(
                tokenizer, text_encoders, device, output_dtype, te_dtypes, cache_to_disk, is_main_process, batch_size
            )

    def new_cache_text_encoder_outputs(self, models: List[Any], is_main_process: bool):
        for i, dataset in enumerate(self.datasets):
            logger.info(f"[Dataset {i}]")
            dataset.new_cache_text_encoder_outputs(models, is_main_process)

    def set_caching_mode(self, caching_mode):
        for dataset in self.datasets:
            dataset.set_caching_mode(caching_mode)

    def verify_bucket_reso_steps(self, min_steps: int):
        for dataset in self.datasets:
            dataset.verify_bucket_reso_steps(min_steps)

    def is_latent_cacheable(self) -> bool:
        return all([dataset.is_latent_cacheable() for dataset in self.datasets])

    def is_text_encoder_output_cacheable(self) -> bool:
        return all([dataset.is_text_encoder_output_cacheable() for dataset in self.datasets])

    def set_current_strategies(self):
        for dataset in self.datasets:
            dataset.set_current_strategies()

    def set_current_epoch(self, epoch):
        for dataset in self.datasets:
            dataset.set_current_epoch(epoch)

    def set_current_step(self, step):
        for dataset in self.datasets:
            dataset.set_current_step(step)

    def set_max_train_steps(self, max_train_steps):
        for dataset in self.datasets:
            dataset.set_max_train_steps(max_train_steps)

    def disable_token_padding(self):
        for dataset in self.datasets:
            dataset.disable_token_padding()


def is_disk_cached_latents_is_expected(reso, npz_path: str, flip_aug: bool, alpha_mask: bool):
    expected_latents_size = (reso[1] // 8, reso[0] // 8)  # bucket_resoはWxHなので注意

    if not os.path.exists(npz_path):
        return False

    try:
        npz = np.load(npz_path)
        if "latents" not in npz or "original_size" not in npz or "crop_ltrb" not in npz:  # old ver?
            return False
        if npz["latents"].shape[1:3] != expected_latents_size:
            return False

        if flip_aug:
            if "latents_flipped" not in npz:
                return False
            if npz["latents_flipped"].shape[1:3] != expected_latents_size:
                return False

        if alpha_mask:
            if "alpha_mask" not in npz:
                return False
            if npz["alpha_mask"].shape[0:2] != reso:  # HxW
                return False
        else:
            if "alpha_mask" in npz:
                return False
    except Exception as e:
        logger.error(f"Error loading file: {npz_path}")
        raise e

    return True


# 戻り値は、latents_tensor, (original_size width, original_size height), (crop left, crop top)
# TODO update to use CachingStrategy
# def load_latents_from_disk(
#     npz_path,
# ) -> Tuple[Optional[np.ndarray], Optional[List[int]], Optional[List[int]], Optional[np.ndarray], Optional[np.ndarray]]:
#     npz = np.load(npz_path)
#     if "latents" not in npz:
#         raise ValueError(f"error: npz is old format. please re-generate {npz_path}")

#     latents = npz["latents"]
#     original_size = npz["original_size"].tolist()
#     crop_ltrb = npz["crop_ltrb"].tolist()
#     flipped_latents = npz["latents_flipped"] if "latents_flipped" in npz else None
#     alpha_mask = npz["alpha_mask"] if "alpha_mask" in npz else None
#     return latents, original_size, crop_ltrb, flipped_latents, alpha_mask


# def save_latents_to_disk(npz_path, latents_tensor, original_size, crop_ltrb, flipped_latents_tensor=None, alpha_mask=None):
#     kwargs = {}
#     if flipped_latents_tensor is not None:
#         kwargs["latents_flipped"] = flipped_latents_tensor.float().cpu().numpy()
#     if alpha_mask is not None:
#         kwargs["alpha_mask"] = alpha_mask.float().cpu().numpy()
#     np.savez(
#         npz_path,
#         latents=latents_tensor.float().cpu().numpy(),
#         original_size=np.array(original_size),
#         crop_ltrb=np.array(crop_ltrb),
#         **kwargs,
#     )


def debug_dataset(train_dataset, show_input_ids=False):
    logger.info(f"Total dataset length (steps) / データセットの長さ（ステップ数）: {len(train_dataset)}")
    logger.info(
        "`S` for next step, `E` for next epoch no. , Escape for exit. / Sキーで次のステップ、Eキーで次のエポック、Escキーで中断、終了します"
    )

    epoch = 1
    while True:
        logger.info(f"")
        logger.info(f"epoch: {epoch}")

        steps = (epoch - 1) * len(train_dataset) + 1
        indices = list(range(len(train_dataset)))
        random.shuffle(indices)

        k = 0
        for i, idx in enumerate(indices):
            train_dataset.set_current_epoch(epoch)
            train_dataset.set_current_step(steps)
            logger.info(f"steps: {steps} ({i + 1}/{len(train_dataset)})")

            example = train_dataset[idx]
            if example["latents"] is not None:
                logger.info(f"sample has latents from npz file: {example['latents'].size()}")
            for j, (ik, cap, lw, orgsz, crptl, trgsz, flpdz) in enumerate(
                zip(
                    example["image_keys"],
                    example["captions"],
                    example["loss_weights"],
                    # example["input_ids"],
                    example["original_sizes_hw"],
                    example["crop_top_lefts"],
                    example["target_sizes_hw"],
                    example["flippeds"],
                )
            ):
                logger.info(
                    f'{ik}, size: {train_dataset.image_data[ik].image_size}, loss weight: {lw}, caption: "{cap}", original size: {orgsz}, crop top left: {crptl}, target size: {trgsz}, flipped: {flpdz}'
                )
                if "network_multipliers" in example:
                    print(f"network multiplier: {example['network_multipliers'][j]}")

                # if show_input_ids:
                #     logger.info(f"input ids: {iid}")
                #     if "input_ids2" in example:
                #         logger.info(f"input ids2: {example['input_ids2'][j]}")
                if example["images"] is not None:
                    im = example["images"][j]
                    logger.info(f"image size: {im.size()}")
                    im = ((im.numpy() + 1.0) * 127.5).astype(np.uint8)
                    im = np.transpose(im, (1, 2, 0))  # c,H,W -> H,W,c
                    im = im[:, :, ::-1]  # RGB -> BGR (OpenCV)

                    if "conditioning_images" in example:
                        cond_img = example["conditioning_images"][j]
                        logger.info(f"conditioning image size: {cond_img.size()}")
                        cond_img = ((cond_img.numpy() + 1.0) * 127.5).astype(np.uint8)
                        cond_img = np.transpose(cond_img, (1, 2, 0))
                        cond_img = cond_img[:, :, ::-1]
                        if os.name == "nt":
                            cv2.imshow("cond_img", cond_img)

                    if "alpha_masks" in example and example["alpha_masks"] is not None:
                        alpha_mask = example["alpha_masks"][j]
                        logger.info(f"alpha mask size: {alpha_mask.size()}")
                        alpha_mask = (alpha_mask[0].numpy() * 255.0).astype(np.uint8)
                        if os.name == "nt":
                            cv2.imshow("alpha_mask", alpha_mask)

                    if os.name == "nt":  # only windows
                        cv2.imshow("img", im)
                        k = cv2.waitKey()
                        cv2.destroyAllWindows()
                    if k == 27 or k == ord("s") or k == ord("e"):
                        break
            steps += 1

            if k == ord("e"):
                break
            if k == 27 or (example["images"] is None and i >= 8):
                k = 27
                break
        if k == 27:
            break

        epoch += 1


def glob_images(directory, base="*"):
    img_paths = []
    for ext in IMAGE_EXTENSIONS:
        if base == "*":
            img_paths.extend(glob.glob(os.path.join(glob.escape(directory), base + ext)))
        else:
            img_paths.extend(glob.glob(glob.escape(os.path.join(directory, base + ext))))
    img_paths = list(set(img_paths))  # 重複を排除
    img_paths.sort()
    return img_paths


def glob_images_pathlib(dir_path, recursive):
    image_paths = []
    if recursive:
        for ext in IMAGE_EXTENSIONS:
            image_paths += list(dir_path.rglob("*" + ext))
    else:
        for ext in IMAGE_EXTENSIONS:
            image_paths += list(dir_path.glob("*" + ext))
    image_paths = list(set(image_paths))  # 重複を排除
    image_paths.sort()
    return image_paths


class MinimalDataset(BaseDataset):
    def __init__(self, resolution, network_multiplier, debug_dataset=False):
        super().__init__(resolution, network_multiplier, debug_dataset)

        self.num_train_images = 0  # update in subclass
        self.num_reg_images = 0  # update in subclass
        self.datasets = [self]
        self.batch_size = 1  # update in subclass

        self.subsets = [self]
        self.num_repeats = 1  # update in subclass if needed
        self.img_count = 1  # update in subclass if needed
        self.bucket_info = {}
        self.is_reg = False
        self.image_dir = "dummy"  # for metadata

    def verify_bucket_reso_steps(self, min_steps: int):
        pass

    def is_latent_cacheable(self) -> bool:
        return False

    def __len__(self):
        raise NotImplementedError

    # override to avoid shuffling buckets
    def set_current_epoch(self, epoch):
        self.current_epoch = epoch

    def __getitem__(self, idx):
        r"""
        The subclass may have image_data for debug_dataset, which is a dict of ImageInfo objects.

        Returns: example like this:

            for i in range(batch_size):
                image_key = ...  # whatever hashable
                image_keys.append(image_key)

                image = ...  # PIL Image
                img_tensor = self.image_transforms(img)
                images.append(img_tensor)

                caption = ...  # str
                input_ids = self.get_input_ids(caption)
                input_ids_list.append(input_ids)

                captions.append(caption)

            images = torch.stack(images, dim=0)
            input_ids_list = torch.stack(input_ids_list, dim=0)
            example = {
                "images": images,
                "input_ids": input_ids_list,
                "captions": captions,   # for debug_dataset
                "latents": None,
                "image_keys": image_keys,   # for debug_dataset
                "loss_weights": torch.ones(batch_size, dtype=torch.float32),
            }
            return example
        """
        raise NotImplementedError


def load_arbitrary_dataset(args, tokenizer=None) -> MinimalDataset:
    module = ".".join(args.dataset_class.split(".")[:-1])
    dataset_class = args.dataset_class.split(".")[-1]
    module = importlib.import_module(module)
    dataset_class = getattr(module, dataset_class)
    train_dataset_group: MinimalDataset = dataset_class(tokenizer, args.max_token_length, args.resolution, args.debug_dataset)
    return train_dataset_group


def load_image(image_path, alpha=False):    
    try:
        with Image.open(image_path) as image:
            if alpha:
                if not image.mode == "RGBA":
                    image = image.convert("RGBA")
            else:
                if not image.mode == "RGB":
                    image = image.convert("RGB")
            img = np.array(image, np.uint8)
            return img
    except (IOError, OSError) as e:
        logger.error(f"Error loading file: {image_path}")
        raise e


# 画像を読み込む。戻り値はnumpy.ndarray,(original width, original height),(crop left, crop top, crop right, crop bottom)
def trim_and_resize_if_required(
    random_crop: bool, image: np.ndarray, reso, resized_size: Tuple[int, int]
) -> Tuple[np.ndarray, Tuple[int, int], Tuple[int, int, int, int]]:
    image_height, image_width = image.shape[0:2]
    original_size = (image_width, image_height)  # size before resize

    if image_width != resized_size[0] or image_height != resized_size[1]:
        # リサイズする
        if image_width > resized_size[0] and image_height > resized_size[1]:
            image = cv2.resize(image, resized_size, interpolation=cv2.INTER_AREA)  # INTER_AREAでやりたいのでcv2でリサイズ
        else:
            image = pil_resize(image, resized_size)

    image_height, image_width = image.shape[0:2]

    if image_width > reso[0]:
        trim_size = image_width - reso[0]
        p = trim_size // 2 if not random_crop else random.randint(0, trim_size)
        # logger.info(f"w {trim_size} {p}")
        image = image[:, p : p + reso[0]]
    if image_height > reso[1]:
        trim_size = image_height - reso[1]
        p = trim_size // 2 if not random_crop else random.randint(0, trim_size)
        # logger.info(f"h {trim_size} {p})
        image = image[p : p + reso[1]]

    # random cropの場合のcropされた値をどうcrop left/topに反映するべきか全くアイデアがない
    # I have no idea how to reflect the cropped value in crop left/top in the case of random crop

    crop_ltrb = BucketManager.get_crop_ltrb(reso, original_size)

    assert image.shape[0] == reso[1] and image.shape[1] == reso[0], f"internal error, illegal trimmed size: {image.shape}, {reso}"
    return image, original_size, crop_ltrb


# for new_cache_latents
def load_images_and_masks_for_caching(
    image_infos: List[ImageInfo], use_alpha_mask: bool, random_crop: bool
) -> Tuple[torch.Tensor, List[np.ndarray], List[Tuple[int, int]], List[Tuple[int, int, int, int]]]:
    r"""
    requires image_infos to have: [absolute_path or image], bucket_reso, resized_size

    returns: image_tensor, alpha_masks, original_sizes, crop_ltrbs

    image_tensor: torch.Tensor = torch.Size([B, 3, H, W]), ...], normalized to [-1, 1]
    alpha_masks: List[np.ndarray] = [np.ndarray([H, W]), ...], normalized to [0, 1]
    original_sizes: List[Tuple[int, int]] = [(W, H), ...]
    crop_ltrbs: List[Tuple[int, int, int, int]] = [(L, T, R, B), ...]
    """
    images: List[torch.Tensor] = []
    alpha_masks: List[np.ndarray] = []
    original_sizes: List[Tuple[int, int]] = []
    crop_ltrbs: List[Tuple[int, int, int, int]] = []
    for info in image_infos:
        image = load_image(info.absolute_path, use_alpha_mask) if info.image is None else np.array(info.image, np.uint8)
        # TODO 画像のメタデータが壊れていて、メタデータから割り当てたbucketと実際の画像サイズが一致しない場合があるのでチェック追加要
        image, original_size, crop_ltrb = trim_and_resize_if_required(random_crop, image, info.bucket_reso, info.resized_size)

        original_sizes.append(original_size)
        crop_ltrbs.append(crop_ltrb)

        if use_alpha_mask:
            if image.shape[2] == 4:
                alpha_mask = image[:, :, 3]  # [H,W]
                alpha_mask = alpha_mask.astype(np.float32) / 255.0
                alpha_mask = torch.FloatTensor(alpha_mask)  # [H,W]
            else:
                alpha_mask = torch.ones_like(image[:, :, 0], dtype=torch.float32)  # [H,W]
        else:
            alpha_mask = None
        alpha_masks.append(alpha_mask)

        image = image[:, :, :3]  # remove alpha channel if exists
        image = IMAGE_TRANSFORMS(image)
        images.append(image)

    img_tensor = torch.stack(images, dim=0)
    return img_tensor, alpha_masks, original_sizes, crop_ltrbs


def cache_batch_latents(
    vae: AutoencoderKL, cache_to_disk: bool, image_infos: List[ImageInfo], flip_aug: bool, use_alpha_mask: bool, random_crop: bool
) -> None:
    r"""
    requires image_infos to have: absolute_path, bucket_reso, resized_size, latents_npz
    optionally requires image_infos to have: image
    if cache_to_disk is True, set info.latents_npz
        flipped latents is also saved if flip_aug is True
    if cache_to_disk is False, set info.latents
        latents_flipped is also set if flip_aug is True
    latents_original_size and latents_crop_ltrb are also set
    """
    images = []
    alpha_masks: List[np.ndarray] = []
    for info in image_infos:
        image = load_image(info.absolute_path, use_alpha_mask) if info.image is None else np.array(info.image, np.uint8)
        # TODO 画像のメタデータが壊れていて、メタデータから割り当てたbucketと実際の画像サイズが一致しない場合があるのでチェック追加要
        image, original_size, crop_ltrb = trim_and_resize_if_required(random_crop, image, info.bucket_reso, info.resized_size)

        info.latents_original_size = original_size
        info.latents_crop_ltrb = crop_ltrb

        if use_alpha_mask:
            if image.shape[2] == 4:
                alpha_mask = image[:, :, 3]  # [H,W]
                alpha_mask = alpha_mask.astype(np.float32) / 255.0
                alpha_mask = torch.FloatTensor(alpha_mask)  # [H,W]
            else:
                alpha_mask = torch.ones_like(image[:, :, 0], dtype=torch.float32)  # [H,W]
        else:
            alpha_mask = None
        alpha_masks.append(alpha_mask)

        image = image[:, :, :3]  # remove alpha channel if exists
        image = IMAGE_TRANSFORMS(image)
        images.append(image)

    img_tensors = torch.stack(images, dim=0)
    img_tensors = img_tensors.to(device=vae.device, dtype=vae.dtype)

    with torch.no_grad():
        latents = vae.encode(img_tensors).latent_dist.sample().to("cpu")

    if flip_aug:
        img_tensors = torch.flip(img_tensors, dims=[3])
        with torch.no_grad():
            flipped_latents = vae.encode(img_tensors).latent_dist.sample().to("cpu")
    else:
        flipped_latents = [None] * len(latents)

    for info, latent, flipped_latent, alpha_mask in zip(image_infos, latents, flipped_latents, alpha_masks):
        # check NaN
        if torch.isnan(latents).any() or (flipped_latent is not None and torch.isnan(flipped_latent).any()):
            raise RuntimeError(f"NaN detected in latents: {info.absolute_path}")

        if cache_to_disk:
            # save_latents_to_disk(
            #     info.latents_npz,
            #     latent,
            #     info.latents_original_size,
            #     info.latents_crop_ltrb,
            #     flipped_latent,
            #     alpha_mask,
            # )
            pass
        else:
            info.latents = latent
            if flip_aug:
                info.latents_flipped = flipped_latent
            info.alpha_mask = alpha_mask

    if not HIGH_VRAM:
        clean_memory_on_device(vae.device)


def cache_batch_text_encoder_outputs(
    image_infos, tokenizers, text_encoders, max_token_length, cache_to_disk, input_ids1, input_ids2, dtype
):
    input_ids1 = input_ids1.to(text_encoders[0].device)
    input_ids2 = input_ids2.to(text_encoders[1].device)

    with torch.no_grad():
        b_hidden_state1, b_hidden_state2, b_pool2 = get_hidden_states_sdxl(
            max_token_length,
            input_ids1,
            input_ids2,
            tokenizers[0],
            tokenizers[1],
            text_encoders[0],
            text_encoders[1],
            dtype,
        )

        # ここでcpuに移動しておかないと、上書きされてしまう
        b_hidden_state1 = b_hidden_state1.detach().to("cpu")  # b,n*75+2,768
        b_hidden_state2 = b_hidden_state2.detach().to("cpu")  # b,n*75+2,1280
        b_pool2 = b_pool2.detach().to("cpu")  # b,1280

    for info, hidden_state1, hidden_state2, pool2 in zip(image_infos, b_hidden_state1, b_hidden_state2, b_pool2):
        if cache_to_disk:
            save_text_encoder_outputs_to_disk(info.text_encoder_outputs_npz, hidden_state1, hidden_state2, pool2)
        else:
            info.text_encoder_outputs1 = hidden_state1
            info.text_encoder_outputs2 = hidden_state2
            info.text_encoder_pool2 = pool2


def cache_batch_text_encoder_outputs_sd3(
    image_infos, tokenizer, text_encoders, max_token_length, cache_to_disk, input_ids, output_dtype
):
    # make input_ids for each text encoder
    l_tokens, g_tokens, t5_tokens = input_ids

    clip_l, clip_g, t5xxl = text_encoders
    with torch.no_grad():
        b_lg_out, b_t5_out, b_pool = sd3_utils.get_cond_from_tokens(
            l_tokens, g_tokens, t5_tokens, clip_l, clip_g, t5xxl, "cpu", output_dtype
        )
        b_lg_out = b_lg_out.detach()
        b_t5_out = b_t5_out.detach()
        b_pool = b_pool.detach()

    for info, lg_out, t5_out, pool in zip(image_infos, b_lg_out, b_t5_out, b_pool):
        # debug: NaN check
        if torch.isnan(lg_out).any() or torch.isnan(t5_out).any() or torch.isnan(pool).any():
            raise RuntimeError(f"NaN detected in text encoder outputs: {info.absolute_path}")

        if cache_to_disk:
            save_text_encoder_outputs_to_disk(info.text_encoder_outputs_npz, lg_out, t5_out, pool)
        else:
            info.text_encoder_outputs1 = lg_out
            info.text_encoder_outputs2 = t5_out
            info.text_encoder_pool2 = pool


def save_text_encoder_outputs_to_disk(npz_path, hidden_state1, hidden_state2, pool2):
    np.savez(
        npz_path,
        hidden_state1=hidden_state1.cpu().float().numpy(),
        hidden_state2=hidden_state2.cpu().float().numpy(),
        pool2=pool2.cpu().float().numpy(),
    )


def load_text_encoder_outputs_from_disk(npz_path):
    with np.load(npz_path) as f:
        hidden_state1 = torch.from_numpy(f["hidden_state1"])
        hidden_state2 = torch.from_numpy(f["hidden_state2"]) if "hidden_state2" in f else None
        pool2 = torch.from_numpy(f["pool2"]) if "pool2" in f else None
    return hidden_state1, hidden_state2, pool2


# endregion

# region モジュール入れ替え部
"""
高速化のためのモジュール入れ替え
"""

# FlashAttentionを使うCrossAttention
# based on https://github.com/lucidrains/memory-efficient-attention-pytorch/blob/main/memory_efficient_attention_pytorch/flash_attention.py
# LICENSE MIT https://github.com/lucidrains/memory-efficient-attention-pytorch/blob/main/LICENSE

# constants

EPSILON = 1e-6

# helper functions


def exists(val):
    return val is not None


def default(val, d):
    return val if exists(val) else d


def model_hash(filename):
    """Old model hash used by stable-diffusion-webui"""
    try:
        with open(filename, "rb") as file:
            m = hashlib.sha256()

            file.seek(0x100000)
            m.update(file.read(0x10000))
            return m.hexdigest()[0:8]
    except FileNotFoundError:
        return "NOFILE"
    except IsADirectoryError:  # Linux?
        return "IsADirectory"
    except PermissionError:  # Windows
        return "IsADirectory"


def calculate_sha256(filename):
    """New model hash used by stable-diffusion-webui"""
    try:
        hash_sha256 = hashlib.sha256()
        blksize = 1024 * 1024

        with open(filename, "rb") as f:
            for chunk in iter(lambda: f.read(blksize), b""):
                hash_sha256.update(chunk)

        return hash_sha256.hexdigest()
    except FileNotFoundError:
        return "NOFILE"
    except IsADirectoryError:  # Linux?
        return "IsADirectory"
    except PermissionError:  # Windows
        return "IsADirectory"


def precalculate_safetensors_hashes(tensors, metadata):
    """Precalculate the model hashes needed by sd-webui-additional-networks to
    save time on indexing the model later."""

    # Because writing user metadata to the file can change the result of
    # sd_models.model_hash(), only retain the training metadata for purposes of
    # calculating the hash, as they are meant to be immutable
    metadata = {k: v for k, v in metadata.items() if k.startswith("ss_")}

    bytes = safetensors.torch.save(tensors, metadata)
    b = BytesIO(bytes)

    model_hash = addnet_hash_safetensors(b)
    legacy_hash = addnet_hash_legacy(b)
    return model_hash, legacy_hash


def addnet_hash_legacy(b):
    """Old model hash used by sd-webui-additional-networks for .safetensors format files"""
    m = hashlib.sha256()

    b.seek(0x100000)
    m.update(b.read(0x10000))
    return m.hexdigest()[0:8]


def addnet_hash_safetensors(b):
    """New model hash used by sd-webui-additional-networks for .safetensors format files"""
    hash_sha256 = hashlib.sha256()
    blksize = 1024 * 1024

    b.seek(0)
    header = b.read(8)
    n = int.from_bytes(header, "little")

    offset = n + 8
    b.seek(offset)
    for chunk in iter(lambda: b.read(blksize), b""):
        hash_sha256.update(chunk)

    return hash_sha256.hexdigest()


def get_git_revision_hash() -> str:
    try:
        return subprocess.check_output(["git", "rev-parse", "HEAD"], cwd=os.path.dirname(__file__)).decode("ascii").strip()
    except:
        return "(unknown)"


# def replace_unet_modules(unet: diffusers.models.unet_2d_condition.UNet2DConditionModel, mem_eff_attn, xformers):
#     replace_attentions_for_hypernetwork()
#     # unet is not used currently, but it is here for future use
#     unet.enable_xformers_memory_efficient_attention()
#     return
#     if mem_eff_attn:
#         unet.set_attn_processor(FlashAttnProcessor())
#     elif xformers:
#         unet.enable_xformers_memory_efficient_attention()


# def replace_unet_cross_attn_to_xformers():
#     logger.info("CrossAttention.forward has been replaced to enable xformers.")
#     try:
#         import xformers.ops
#     except ImportError:
#         raise ImportError("No xformers / xformersがインストールされていないようです")

#     def forward_xformers(self, x, context=None, mask=None):
#         h = self.heads
#         q_in = self.to_q(x)

#         context = default(context, x)
#         context = context.to(x.dtype)

#         if hasattr(self, "hypernetwork") and self.hypernetwork is not None:
#             context_k, context_v = self.hypernetwork.forward(x, context)
#             context_k = context_k.to(x.dtype)
#             context_v = context_v.to(x.dtype)
#         else:
#             context_k = context
#             context_v = context

#         k_in = self.to_k(context_k)
#         v_in = self.to_v(context_v)

#         q, k, v = map(lambda t: rearrange(t, "b n (h d) -> b n h d", h=h), (q_in, k_in, v_in))
#         del q_in, k_in, v_in

#         q = q.contiguous()
#         k = k.contiguous()
#         v = v.contiguous()
#         out = xformers.ops.memory_efficient_attention(q, k, v, attn_bias=None)  # 最適なのを選んでくれる

#         out = rearrange(out, "b n h d -> b n (h d)", h=h)

#         # diffusers 0.7.0~
#         out = self.to_out[0](out)
#         out = self.to_out[1](out)
#         return out


#     diffusers.models.attention.CrossAttention.forward = forward_xformers
def replace_unet_modules(unet: UNet2DConditionModel, mem_eff_attn, xformers, sdpa):
    if mem_eff_attn:
        logger.info("Enable memory efficient attention for U-Net")
        unet.set_use_memory_efficient_attention(False, True)
    elif xformers:
        logger.info("Enable xformers for U-Net")
        try:
            import xformers.ops
        except ImportError:
            raise ImportError("No xformers / xformersがインストールされていないようです")

        unet.set_use_memory_efficient_attention(True, False)
    elif sdpa:
        logger.info("Enable SDPA for U-Net")
        unet.set_use_sdpa(True)


"""
def replace_vae_modules(vae: diffusers.models.AutoencoderKL, mem_eff_attn, xformers):
    # vae is not used currently, but it is here for future use
    if mem_eff_attn:
        replace_vae_attn_to_memory_efficient()
    elif xformers:
        # とりあえずDiffusersのxformersを使う。AttentionがあるのはMidBlockのみ
        logger.info("Use Diffusers xformers for VAE")
        vae.encoder.mid_block.attentions[0].set_use_memory_efficient_attention_xformers(True)
        vae.decoder.mid_block.attentions[0].set_use_memory_efficient_attention_xformers(True)


def replace_vae_attn_to_memory_efficient():
    logger.info("AttentionBlock.forward has been replaced to FlashAttention (not xformers)")
    flash_func = FlashAttentionFunction

    def forward_flash_attn(self, hidden_states):
        logger.info("forward_flash_attn")
        q_bucket_size = 512
        k_bucket_size = 1024

        residual = hidden_states
        batch, channel, height, width = hidden_states.shape

        # norm
        hidden_states = self.group_norm(hidden_states)

        hidden_states = hidden_states.view(batch, channel, height * width).transpose(1, 2)

        # proj to q, k, v
        query_proj = self.query(hidden_states)
        key_proj = self.key(hidden_states)
        value_proj = self.value(hidden_states)

        query_proj, key_proj, value_proj = map(
            lambda t: rearrange(t, "b n (h d) -> b h n d", h=self.num_heads), (query_proj, key_proj, value_proj)
        )

        out = flash_func.apply(query_proj, key_proj, value_proj, None, False, q_bucket_size, k_bucket_size)

        out = rearrange(out, "b h n d -> b n (h d)")

        # compute next hidden_states
        hidden_states = self.proj_attn(hidden_states)
        hidden_states = hidden_states.transpose(-1, -2).reshape(batch, channel, height, width)

        # res connect and rescale
        hidden_states = (hidden_states + residual) / self.rescale_output_factor
        return hidden_states

    diffusers.models.attention.AttentionBlock.forward = forward_flash_attn
"""


# endregion


# region arguments


def load_metadata_from_safetensors(safetensors_file: str) -> dict:
    """r
    This method locks the file. see https://github.com/huggingface/safetensors/issues/164
    If the file isn't .safetensors or doesn't have metadata, return empty dict.
    """
    if os.path.splitext(safetensors_file)[1] != ".safetensors":
        return {}

    with safetensors.safe_open(safetensors_file, framework="pt", device="cpu") as f:
        metadata = f.metadata()
    if metadata is None:
        metadata = {}
    return metadata


# this metadata is referred from train_network and various scripts, so we wrote here
SS_METADATA_KEY_V2 = "ss_v2"
SS_METADATA_KEY_BASE_MODEL_VERSION = "ss_base_model_version"
SS_METADATA_KEY_NETWORK_MODULE = "ss_network_module"
SS_METADATA_KEY_NETWORK_DIM = "ss_network_dim"
SS_METADATA_KEY_NETWORK_ALPHA = "ss_network_alpha"
SS_METADATA_KEY_NETWORK_ARGS = "ss_network_args"

SS_METADATA_MINIMUM_KEYS = [
    SS_METADATA_KEY_V2,
    SS_METADATA_KEY_BASE_MODEL_VERSION,
    SS_METADATA_KEY_NETWORK_MODULE,
    SS_METADATA_KEY_NETWORK_DIM,
    SS_METADATA_KEY_NETWORK_ALPHA,
    SS_METADATA_KEY_NETWORK_ARGS,
]


def build_minimum_network_metadata(
    v2: Optional[str],
    base_model: Optional[str],
    network_module: str,
    network_dim: str,
    network_alpha: str,
    network_args: Optional[dict],
):
    # old LoRA doesn't have base_model
    metadata = {
        SS_METADATA_KEY_NETWORK_MODULE: network_module,
        SS_METADATA_KEY_NETWORK_DIM: network_dim,
        SS_METADATA_KEY_NETWORK_ALPHA: network_alpha,
    }
    if v2 is not None:
        metadata[SS_METADATA_KEY_V2] = v2
    if base_model is not None:
        metadata[SS_METADATA_KEY_BASE_MODEL_VERSION] = base_model
    if network_args is not None:
        metadata[SS_METADATA_KEY_NETWORK_ARGS] = json.dumps(network_args)
    return metadata


def get_sai_model_spec(
    state_dict: dict,
    args: argparse.Namespace,
    sdxl: bool,
    lora: bool,
    textual_inversion: bool,
    is_stable_diffusion_ckpt: Optional[bool] = None,  # None for TI and LoRA
    sd3: str = None,
    hydit: str = None,
    flux: str = None,
):
    timestamp = time.time()

    v2 = args.v2
    v_parameterization = args.v_parameterization
    reso = args.resolution

    title = args.metadata_title if args.metadata_title is not None else args.output_name

    if args.min_timestep is not None or args.max_timestep is not None:
        min_time_step = args.min_timestep if args.min_timestep is not None else 0
        max_time_step = args.max_timestep if args.max_timestep is not None else 1000
        timesteps = (min_time_step, max_time_step)
    else:
        timesteps = None

    metadata = sai_model_spec.build_metadata(
        state_dict,
        v2,
        v_parameterization,
        sdxl,
        lora,
        textual_inversion,
        timestamp,
        title=title,
        reso=reso,
        is_stable_diffusion_ckpt=is_stable_diffusion_ckpt,
        author=args.metadata_author,
        description=args.metadata_description,
        license=args.metadata_license,
        tags=args.metadata_tags,
        timesteps=timesteps,
        clip_skip=args.clip_skip,  # None or int
        sd3=sd3,
        hydit=hydit,
        flux=flux,
    )
    return metadata


def add_sd_models_arguments(parser: argparse.ArgumentParser):
    # for pretrained models
    parser.add_argument(
        "--v2", action="store_true", help="load Stable Diffusion v2.0 model / Stable Diffusion 2.0のモデルを読み込む"
    )
    parser.add_argument(
        "--v_parameterization", action="store_true", help="enable v-parameterization training / v-parameterization学習を有効にする"
    )
    parser.add_argument(
        "--pretrained_model_name_or_path",
        type=str,
        default=None,
        help="pretrained model to train, directory to Diffusers model or StableDiffusion checkpoint / 学習元モデル、Diffusers形式モデルのディレクトリまたはStableDiffusionのckptファイル",
    )
    parser.add_argument(
        "--tokenizer_cache_dir",
        type=str,
        default=None,
        help="directory for caching Tokenizer (for offline training) / Tokenizerをキャッシュするディレクトリ（ネット接続なしでの学習のため）",
    )
    parser.add_argument(
        "--num_last_block_to_freeze",
        type=int,
        default=None,
        help="num_last_block_to_freeze",
    )


def add_optimizer_arguments(parser: argparse.ArgumentParser):
    parser.add_argument(
        "--optimizer_type",
        type=str,
        default="",
        help="Optimizer to use / オプティマイザの種類: AdamW (default), AdamW8bit, PagedAdamW, PagedAdamW8bit, PagedAdamW32bit, Lion8bit, PagedLion8bit, Lion, SGDNesterov, SGDNesterov8bit, DAdaptation(DAdaptAdamPreprint), DAdaptAdaGrad, DAdaptAdam, DAdaptAdan, DAdaptAdanIP, DAdaptLion, DAdaptSGD, AdaFactor",
    )

    # backward compatibility
    parser.add_argument(
        "--use_8bit_adam",
        action="store_true",
        help="use 8bit AdamW optimizer (requires bitsandbytes) / 8bit Adamオプティマイザを使う（bitsandbytesのインストールが必要）",
    )
    parser.add_argument(
        "--use_lion_optimizer",
        action="store_true",
        help="use Lion optimizer (requires lion-pytorch) / Lionオプティマイザを使う（ lion-pytorch のインストールが必要）",
    )

    parser.add_argument("--learning_rate", type=float, default=2.0e-6, help="learning rate / 学習率")
    parser.add_argument(
        "--max_grad_norm",
        default=1.0,
        type=float,
        help="Max gradient norm, 0 for no clipping / 勾配正規化の最大norm、0でclippingを行わない",
    )

    parser.add_argument(
        "--optimizer_args",
        type=str,
        default=None,
        nargs="*",
        help='additional arguments for optimizer (like "weight_decay=0.01 betas=0.9,0.999 ...") / オプティマイザの追加引数（例： "weight_decay=0.01 betas=0.9,0.999 ..."）',
    )

    parser.add_argument("--lr_scheduler_type", type=str, default="", help="custom scheduler module / 使用するスケジューラ")
    parser.add_argument(
        "--lr_scheduler_args",
        type=str,
        default=None,
        nargs="*",
        help='additional arguments for scheduler (like "T_max=100") / スケジューラの追加引数（例： "T_max100"）',
    )

    parser.add_argument(
        "--lr_scheduler",
        type=str,
        default="constant",
        help="scheduler to use for learning rate / 学習率のスケジューラ: linear, cosine, cosine_with_restarts, polynomial, constant (default), constant_with_warmup, adafactor",
    )
    parser.add_argument(
        "--lr_warmup_steps",
        type=int,
        default=0,
        help="Number of steps for the warmup in the lr scheduler (default is 0) / 学習率のスケジューラをウォームアップするステップ数（デフォルト0）",
    )
    parser.add_argument(
        "--lr_decay_steps",
        type=int,
        default=0,
        help="Number of steps for the decay in the lr scheduler (default is 0) ",
    )
    parser.add_argument(
        "--lr_scheduler_num_cycles",
        type=int,
        default=1,
        help="Number of restarts for cosine scheduler with restarts / cosine with restartsスケジューラでのリスタート回数",
    )
    parser.add_argument(
        "--lr_scheduler_power",
        type=float,
        default=1,
        help="Polynomial power for polynomial scheduler / polynomialスケジューラでのpolynomial power",
    )
    parser.add_argument(
        "--fused_backward_pass",
        action="store_true",
        help="Combines backward pass and optimizer step to reduce VRAM usage. Only available in SDXL"
        + " / バックワードパスとオプティマイザステップを組み合わせてVRAMの使用量を削減します。SDXLでのみ有効",
    )
    parser.add_argument(
        "--lr_scheduler_timescale",
        type=int,
        default=None,
        help="Inverse sqrt timescale for inverse sqrt scheduler,defaults to `num_warmup_steps`",
    )
    parser.add_argument(
        "--lr_scheduler_min_lr_ratio",
        type=float,
        default=None,
        help="The minimum learning rate as a ratio of the initial learning rate for cosine with min lr scheduler and warmup decay scheduler",
    )
    parser.add_argument(
        "--optimizer_accumulation_steps",
        type=int,
        default=0,
        help="Number of updates steps to accumulate before performing a backward/update pass / 学習時に逆伝播をする前に勾配を合計するステップ数",
    )
    parser.add_argument(
        "--gradfilter_ema_alpha",
        type=float,
        default=None,
        help="gradfilter_ema Momentum hyperparmeter of the EMA"
        + " / バックワードパスとオプティマイザステップを組み合わせてVRAMの使用量を削減します。SDXLでのみ有効",
    )
    parser.add_argument(
        "--gradfilter_ema_lamb",
        type=float,
        default=0.1,
        help="gradfilter_ema Amplifying factor hyperparameter of the filter"
        + " / バックワードパスとオプティマイザステップを組み合わせてVRAMの使用量を削減します。SDXLでのみ有効",
    )
    parser.add_argument(
        "--gradfilter_ma_window_size",
        type=int,
        default=None,
        help="gradfilter_ma The width of the filter window.Additional memory requirements increases linearly with respect to the windows size"
        + " / バックワードパスとオプティマイザステップを組み合わせてVRAMの使用量を削減します。SDXLでのみ有効",
    )
    parser.add_argument(
        "--gradfilter_ma_lamb",
        type=float,
        default=5.0,
        help="gradfilter_ma Amplifying factor hyperparameter of the filter"
        + " / バックワードパスとオプティマイザステップを組み合わせてVRAMの使用量を削減します。SDXLでのみ有効",
    )
    parser.add_argument(
        "--gradfilter_ma_filter_type",
        type=str,
        default="mean",
        choices=["mean", "sum"],
        help="gradfilter_ma Aggregation method for the running queue"
        + " / バックワードパスとオプティマイザステップを組み合わせてVRAMの使用量を削減します。SDXLでのみ有効",
    )
    parser.add_argument(
        "--gradfilter_ma_warmup_false",
        action="store_true",
        help="gradfilter_ma Filter is applied until the queue is filled."
        + " / バックワードパスとオプティマイザステップを組み合わせてVRAMの使用量を削減します。SDXLでのみ有効",
    )


def add_training_arguments(parser: argparse.ArgumentParser, support_dreambooth: bool):
    parser.add_argument(
        "--output_dir", type=str, default=None, help="directory to output trained model / 学習後のモデル出力先ディレクトリ"
    )
    parser.add_argument(
        "--output_name", type=str, default=None, help="base name of trained model file / 学習後のモデルの拡張子を除くファイル名"
    )
    parser.add_argument(
        "--huggingface_repo_id",
        type=str,
        default=None,
        help="huggingface repo name to upload / huggingfaceにアップロードするリポジトリ名",
    )
    parser.add_argument(
        "--huggingface_repo_type",
        type=str,
        default=None,
        help="huggingface repo type to upload / huggingfaceにアップロードするリポジトリの種類",
    )
    parser.add_argument(
        "--huggingface_path_in_repo",
        type=str,
        default=None,
        help="huggingface model path to upload files / huggingfaceにアップロードするファイルのパス",
    )
    parser.add_argument("--huggingface_token", type=str, default=None, help="huggingface token / huggingfaceのトークン")
    parser.add_argument(
        "--huggingface_repo_visibility",
        type=str,
        default=None,
        help="huggingface repository visibility ('public' for public, 'private' or None for private) / huggingfaceにアップロードするリポジトリの公開設定（'public'で公開、'private'またはNoneで非公開）",
    )
    parser.add_argument(
        "--save_state_to_huggingface", action="store_true", help="save state to huggingface / huggingfaceにstateを保存する"
    )
    parser.add_argument(
        "--resume_from_huggingface",
        action="store_true",
        help="resume from huggingface (ex: --resume {repo_id}/{path_in_repo}:{revision}:{repo_type}) / huggingfaceから学習を再開する(例: --resume {repo_id}/{path_in_repo}:{revision}:{repo_type})",
    )
    parser.add_argument(
        "--async_upload",
        action="store_true",
        help="upload to huggingface asynchronously / huggingfaceに非同期でアップロードする",
    )
    parser.add_argument(
        "--save_precision",
        type=str,
        default=None,
        choices=[None, "float", "fp16", "bf16"],
        help="precision in saving / 保存時に精度を変更して保存する",
    )
    parser.add_argument(
        "--save_every_n_epochs",
        type=int,
        default=None,
        help="save checkpoint every N epochs / 学習中のモデルを指定エポックごとに保存する",
    )
    parser.add_argument(
        "--save_every_n_steps",
        type=int,
        default=None,
        help="save checkpoint every N steps / 学習中のモデルを指定ステップごとに保存する",
    )
    parser.add_argument(
        "--save_n_epoch_ratio",
        type=int,
        default=None,
        help="save checkpoint N epoch ratio (for example 5 means save at least 5 files total) / 学習中のモデルを指定のエポック割合で保存する（たとえば5を指定すると最低5個のファイルが保存される）",
    )
    parser.add_argument(
        "--save_last_n_epochs",
        type=int,
        default=None,
        help="save last N checkpoints when saving every N epochs (remove older checkpoints) / 指定エポックごとにモデルを保存するとき最大Nエポック保存する（古いチェックポイントは削除する）",
    )
    parser.add_argument(
        "--save_last_n_epochs_state",
        type=int,
        default=None,
        help="save last N checkpoints of state (overrides the value of --save_last_n_epochs)/ 最大Nエポックstateを保存する（--save_last_n_epochsの指定を上書きする）",
    )
    parser.add_argument(
        "--save_last_n_steps",
        type=int,
        default=None,
        help="save checkpoints until N steps elapsed (remove older checkpoints if N steps elapsed) / 指定ステップごとにモデルを保存するとき、このステップ数経過するまで保存する（このステップ数経過したら削除する）",
    )
    parser.add_argument(
        "--save_last_n_steps_state",
        type=int,
        default=None,
        help="save states until N steps elapsed (remove older states if N steps elapsed, overrides --save_last_n_steps) / 指定ステップごとにstateを保存するとき、このステップ数経過するまで保存する（このステップ数経過したら削除する。--save_last_n_stepsを上書きする）",
    )
    parser.add_argument(
        "--save_state",
        action="store_true",
        help="save training state additionally (including optimizer states etc.) when saving model / optimizerなど学習状態も含めたstateをモデル保存時に追加で保存する",
    )
    parser.add_argument(
        "--save_state_on_train_end",
        action="store_true",
        help="save training state (including optimizer states etc.) on train end / optimizerなど学習状態も含めたstateを学習完了時に保存する",
    )
    parser.add_argument("--resume", type=str, default=None, help="saved state to resume training / 学習再開するモデルのstate")

    parser.add_argument("--train_batch_size", type=int, default=1, help="batch size for training / 学習時のバッチサイズ")
    parser.add_argument(
        "--max_token_length",
        type=int,
        default=None,
        choices=[None, 150, 225],
        help="max token length of text encoder (default for 75, 150 or 225) / text encoderのトークンの最大長（未指定で75、150または225が指定可）",
    )
    parser.add_argument(
        "--mem_eff_attn",
        action="store_true",
        help="use memory efficient attention for CrossAttention / CrossAttentionに省メモリ版attentionを使う",
    )
    parser.add_argument(
        "--torch_compile", action="store_true", help="use torch.compile (requires PyTorch 2.0) / torch.compile を使う"
    )
    parser.add_argument(
        "--dynamo_backend",
        type=str,
        default="inductor",
        # available backends:
        # https://github.com/huggingface/accelerate/blob/d1abd59114ada8ba673e1214218cb2878c13b82d/src/accelerate/utils/dataclasses.py#L376-L388C5
        # https://pytorch.org/docs/stable/torch.compiler.html
        choices=["eager", "aot_eager", "inductor", "aot_ts_nvfuser", "nvprims_nvfuser", "cudagraphs", "ofi", "fx2trt", "onnxrt", "tensort", "ipex", "tvm"],
        help="dynamo backend type (default is inductor) / dynamoのbackendの種類（デフォルトは inductor）",
    )
    parser.add_argument("--xformers", action="store_true", help="use xformers for CrossAttention / CrossAttentionにxformersを使う")
    parser.add_argument(
        "--sdpa",
        action="store_true",
        help="use sdpa for CrossAttention (requires PyTorch 2.0) / CrossAttentionにsdpaを使う（PyTorch 2.0が必要）",
    )
    parser.add_argument(
        "--vae",
        type=str,
        default=None,
        help="path to checkpoint of vae to replace / VAEを入れ替える場合、VAEのcheckpointファイルまたはディレクトリ",
    )

    parser.add_argument("--max_train_steps", type=int, default=1600, help="training steps / 学習ステップ数")
    parser.add_argument(
        "--max_train_epochs",
        type=int,
        default=None,
        help="training epochs (overrides max_train_steps) / 学習エポック数（max_train_stepsを上書きします）",
    )
    parser.add_argument(
        "--max_data_loader_n_workers",
        type=int,
        default=8,
        help="max num workers for DataLoader (lower is less main RAM usage, faster epoch start and slower data loading) / DataLoaderの最大プロセス数（小さい値ではメインメモリの使用量が減りエポック間の待ち時間が減りますが、データ読み込みは遅くなります）",
    )
    parser.add_argument(
        "--persistent_data_loader_workers",
        action="store_true",
        help="persistent DataLoader workers (useful for reduce time gap between epoch, but may use more memory) / DataLoader のワーカーを持続させる (エポック間の時間差を少なくするのに有効だが、より多くのメモリを消費する可能性がある)",
    )
    parser.add_argument("--seed", type=int, default=None, help="random seed for training / 学習時の乱数のseed")
    parser.add_argument(
        "--gradient_checkpointing", action="store_true", help="enable gradient checkpointing / gradient checkpointingを有効にする"
    )
    parser.add_argument(
        "--gradient_accumulation_steps",
        type=int,
        default=1,
        help="Number of updates steps to accumulate before performing a backward/update pass / 学習時に逆伝播をする前に勾配を合計するステップ数",
    )
    parser.add_argument(
        "--mixed_precision",
        type=str,
        default="no",
        choices=["no", "fp16", "bf16"],
        help="use mixed precision / 混合精度を使う場合、その精度",
    )
    parser.add_argument("--full_fp16", action="store_true", help="fp16 training including gradients / 勾配も含めてfp16で学習する")
    parser.add_argument(
        "--full_bf16", action="store_true", help="bf16 training including gradients / 勾配も含めてbf16で学習する"
    )  # TODO move to SDXL training, because it is not supported by SD1/2
    parser.add_argument("--fp8_base", action="store_true", help="use fp8 for base model / base modelにfp8を使う")

    parser.add_argument(
        "--ddp_timeout",
        type=int,
        default=None,
        help="DDP timeout (min, None for default of accelerate) / DDPのタイムアウト（分、Noneでaccelerateのデフォルト）",
    )
    parser.add_argument(
        "--ddp_gradient_as_bucket_view",
        action="store_true",
        help="enable gradient_as_bucket_view for DDP / DDPでgradient_as_bucket_viewを有効にする",
    )
    parser.add_argument(
        "--ddp_static_graph",
        action="store_true",
        help="enable static_graph for DDP / DDPでstatic_graphを有効にする",
    )
    parser.add_argument(
        "--clip_skip",
        type=int,
        default=None,
        help="use output of nth layer from back of text encoder (n>=1) / text encoderの後ろからn番目の層の出力を用いる（nは1以上）",
    )
    parser.add_argument(
        "--logging_dir",
        type=str,
        default=None,
        help="enable logging and output TensorBoard log to this directory / ログ出力を有効にしてこのディレクトリにTensorBoard用のログを出力する",
    )
    parser.add_argument(
        "--log_with",
        type=str,
        default=None,
        choices=["tensorboard", "wandb", "all"],
        help="what logging tool(s) to use (if 'all', TensorBoard and WandB are both used) / ログ出力に使用するツール (allを指定するとTensorBoardとWandBの両方が使用される)",
    )
    parser.add_argument(
        "--log_prefix", type=str, default=None, help="add prefix for each log directory / ログディレクトリ名の先頭に追加する文字列"
    )
    parser.add_argument(
        "--log_tracker_name",
        type=str,
        default=None,
        help="name of tracker to use for logging, default is script-specific default name / ログ出力に使用するtrackerの名前、省略時はスクリプトごとのデフォルト名",
    )
    parser.add_argument(
        "--wandb_run_name",
        type=str,
        default=None,
        help="The name of the specific wandb session / wandb ログに表示される特定の実行の名前",
    )
    parser.add_argument(
        "--log_tracker_config",
        type=str,
        default=None,
        help="path to tracker config file to use for logging / ログ出力に使用するtrackerの設定ファイルのパス",
    )
    parser.add_argument(
        "--wandb_api_key",
        type=str,
        default=None,
        help="specify WandB API key to log in before starting training (optional). / WandB APIキーを指定して学習開始前にログインする（オプション）",
    )
    parser.add_argument("--log_config", action="store_true", help="log training configuration / 学習設定をログに出力する")

    parser.add_argument(
        "--noise_offset",
        type=float,
        default=None,
        help="enable noise offset with this value (if enabled, around 0.1 is recommended) / Noise offsetを有効にしてこの値を設定する（有効にする場合は0.1程度を推奨）",
    )
    parser.add_argument(
        "--noise_offset_random_strength",
        action="store_true",
        help="use random strength between 0~noise_offset for noise offset. / noise offsetにおいて、0からnoise_offsetの間でランダムな強度を使用します。",
    )
    parser.add_argument(
        "--multires_noise_iterations",
        type=int,
        default=None,
        help="enable multires noise with this number of iterations (if enabled, around 6-10 is recommended) / Multires noiseを有効にしてこのイテレーション数を設定する（有効にする場合は6-10程度を推奨）",
    )
    parser.add_argument(
        "--ip_noise_gamma",
        type=float,
        default=None,
        help="enable input perturbation noise. used for regularization. recommended value: around 0.1 (from arxiv.org/abs/2301.11706) "
        + "/  input perturbation noiseを有効にする。正則化に使用される。推奨値: 0.1程度 (arxiv.org/abs/2301.11706 より)",
    )
    parser.add_argument(
        "--ip_noise_gamma_random_strength",
        action="store_true",
        help="Use random strength between 0~ip_noise_gamma for input perturbation noise."
        + "/ input perturbation noiseにおいて、0からip_noise_gammaの間でランダムな強度を使用します。",
    )
    # parser.add_argument(
    #     "--perlin_noise",
    #     type=int,
    #     default=None,
    #     help="enable perlin noise and set the octaves / perlin noiseを有効にしてoctavesをこの値に設定する",
    # )
    parser.add_argument(
        "--multires_noise_discount",
        type=float,
        default=0.3,
        help="set discount value for multires noise (has no effect without --multires_noise_iterations) / Multires noiseのdiscount値を設定する（--multires_noise_iterations指定時のみ有効）",
    )
    parser.add_argument(
        "--adaptive_noise_scale",
        type=float,
        default=None,
        help="add `latent mean absolute value * this value` to noise_offset (disabled if None, default) / latentの平均値の絶対値 * この値をnoise_offsetに加算する（Noneの場合は無効、デフォルト）",
    )
    parser.add_argument(
        "--zero_terminal_snr",
        action="store_true",
        help="fix noise scheduler betas to enforce zero terminal SNR / noise schedulerのbetasを修正して、zero terminal SNRを強制する",
    )
    parser.add_argument(
        "--min_timestep",
        type=int,
        default=None,
        help="set minimum time step for U-Net training (0~999, default is 0) / U-Net学習時のtime stepの最小値を設定する（0~999で指定、省略時はデフォルト値(0)） ",
    )
    parser.add_argument(
        "--max_timestep",
        type=int,
        default=None,
        help="set maximum time step for U-Net training (1~1000, default is 1000) / U-Net学習時のtime stepの最大値を設定する（1~1000で指定、省略時はデフォルト値(1000)）",
    )
    parser.add_argument(
        "--loss_type",
        type=str,
        default="l2",
        choices=["l1", "l2", "huber", "smooth_l1"],
        help="The type of loss function to use (L1, L2, Huber, or smooth L1), default is L2 / 使用する損失関数の種類（L1、L2、Huber、またはsmooth L1）、デフォルトはL2",
    )
    parser.add_argument(
        "--huber_schedule",
        type=str,
        default="snr",
        choices=["constant", "exponential", "snr"],
        help="The scheduling method for Huber loss (constant, exponential, or SNR-based). Only used when loss_type is 'huber' or 'smooth_l1'. default is snr"
        + " / Huber損失のスケジューリング方法（constant、exponential、またはSNRベース）。loss_typeが'huber'または'smooth_l1'の場合に有効、デフォルトは snr",
    )
    parser.add_argument(
        "--huber_c",
        type=float,
        default=0.1,
        help="The huber loss parameter. Only used if one of the huber loss modes (huber or smooth l1) is selected with loss_type. default is 0.1 / Huber損失のパラメータ。loss_typeがhuberまたはsmooth l1の場合に有効。デフォルトは0.1",
    )
    parser.add_argument(
        "--immiscible_noise",
        type=int,
        default=None,
        help="Batch size to match noise to latent images. Use Immiscible Noise algorithm to project training images only to nearby noise (from arxiv.org/abs/2406.12303) "
        + "/ ノイズを潜在画像に一致させるためのバッチ サイズ。Immiscible Noise ノイズアルゴリズを使用して、トレーニング画像を近くのノイズにのみ投影します（arxiv.org/abs/2406.12303 より）",
    )

    parser.add_argument(
        "--lowram",
        action="store_true",
        help="enable low RAM optimization. e.g. load models to VRAM instead of RAM (for machines which have bigger VRAM than RAM such as Colab and Kaggle) / メインメモリが少ない環境向け最適化を有効にする。たとえばVRAMにモデルを読み込む等（ColabやKaggleなどRAMに比べてVRAMが多い環境向け）",
    )
    parser.add_argument(
        "--highvram",
        action="store_true",
        help="disable low VRAM optimization. e.g. do not clear CUDA cache after each latent caching (for machines which have bigger VRAM) "
        + "/ VRAMが少ない環境向け最適化を無効にする。たとえば各latentのキャッシュ後のCUDAキャッシュクリアを行わない等（VRAMが多い環境向け）",
    )

    parser.add_argument(
        "--sample_every_n_steps",
        type=int,
        default=None,
        help="generate sample images every N steps / 学習中のモデルで指定ステップごとにサンプル出力する",
    )
    parser.add_argument(
        "--sample_at_first", action="store_true", help="generate sample images before training / 学習前にサンプル出力する"
    )
    parser.add_argument(
        "--sample_every_n_epochs",
        type=int,
        default=None,
        help="generate sample images every N epochs (overwrites n_steps) / 学習中のモデルで指定エポックごとにサンプル出力する（ステップ数指定を上書きします）",
    )
    parser.add_argument(
        "--sample_prompts",
        type=str,
        default=None,
        help="file for prompts to generate sample images / 学習中モデルのサンプル出力用プロンプトのファイル",
    )
    parser.add_argument(
        "--sample_sampler",
        type=str,
        default="ddim",
        choices=[
            "ddim",
            "pndm",
            "lms",
            "euler",
            "euler_a",
            "heun",
            "dpm_2",
            "dpm_2_a",
            "dpmsolver",
            "dpmsolver++",
            "dpmsingle",
            "k_lms",
            "k_euler",
            "k_euler_a",
            "k_dpm_2",
            "k_dpm_2_a",
        ],
        help=f"sampler (scheduler) type for sample images / サンプル出力時のサンプラー（スケジューラ）の種類",
    )

    parser.add_argument(
        "--config_file",
        type=str,
        default=None,
        help="using .toml instead of args to pass hyperparameter / ハイパーパラメータを引数ではなく.tomlファイルで渡す",
    )
    parser.add_argument(
        "--output_config", action="store_true", help="output command line args to given .toml file / 引数を.tomlファイルに出力する"
    )

    # SAI Model spec
    parser.add_argument(
        "--metadata_title",
        type=str,
        default=None,
        help="title for model metadata (default is output_name) / メタデータに書き込まれるモデルタイトル、省略時はoutput_name",
    )
    parser.add_argument(
        "--metadata_author",
        type=str,
        default=None,
        help="author name for model metadata / メタデータに書き込まれるモデル作者名",
    )
    parser.add_argument(
        "--metadata_description",
        type=str,
        default=None,
        help="description for model metadata / メタデータに書き込まれるモデル説明",
    )
    parser.add_argument(
        "--metadata_license",
        type=str,
        default=None,
        help="license for model metadata / メタデータに書き込まれるモデルライセンス",
    )
    parser.add_argument(
        "--metadata_tags",
        type=str,
        default=None,
        help="tags for model metadata, separated by comma / メタデータに書き込まれるモデルタグ、カンマ区切り",
    )

    if support_dreambooth:
        # DreamBooth training
        parser.add_argument(
            "--prior_loss_weight", type=float, default=1.0, help="loss weight for regularization images / 正則化画像のlossの重み"
        )


def add_masked_loss_arguments(parser: argparse.ArgumentParser):
    parser.add_argument(
        "--conditioning_data_dir",
        type=str,
        default=None,
        help="conditioning data directory / 条件付けデータのディレクトリ",
    )
    parser.add_argument(
        "--masked_loss",
        action="store_true",
        help="apply mask for calculating loss. conditioning_data_dir is required for dataset. / 損失計算時にマスクを適用する。datasetにはconditioning_data_dirが必要",
    )


def get_sanitized_config_or_none(args: argparse.Namespace):
    # if `--log_config` is enabled, return args for logging. if not, return None.
    # when `--log_config is enabled, filter out sensitive values from args
    # if wandb is not enabled, the log is not exposed to the public, but it is fine to filter out sensitive values to be safe

    if not args.log_config:
        return None

    sensitive_args = ["wandb_api_key", "huggingface_token"]
    sensitive_path_args = [
        "pretrained_model_name_or_path",
        "vae",
        "tokenizer_cache_dir",
        "train_data_dir",
        "conditioning_data_dir",
        "reg_data_dir",
        "output_dir",
        "logging_dir",
    ]
    filtered_args = {}
    for k, v in vars(args).items():
        # filter out sensitive values and convert to string if necessary
        if k not in sensitive_args + sensitive_path_args:
            # Accelerate values need to have type `bool`,`str`, `float`, `int`, or `None`.
            if v is None or isinstance(v, bool) or isinstance(v, str) or isinstance(v, float) or isinstance(v, int):
                filtered_args[k] = v
            # accelerate does not support lists
            elif isinstance(v, list):
                filtered_args[k] = f"{v}"
            # accelerate does not support objects
            elif isinstance(v, object):
                filtered_args[k] = f"{v}"

    return filtered_args


# verify command line args for training
def verify_command_line_training_args(args: argparse.Namespace):
    # if wandb is enabled, the command line is exposed to the public
    # check whether sensitive options are included in the command line arguments
    # if so, warn or inform the user to move them to the configuration file
    # wandbが有効な場合、コマンドラインが公開される
    # 学習用のコマンドライン引数に敏感なオプションが含まれているかどうかを確認し、
    # 含まれている場合は設定ファイルに移動するようにユーザーに警告または通知する

    wandb_enabled = args.log_with is not None and args.log_with != "tensorboard"  # "all" or "wandb"
    if not wandb_enabled:
        return

    sensitive_args = ["wandb_api_key", "huggingface_token"]
    sensitive_path_args = [
        "pretrained_model_name_or_path",
        "vae",
        "tokenizer_cache_dir",
        "train_data_dir",
        "conditioning_data_dir",
        "reg_data_dir",
        "output_dir",
        "logging_dir",
    ]

    for arg in sensitive_args:
        if getattr(args, arg, None) is not None:
            logger.warning(
                f"wandb is enabled, but option `{arg}` is included in the command line. Because the command line is exposed to the public, it is recommended to move it to the `.toml` file."
                + f" / wandbが有効で、かつオプション `{arg}` がコマンドラインに含まれています。コマンドラインは公開されるため、`.toml`ファイルに移動することをお勧めします。"
            )

    # if path is absolute, it may include sensitive information
    for arg in sensitive_path_args:
        if getattr(args, arg, None) is not None and os.path.isabs(getattr(args, arg)):
            logger.info(
                f"wandb is enabled, but option `{arg}` is included in the command line and it is an absolute path. Because the command line is exposed to the public, it is recommended to move it to the `.toml` file or use relative path."
                + f" / wandbが有効で、かつオプション `{arg}` がコマンドラインに含まれており、絶対パスです。コマンドラインは公開されるため、`.toml`ファイルに移動するか、相対パスを使用することをお勧めします。"
            )

    if getattr(args, "config_file", None) is not None:
        logger.info(
            f"wandb is enabled, but option `config_file` is included in the command line. Because the command line is exposed to the public, please be careful about the information included in the path."
            + f" / wandbが有効で、かつオプション `config_file` がコマンドラインに含まれています。コマンドラインは公開されるため、パスに含まれる情報にご注意ください。"
        )

    # other sensitive options
    if args.huggingface_repo_id is not None and args.huggingface_repo_visibility != "public":
        logger.info(
            f"wandb is enabled, but option huggingface_repo_id is included in the command line and huggingface_repo_visibility is not 'public'. Because the command line is exposed to the public, it is recommended to move it to the `.toml` file."
            + f" / wandbが有効で、かつオプション huggingface_repo_id がコマンドラインに含まれており、huggingface_repo_visibility が 'public' ではありません。コマンドラインは公開されるため、`.toml`ファイルに移動することをお勧めします。"
        )


def verify_training_args(args: argparse.Namespace):
    r"""
    Verify training arguments. Also reflect highvram option to global variable
    学習用引数を検証する。あわせて highvram オプションの指定をグローバル変数に反映する
    """
    if args.highvram:
        print("highvram is enabled / highvramが有効です")
        global HIGH_VRAM
        HIGH_VRAM = True

    if args.v_parameterization and not args.v2:
        logger.warning(
            "v_parameterization should be with v2 not v1 or sdxl / v1やsdxlでv_parameterizationを使用することは想定されていません"
        )
    if args.v2 and args.clip_skip is not None:
        logger.warning("v2 with clip_skip will be unexpected / v2でclip_skipを使用することは想定されていません")

    if args.cache_latents_to_disk and not args.cache_latents:
        args.cache_latents = True
        logger.warning(
            "cache_latents_to_disk is enabled, so cache_latents is also enabled / cache_latents_to_diskが有効なため、cache_latentsを有効にします"
        )

    # noise_offset, perlin_noise, multires_noise_iterations cannot be enabled at the same time
    # # Listを使って数えてもいいけど並べてしまえ
    # if args.noise_offset is not None and args.multires_noise_iterations is not None:
    #     raise ValueError(
    #         "noise_offset and multires_noise_iterations cannot be enabled at the same time / noise_offsetとmultires_noise_iterationsを同時に有効にできません"
    #     )
    # if args.noise_offset is not None and args.perlin_noise is not None:
    #     raise ValueError("noise_offset and perlin_noise cannot be enabled at the same time / noise_offsetとperlin_noiseは同時に有効にできません")
    # if args.perlin_noise is not None and args.multires_noise_iterations is not None:
    #     raise ValueError(
    #         "perlin_noise and multires_noise_iterations cannot be enabled at the same time / perlin_noiseとmultires_noise_iterationsを同時に有効にできません"
    #     )

    if args.adaptive_noise_scale is not None and args.noise_offset is None:
        raise ValueError("adaptive_noise_scale requires noise_offset / adaptive_noise_scaleを使用するにはnoise_offsetが必要です")

    if args.scale_v_pred_loss_like_noise_pred and not args.v_parameterization:
        raise ValueError(
            "scale_v_pred_loss_like_noise_pred can be enabled only with v_parameterization / scale_v_pred_loss_like_noise_predはv_parameterizationが有効なときのみ有効にできます"
        )

    if args.v_pred_like_loss and args.v_parameterization:
        raise ValueError(
            "v_pred_like_loss cannot be enabled with v_parameterization / v_pred_like_lossはv_parameterizationが有効なときには有効にできません"
        )

    if args.zero_terminal_snr and not args.v_parameterization:
        logger.warning(
            f"zero_terminal_snr is enabled, but v_parameterization is not enabled. training will be unexpected"
            + " / zero_terminal_snrが有効ですが、v_parameterizationが有効ではありません。学習結果は想定外になる可能性があります"
        )

    if args.sample_every_n_epochs is not None and args.sample_every_n_epochs <= 0:
        logger.warning(
            "sample_every_n_epochs is less than or equal to 0, so it will be disabled / sample_every_n_epochsに0以下の値が指定されたため無効になります"
        )
        args.sample_every_n_epochs = None

    if args.sample_every_n_steps is not None and args.sample_every_n_steps <= 0:
        logger.warning(
            "sample_every_n_steps is less than or equal to 0, so it will be disabled / sample_every_n_stepsに0以下の値が指定されたため無効になります"
        )
        args.sample_every_n_steps = None


def add_dataset_arguments(
    parser: argparse.ArgumentParser, support_dreambooth: bool, support_caption: bool, support_caption_dropout: bool
):
    # dataset common
    parser.add_argument(
        "--train_data_dir", type=str, default=None, help="directory for train images / 学習画像データのディレクトリ"
    )
    parser.add_argument(
        "--cache_info",
        action="store_true",
        help="cache meta information (caption and image size) for faster dataset loading. only available for DreamBooth"
        + " / メタ情報（キャプションとサイズ）をキャッシュしてデータセット読み込みを高速化する。DreamBooth方式のみ有効",
    )
    parser.add_argument(
        "--shuffle_caption", action="store_true", help="shuffle separated caption / 区切られたcaptionの各要素をshuffleする"
    )
    parser.add_argument("--caption_separator", type=str, default=",", help="separator for caption / captionの区切り文字")
    parser.add_argument(
        "--caption_extension", type=str, default=".caption", help="extension of caption files / 読み込むcaptionファイルの拡張子"
    )
    parser.add_argument(
        "--caption_extention",
        type=str,
        default=None,
        help="extension of caption files (backward compatibility) / 読み込むcaptionファイルの拡張子（スペルミスを残してあります）",
    )
    parser.add_argument(
        "--keep_tokens",
        type=int,
        default=0,
        help="keep heading N tokens when shuffling caption tokens (token means comma separated strings) / captionのシャッフル時に、先頭からこの個数のトークンをシャッフルしないで残す（トークンはカンマ区切りの各部分を意味する）",
    )
    parser.add_argument(
        "--keep_tokens_separator",
        type=str,
        default="",
        help="A custom separator to divide the caption into fixed and flexible parts. Tokens before this separator will not be shuffled. If not specified, '--keep_tokens' will be used to determine the fixed number of tokens."
        + " / captionを固定部分と可変部分に分けるためのカスタム区切り文字。この区切り文字より前のトークンはシャッフルされない。指定しない場合、'--keep_tokens'が固定部分のトークン数として使用される。",
    )
    parser.add_argument(
        "--secondary_separator",
        type=str,
        default=None,
        help="a secondary separator for caption. This separator is replaced to caption_separator after dropping/shuffling caption"
        + " / captionのセカンダリ区切り文字。この区切り文字はcaptionのドロップやシャッフル後にcaption_separatorに置き換えられる",
    )
    parser.add_argument(
        "--enable_wildcard",
        action="store_true",
        help="enable wildcard for caption (e.g. '{image|picture|rendition}') / captionのワイルドカードを有効にする（例：'{image|picture|rendition}'）",
    )
    parser.add_argument(
        "--caption_prefix",
        type=str,
        default=None,
        help="prefix for caption text / captionのテキストの先頭に付ける文字列",
    )
    parser.add_argument(
        "--caption_suffix",
        type=str,
        default=None,
        help="suffix for caption text / captionのテキストの末尾に付ける文字列",
    )
    parser.add_argument(
        "--color_aug", action="store_true", help="enable weak color augmentation / 学習時に色合いのaugmentationを有効にする"
    )
    parser.add_argument(
        "--flip_aug", action="store_true", help="enable horizontal flip augmentation / 学習時に左右反転のaugmentationを有効にする"
    )
    parser.add_argument(
        "--face_crop_aug_range",
        type=str,
        default=None,
        help="enable face-centered crop augmentation and its range (e.g. 2.0,4.0) / 学習時に顔を中心とした切り出しaugmentationを有効にするときは倍率を指定する（例：2.0,4.0）",
    )
    parser.add_argument(
        "--random_crop",
        action="store_true",
        help="enable random crop (for style training in face-centered crop augmentation) / ランダムな切り出しを有効にする（顔を中心としたaugmentationを行うときに画風の学習用に指定する）",
    )
    parser.add_argument(
        "--debug_dataset",
        action="store_true",
        help="show images for debugging (do not train) / デバッグ用に学習データを画面表示する（学習は行わない）",
    )
    parser.add_argument(
        "--resolution",
        type=str,
        default=None,
        help="resolution in training ('size' or 'width,height') / 学習時の画像解像度（'サイズ'指定、または'幅,高さ'指定）",
    )
    parser.add_argument(
        "--network_multiplier",
        type=float,
        default=1.0,
        help="network multiplier to adjust the influence of the network",
    )
    parser.add_argument(
        "--cache_latents",
        action="store_true",
        help="cache latents to main memory to reduce VRAM usage (augmentations must be disabled) / VRAM削減のためにlatentをメインメモリにcacheする（augmentationは使用不可） ",
    )
    parser.add_argument(
        "--vae_batch_size", type=int, default=1, help="batch size for caching latents / latentのcache時のバッチサイズ"
    )
    parser.add_argument(
        "--cache_latents_to_disk",
        action="store_true",
        help="cache latents to disk to reduce VRAM usage (augmentations must be disabled) / VRAM削減のためにlatentをディスクにcacheする（augmentationは使用不可）",
    )
    parser.add_argument(
        "--enable_bucket",
        action="store_true",
        help="enable buckets for multi aspect ratio training / 複数解像度学習のためのbucketを有効にする",
    )
    parser.add_argument("--min_bucket_reso", type=int, default=256, help="minimum resolution for buckets / bucketの最小解像度")
    parser.add_argument("--max_bucket_reso", type=int, default=1024, help="maximum resolution for buckets / bucketの最大解像度")
    parser.add_argument(
        "--bucket_reso_steps",
        type=int,
        default=64,
        help="steps of resolution for buckets, divisible by 8 is recommended / bucketの解像度の単位、8で割り切れる値を推奨します",
    )
    parser.add_argument(
        "--bucket_no_upscale",
        action="store_true",
        help="make bucket for each image without upscaling / 画像を拡大せずbucketを作成します",
    )

    parser.add_argument(
        "--token_warmup_min",
        type=int,
        default=1,
        help="start learning at N tags (token means comma separated strinfloatgs) / タグ数をN個から増やしながら学習する",
    )
    parser.add_argument(
        "--token_warmup_step",
        type=float,
        default=0,
        help="tag length reaches maximum on N steps (or N*max_train_steps if N<1) / N（N<1ならN*max_train_steps）ステップでタグ長が最大になる。デフォルトは0（最初から最大）",
    )
    parser.add_argument(
        "--alpha_mask",
        action="store_true",
        help="use alpha channel as mask for training / 画像のアルファチャンネルをlossのマスクに使用する",
    )

    parser.add_argument(
        "--dataset_class",
        type=str,
        default=None,
        help="dataset class for arbitrary dataset (package.module.Class) / 任意のデータセットを用いるときのクラス名 (package.module.Class)",
    )

    if support_caption_dropout:
        # Textual Inversion はcaptionのdropoutをsupportしない
        # いわゆるtensorのDropoutと紛らわしいのでprefixにcaptionを付けておく　every_n_epochsは他と平仄を合わせてdefault Noneに
        parser.add_argument(
            "--caption_dropout_rate", type=float, default=0.0, help="Rate out dropout caption(0.0~1.0) / captionをdropoutする割合"
        )
        parser.add_argument(
            "--caption_dropout_every_n_epochs",
            type=int,
            default=0,
            help="Dropout all captions every N epochs / captionを指定エポックごとにdropoutする",
        )
        parser.add_argument(
            "--caption_tag_dropout_rate",
            type=float,
            default=0.0,
            help="Rate out dropout comma separated tokens(0.0~1.0) / カンマ区切りのタグをdropoutする割合",
        )

    if support_dreambooth:
        # DreamBooth dataset
        parser.add_argument(
            "--reg_data_dir", type=str, default=None, help="directory for regularization images / 正則化画像データのディレクトリ"
        )

    if support_caption:
        # caption dataset
        parser.add_argument(
            "--in_json", type=str, default=None, help="json metadata for dataset / データセットのmetadataのjsonファイル"
        )
        parser.add_argument(
            "--dataset_repeats",
            type=int,
            default=1,
            help="repeat dataset when training with captions / キャプションでの学習時にデータセットを繰り返す回数",
        )


def add_sd_saving_arguments(parser: argparse.ArgumentParser):
    parser.add_argument(
        "--save_model_as",
        type=str,
        default=None,
        choices=[None, "ckpt", "safetensors", "diffusers", "diffusers_safetensors"],
        help="format to save the model (default is same to original) / モデル保存時の形式（未指定時は元モデルと同じ）",
    )
    parser.add_argument(
        "--use_safetensors",
        action="store_true",
        help="use safetensors format to save (if save_model_as is not specified) / checkpoint、モデルをsafetensors形式で保存する（save_model_as未指定時）",
    )


def read_config_from_file(args: argparse.Namespace, parser: argparse.ArgumentParser):
    if not args.config_file:
        return args

    config_path = args.config_file + ".toml" if not args.config_file.endswith(".toml") else args.config_file

    if args.output_config:
        # check if config file exists
        if os.path.exists(config_path):
            logger.error(f"Config file already exists. Aborting... / 出力先の設定ファイルが既に存在します: {config_path}")
            exit(1)

        # convert args to dictionary
        args_dict = vars(args)

        # remove unnecessary keys
        for key in ["config_file", "output_config", "wandb_api_key"]:
            if key in args_dict:
                del args_dict[key]

        # get default args from parser
        default_args = vars(parser.parse_args([]))

        # remove default values: cannot use args_dict.items directly because it will be changed during iteration
        for key, value in list(args_dict.items()):
            if key in default_args and value == default_args[key]:
                del args_dict[key]

        # convert Path to str in dictionary
        for key, value in args_dict.items():
            if isinstance(value, pathlib.Path):
                args_dict[key] = str(value)

        # convert to toml and output to file
        with open(config_path, "w") as f:
            toml.dump(args_dict, f)

        logger.info(f"Saved config file / 設定ファイルを保存しました: {config_path}")
        exit(0)

    if not os.path.exists(config_path):
        logger.info(f"{config_path} not found.")
        exit(1)

    logger.info(f"Loading settings from {config_path}...")
    with open(config_path, "r", encoding="utf-8") as f:
        config_dict = toml.load(f)

    # combine all sections into one
    ignore_nesting_dict = {}
    for section_name, section_dict in config_dict.items():
        # if value is not dict, save key and value as is
        if not isinstance(section_dict, dict):
            ignore_nesting_dict[section_name] = section_dict
            continue

        # if value is dict, save all key and value into one dict
        for key, value in section_dict.items():
            ignore_nesting_dict[key] = value

    config_args = argparse.Namespace(**ignore_nesting_dict)
    args = parser.parse_args(namespace=config_args)
    args.config_file = os.path.splitext(args.config_file)[0]
    logger.info(args.config_file)

    return args


# endregion

# region utils


def resume_from_local_or_hf_if_specified(accelerator, args):
    if not args.resume:
        return

    if not args.resume_from_huggingface:
        logger.info(f"resume training from local state: {args.resume}")
        accelerator.load_state(args.resume)
        return

    logger.info(f"resume training from huggingface state: {args.resume}")
    repo_id = args.resume.split("/")[0] + "/" + args.resume.split("/")[1]
    path_in_repo = "/".join(args.resume.split("/")[2:])
    revision = None
    repo_type = None
    if ":" in path_in_repo:
        divided = path_in_repo.split(":")
        if len(divided) == 2:
            path_in_repo, revision = divided
            repo_type = "model"
        else:
            path_in_repo, revision, repo_type = divided
    logger.info(f"Downloading state from huggingface: {repo_id}/{path_in_repo}@{revision}")

    list_files = huggingface_util.list_dir(
        repo_id=repo_id,
        subfolder=path_in_repo,
        revision=revision,
        token=args.huggingface_token,
        repo_type=repo_type,
    )

    async def download(filename) -> str:
        def task():
            return hf_hub_download(
                repo_id=repo_id,
                filename=filename,
                revision=revision,
                repo_type=repo_type,
                token=args.huggingface_token,
            )

        return await asyncio.get_event_loop().run_in_executor(None, task)

    loop = asyncio.get_event_loop()
    results = loop.run_until_complete(asyncio.gather(*[download(filename=filename.rfilename) for filename in list_files]))
    if len(results) == 0:
        raise ValueError(
            "No files found in the specified repo id/path/revision / 指定されたリポジトリID/パス/リビジョンにファイルが見つかりませんでした"
        )
    dirname = os.path.dirname(results[0])
    accelerator.load_state(dirname)


def get_optimizer(args, trainable_params, model=None):
    # "Optimizer to use: AdamW, AdamW8bit, Lion, SGDNesterov, SGDNesterov8bit, PagedAdamW, PagedAdamW8bit, PagedAdamW32bit, Lion8bit, PagedLion8bit, DAdaptation(DAdaptAdamPreprint), DAdaptAdaGrad, DAdaptAdam, DAdaptAdan, DAdaptAdanIP, DAdaptLion, DAdaptSGD, Adafactor"

    optimizer_type = args.optimizer_type
    if args.use_8bit_adam:
        assert (
            not args.use_lion_optimizer
        ), "both option use_8bit_adam and use_lion_optimizer are specified / use_8bit_adamとuse_lion_optimizerの両方のオプションが指定されています"
        assert (
            optimizer_type is None or optimizer_type == ""
        ), "both option use_8bit_adam and optimizer_type are specified / use_8bit_adamとoptimizer_typeの両方のオプションが指定されています"
        optimizer_type = "AdamW8bit"

    elif args.use_lion_optimizer:
        assert (
            optimizer_type is None or optimizer_type == ""
        ), "both option use_lion_optimizer and optimizer_type are specified / use_lion_optimizerとoptimizer_typeの両方のオプションが指定されています"
        optimizer_type = "Lion"

    if optimizer_type is None or optimizer_type == "":
        optimizer_type = "AdamW"
    optimizer_type = optimizer_type.lower()

    if args.fused_backward_pass:
        assert (
            optimizer_type in ["Adafactor".lower(),"lion", "adan", "adamw","ranger","stableadamw"]
        ), "fused_backward_pass currently only works with optimizer_type Adafactor / fused_backward_passは現在optimizer_type Adafactorでのみ機能します"
        assert (
            args.gradient_accumulation_steps == 1
        ), "fused_backward_pass does not work with gradient_accumulation_steps > 1 / fused_backward_passはgradient_accumulation_steps>1では機能しません"

    # 引数を分解する
    optimizer_kwargs = {}
    if args.optimizer_args is not None and len(args.optimizer_args) > 0:
        for arg in args.optimizer_args:
            key, value = arg.split("=")
            value = ast.literal_eval(value)

            # value = value.split(",")
            # for i in range(len(value)):
            #     if value[i].lower() == "true" or value[i].lower() == "false":
            #         value[i] = value[i].lower() == "true"
            #     else:
            #         value[i] = ast.float(value[i])
            # if len(value) == 1:
            #     value = value[0]
            # else:
            #     value = tuple(value)

            optimizer_kwargs[key] = value
    # logger.info(f"optkwargs {optimizer}_{kwargs}")

    lr = args.learning_rate
    optimizer = None

    if optimizer_type == "Lion".lower():
        try:
            import optimi
            logger.info(f"use optimi Lion optimizer | {optimizer_kwargs}")
            optimizer_class = optimi.Lion
            if args.fused_backward_pass and "gradient_release" not in optimizer_kwargs:
                optimizer_kwargs["gradient_release"] = True
        except:
            try:
                import lion_pytorch
                logger.info(f"use Lion optimizer | {optimizer_kwargs}")
                optimizer_class = lion_pytorch.Lion
            except ImportError:
                raise ImportError("No lion_pytorch / lion_pytorch がインストールされていないようです")
        optimizer = optimizer_class(trainable_params, lr=lr, **optimizer_kwargs)

    elif optimizer_type.endswith("8bit".lower()):
        try:
            import bitsandbytes as bnb
        except ImportError:
            raise ImportError("No bitsandbytes / bitsandbytesがインストールされていないようです")

        if optimizer_type == "AdamW8bit".lower():
            logger.info(f"use 8-bit AdamW optimizer | {optimizer_kwargs}")
            optimizer_class = bnb.optim.AdamW8bit
            optimizer = optimizer_class(trainable_params, lr=lr, **optimizer_kwargs)

        elif optimizer_type == "SGDNesterov8bit".lower():
            logger.info(f"use 8-bit SGD with Nesterov optimizer | {optimizer_kwargs}")
            if "momentum" not in optimizer_kwargs:
                logger.warning(
                    f"8-bit SGD with Nesterov must be with momentum, set momentum to 0.9 / 8-bit SGD with Nesterovはmomentum指定が必須のため0.9に設定します"
                )
                optimizer_kwargs["momentum"] = 0.9

            optimizer_class = bnb.optim.SGD8bit
            optimizer = optimizer_class(trainable_params, lr=lr, nesterov=True, **optimizer_kwargs)

        elif optimizer_type == "Lion8bit".lower():
            logger.info(f"use 8-bit Lion optimizer | {optimizer_kwargs}")
            try:
                optimizer_class = bnb.optim.Lion8bit
            except AttributeError:
                raise AttributeError(
                    "No Lion8bit. The version of bitsandbytes installed seems to be old. Please install 0.38.0 or later. / Lion8bitが定義されていません。インストールされているbitsandbytesのバージョンが古いようです。0.38.0以上をインストールしてください"
                )
        elif optimizer_type == "PagedAdamW8bit".lower():
            logger.info(f"use 8-bit PagedAdamW optimizer | {optimizer_kwargs}")
            try:
                optimizer_class = bnb.optim.PagedAdamW8bit
            except AttributeError:
                raise AttributeError(
                    "No PagedAdamW8bit. The version of bitsandbytes installed seems to be old. Please install 0.39.0 or later. / PagedAdamW8bitが定義されていません。インストールされているbitsandbytesのバージョンが古いようです。0.39.0以上をインストールしてください"
                )
        elif optimizer_type == "PagedLion8bit".lower():
            logger.info(f"use 8-bit Paged Lion optimizer | {optimizer_kwargs}")
            try:
                optimizer_class = bnb.optim.PagedLion8bit
            except AttributeError:
                raise AttributeError(
                    "No PagedLion8bit. The version of bitsandbytes installed seems to be old. Please install 0.39.0 or later. / PagedLion8bitが定義されていません。インストールされているbitsandbytesのバージョンが古いようです。0.39.0以上をインストールしてください"
                )

        optimizer = optimizer_class(trainable_params, lr=lr, **optimizer_kwargs)

    elif optimizer_type == "PagedAdamW".lower():
        logger.info(f"use PagedAdamW optimizer | {optimizer_kwargs}")
        try:
            import bitsandbytes as bnb
        except ImportError:
            raise ImportError("No bitsandbytes / bitsandbytesがインストールされていないようです")
        try:
            optimizer_class = bnb.optim.PagedAdamW
        except AttributeError:
            raise AttributeError(
                "No PagedAdamW. The version of bitsandbytes installed seems to be old. Please install 0.39.0 or later. / PagedAdamWが定義されていません。インストールされているbitsandbytesのバージョンが古いようです。0.39.0以上をインストールしてください"
            )
        optimizer = optimizer_class(trainable_params, lr=lr, **optimizer_kwargs)

    elif optimizer_type == "PagedAdamW32bit".lower():
        logger.info(f"use 32-bit PagedAdamW optimizer | {optimizer_kwargs}")
        try:
            import bitsandbytes as bnb
        except ImportError:
            raise ImportError("No bitsandbytes / bitsandbytesがインストールされていないようです")
        try:
            optimizer_class = bnb.optim.PagedAdamW32bit
        except AttributeError:
            raise AttributeError(
                "No PagedAdamW32bit. The version of bitsandbytes installed seems to be old. Please install 0.39.0 or later. / PagedAdamW32bitが定義されていません。インストールされているbitsandbytesのバージョンが古いようです。0.39.0以上をインストールしてください"
            )
        optimizer = optimizer_class(trainable_params, lr=lr, **optimizer_kwargs)

    elif optimizer_type == "SGDNesterov".lower():
        logger.info(f"use SGD with Nesterov optimizer | {optimizer_kwargs}")
        if "momentum" not in optimizer_kwargs:
            logger.info(
                f"SGD with Nesterov must be with momentum, set momentum to 0.9 / SGD with Nesterovはmomentum指定が必須のため0.9に設定します"
            )
            optimizer_kwargs["momentum"] = 0.9

        optimizer_class = torch.optim.SGD
        optimizer = optimizer_class(trainable_params, lr=lr, nesterov=True, **optimizer_kwargs)

    elif optimizer_type == "Adan".lower():
        logger.info(f"use Adan optimizer | {optimizer_kwargs}")
        # optimi
        # check optimi is installed
        try:
            import optimi
        except ImportError:
            raise ImportError("No optimi / optimi がインストールされていないようです")
        if args.fused_backward_pass and "gradient_release" not in optimizer_kwargs:
            optimizer_kwargs["gradient_release"] = True
        optimizer_class = optimi.Adan
        optimizer = optimizer_class(trainable_params, lr=lr, **optimizer_kwargs)

    elif optimizer_type == "Ranger".lower():
        logger.info(f"use RAdam optimizer | {optimizer_kwargs}")
        # optimi
        # check optimi is installed
        try:
            import optimi
        except ImportError:
            raise ImportError("No optimi / optimi がインストールされていないようです")
        if args.fused_backward_pass and "gradient_release" not in optimizer_kwargs:
            optimizer_kwargs["gradient_release"] = True
        optimizer_class = optimi.Ranger
        optimizer = optimizer_class(trainable_params, lr=lr, **optimizer_kwargs)

    elif optimizer_type.startswith("DAdapt".lower()) or optimizer_type == "Prodigy".lower():
        # check lr and lr_count, and logger.info warning
        actual_lr = lr
        lr_count = 1
        if type(trainable_params) == list and type(trainable_params[0]) == dict:
            lrs = set()
            actual_lr = trainable_params[0].get("lr", actual_lr)
            for group in trainable_params:
                lrs.add(group.get("lr", actual_lr))
            lr_count = len(lrs)

        if actual_lr <= 0.1:
            logger.warning(
                f"learning rate is too low. If using D-Adaptation or Prodigy, set learning rate around 1.0 / 学習率が低すぎるようです。D-AdaptationまたはProdigyの使用時は1.0前後の値を指定してください: lr={actual_lr}"
            )
            logger.warning("recommend option: lr=1.0 / 推奨は1.0です")
        if lr_count > 1:
            logger.warning(
                f"when multiple learning rates are specified with dadaptation (e.g. for Text Encoder and U-Net), only the first one will take effect / D-AdaptationまたはProdigyで複数の学習率を指定した場合（Text EncoderとU-Netなど）、最初の学習率のみが有効になります: lr={actual_lr}"
            )

        if optimizer_type.startswith("DAdapt".lower()):
            # DAdaptation family
            # check dadaptation is installed
            try:
                import dadaptation
                import dadaptation.experimental as experimental
            except ImportError:
                raise ImportError("No dadaptation / dadaptation がインストールされていないようです")

            # set optimizer
            if optimizer_type == "DAdaptation".lower() or optimizer_type == "DAdaptAdamPreprint".lower():
                optimizer_class = experimental.DAdaptAdamPreprint
                logger.info(f"use D-Adaptation AdamPreprint optimizer | {optimizer_kwargs}")
            elif optimizer_type == "DAdaptAdaGrad".lower():
                optimizer_class = dadaptation.DAdaptAdaGrad
                logger.info(f"use D-Adaptation AdaGrad optimizer | {optimizer_kwargs}")
            elif optimizer_type == "DAdaptAdam".lower():
                optimizer_class = dadaptation.DAdaptAdam
                logger.info(f"use D-Adaptation Adam optimizer | {optimizer_kwargs}")
            elif optimizer_type == "DAdaptAdan".lower():
                optimizer_class = dadaptation.DAdaptAdan
                logger.info(f"use D-Adaptation Adan optimizer | {optimizer_kwargs}")
            elif optimizer_type == "DAdaptAdanIP".lower():
                optimizer_class = experimental.DAdaptAdanIP
                logger.info(f"use D-Adaptation AdanIP optimizer | {optimizer_kwargs}")
            elif optimizer_type == "DAdaptLion".lower():
                optimizer_class = dadaptation.DAdaptLion
                logger.info(f"use D-Adaptation Lion optimizer | {optimizer_kwargs}")
            elif optimizer_type == "DAdaptSGD".lower():
                optimizer_class = dadaptation.DAdaptSGD
                logger.info(f"use D-Adaptation SGD optimizer | {optimizer_kwargs}")
            else:
                raise ValueError(f"Unknown optimizer type: {optimizer_type}")

            optimizer = optimizer_class(trainable_params, lr=lr, **optimizer_kwargs)
        else:
            # Prodigy
            # check Prodigy is installed
            try:
                import prodigyopt
            except ImportError:
                raise ImportError("No Prodigy / Prodigy がインストールされていないようです")

            logger.info(f"use Prodigy optimizer | {optimizer_kwargs}")
            optimizer_class = prodigyopt.Prodigy
            optimizer = optimizer_class(trainable_params, lr=lr, **optimizer_kwargs)

    elif optimizer_type == "Prodigy".lower():
        # Prodigy
        # check Prodigy is installed
        try:
            import prodigyopt
        except ImportError:
            raise ImportError("No Prodigy / Prodigy がインストールされていないようです")

        # check lr and lr_count, and print warning
        actual_lr = lr
        lr_count = 1
        if type(trainable_params) == list and type(trainable_params[0]) == dict:
            lrs = set()
            actual_lr = trainable_params[0].get("lr", actual_lr)
            for group in trainable_params:
                lrs.add(group.get("lr", actual_lr))
            lr_count = len(lrs)

        if actual_lr <= 0.1:
            print(
                f"learning rate is too low. If using Prodigy, set learning rate around 1.0 / 学習率が低すぎるようです。1.0前後の値を指定してください: lr={actual_lr}"
            )
            print("recommend option: lr=1.0 / 推奨は1.0です")
        if lr_count > 1:
            print(
                f"when multiple learning rates are specified with Prodigy (e.g. for Text Encoder and U-Net), only the first one will take effect / Prodigyで複数の学習率を指定した場合（Text EncoderとU-Netなど）、最初の学習率のみが有効になります: lr={actual_lr}"
            )

        print(f"use Prodigy optimizer | {optimizer_kwargs}")
        optimizer_class = prodigyopt.Prodigy
        optimizer = optimizer_class(trainable_params, lr=lr, **optimizer_kwargs)

    elif optimizer_type == "Adafactor".lower():
        # 引数を確認して適宜補正する
        if "relative_step" not in optimizer_kwargs:
            optimizer_kwargs["relative_step"] = True  # default
        if not optimizer_kwargs["relative_step"] and optimizer_kwargs.get("warmup_init", False):
            logger.info(
                f"set relative_step to True because warmup_init is True / warmup_initがTrueのためrelative_stepをTrueにします"
            )
            optimizer_kwargs["relative_step"] = True
        logger.info(f"use Adafactor optimizer | {optimizer_kwargs}")

        if optimizer_kwargs["relative_step"]:
            logger.info(f"relative_step is true / relative_stepがtrueです")
            if lr != 0.0:
                logger.warning(f"learning rate is used as initial_lr / 指定したlearning rateはinitial_lrとして使用されます")
            args.learning_rate = None

            # trainable_paramsがgroupだった時の処理：lrを削除する
            if type(trainable_params) == list and type(trainable_params[0]) == dict:
                has_group_lr = False
                for group in trainable_params:
                    p = group.pop("lr", None)
                    has_group_lr = has_group_lr or (p is not None)

                if has_group_lr:
                    # 一応argsを無効にしておく TODO 依存関係が逆転してるのであまり望ましくない
                    logger.warning(f"unet_lr and text_encoder_lr are ignored / unet_lrとtext_encoder_lrは無視されます")
                    args.unet_lr = None
                    args.text_encoder_lr = None

            if args.lr_scheduler != "adafactor":
                logger.info(f"use adafactor_scheduler / スケジューラにadafactor_schedulerを使用します")
            args.lr_scheduler = f"adafactor:{lr}"  # ちょっと微妙だけど

            lr = None
        else:
            if args.max_grad_norm != 0.0:
                logger.warning(
                    f"because max_grad_norm is set, clip_grad_norm is enabled. consider set to 0 / max_grad_normが設定されているためclip_grad_normが有効になります。0に設定して無効にしたほうがいいかもしれません"
                )
            if args.lr_scheduler != "constant_with_warmup":
                logger.warning(f"constant_with_warmup will be good / スケジューラはconstant_with_warmupが良いかもしれません")
            if optimizer_kwargs.get("clip_threshold", 1.0) != 1.0:
                logger.warning(f"clip_threshold=1.0 will be good / clip_thresholdは1.0が良いかもしれません")

        optimizer_class = transformers.optimization.Adafactor
        optimizer = optimizer_class(trainable_params, lr=lr, **optimizer_kwargs)

    elif optimizer_type == "StableAdamW".lower():
        logger.info(f"use StableAdamW optimizer | {optimizer_kwargs}")
        # optimi
        # check optimi is installed
        try:
            import optimi
        except ImportError:
            raise ImportError("No optimi / optimi がインストールされていないようです")
        if args.fused_backward_pass and "gradient_release" not in optimizer_kwargs:
            optimizer_kwargs["gradient_release"] = True
        optimizer_class = optimi.StableAdamW
        optimizer = optimizer_class(trainable_params, lr=lr, **optimizer_kwargs)

    elif optimizer_type == "AdamW".lower():
        # optimi
        # check optimi is installed
        try:
            import optimi
            optimizer_class = optimi.AdamW
            logger.info(f"use optimi AdamW optimizer | {optimizer_kwargs}")
            if args.fused_backward_pass and "gradient_release" not in optimizer_kwargs:
                optimizer_kwargs["gradient_release"] = True
        except:
            optimizer_class = torch.optim.AdamW
            logger.info(f"use AdamW optimizer | {optimizer_kwargs}")
        optimizer = optimizer_class(trainable_params, lr=lr, **optimizer_kwargs)

    elif optimizer_type == "AdamMini".lower():
        logger.info(f"use AdamMini optimizer | {optimizer_kwargs}")
        try:
            import library.adam_mini as adam_mini
            optimizer_class = adam_mini.Adam_mini
        except ImportError:
            raise ImportError("No adam-mini / adam-mini がインストールされていないようです")

<<<<<<< HEAD
        # p.requires_grad = True
=======
>>>>>>> 02af7a2a
        named_params = [(name, param) for name, param in model.named_parameters() if param.requires_grad]

        optimizer_kwargs["dim"] = 722
        optimizer_kwargs["n_heads"] = 19
<<<<<<< HEAD
        optimizer = optimizer_class(named_params, lr=lr, **optimizer_kwargs)
        optimizer.embd_names.add("attn")
        optimizer.embd_names.add("mlp")
=======

        optimizer = optimizer_class(named_params, lr=lr, **optimizer_kwargs)
        optimizer.embd_names.add("layer.weight")
        optimizer.embd_names.add("final_layer.linear.weight")
        optimizer.embd_names.add("final_layer.adaLN_modulation.1.weight")
        optimizer.wqk_names.add("attn")
        optimizer.wqk_names.add('mlp')
>>>>>>> 02af7a2a

    if optimizer is None:
        # 任意のoptimizerを使う
        optimizer_type = args.optimizer_type  # lowerでないやつ（微妙）
        logger.info(f"use {optimizer_type} | {optimizer_kwargs}")
        if "." not in optimizer_type:
            optimizer_module = torch.optim
        else:
            values = optimizer_type.split(".")
            optimizer_module = importlib.import_module(".".join(values[:-1]))
            optimizer_type = values[-1]

        optimizer_class = getattr(optimizer_module, optimizer_type)
        optimizer = optimizer_class(trainable_params, lr=lr, **optimizer_kwargs)

    optimizer_name = optimizer_class.__module__ + "." + optimizer_class.__name__
    optimizer_args = ",".join([f"{k}={v}" for k, v in optimizer_kwargs.items()])

    return optimizer_name, optimizer_args, optimizer


# Modified version of get_scheduler() function from diffusers.optimizer.get_scheduler
# Add some checking and features to the original function.


def get_scheduler_fix(args, optimizer: Optimizer, num_processes: int):
    """
    Unified API to get any scheduler from its name.
    """
    name = args.lr_scheduler
    num_warmup_steps: Optional[int] = args.lr_warmup_steps
    num_training_steps = args.max_train_steps * num_processes  # * args.gradient_accumulation_steps
    num_decay_steps: Optional[int] = args.lr_decay_steps
    num_stable_steps = num_training_steps - num_warmup_steps - num_decay_steps
    num_cycles = args.lr_scheduler_num_cycles
    power = args.lr_scheduler_power
    timescale = args.lr_scheduler_timescale
    min_lr_ratio = args.lr_scheduler_min_lr_ratio

    lr_scheduler_kwargs = {}  # get custom lr_scheduler kwargs
    if args.lr_scheduler_args is not None and len(args.lr_scheduler_args) > 0:
        for arg in args.lr_scheduler_args:
            key, value = arg.split("=")
            value = ast.literal_eval(value)
            lr_scheduler_kwargs[key] = value

    def wrap_check_needless_num_warmup_steps(return_vals):
        if num_warmup_steps is not None and num_warmup_steps != 0:
            raise ValueError(f"{name} does not require `num_warmup_steps`. Set None or 0.")
        return return_vals

    # using any lr_scheduler from other library
    if args.lr_scheduler_type:
        lr_scheduler_type = args.lr_scheduler_type
        logger.info(f"use {lr_scheduler_type} | {lr_scheduler_kwargs} as lr_scheduler")
        if "." not in lr_scheduler_type:  # default to use torch.optim
            lr_scheduler_module = torch.optim.lr_scheduler
        else:
            values = lr_scheduler_type.split(".")
            lr_scheduler_module = importlib.import_module(".".join(values[:-1]))
            lr_scheduler_type = values[-1]
        lr_scheduler_class = getattr(lr_scheduler_module, lr_scheduler_type)
        lr_scheduler = lr_scheduler_class(optimizer, **lr_scheduler_kwargs)
        return wrap_check_needless_num_warmup_steps(lr_scheduler)

    if name.startswith("adafactor"):
        assert (
            type(optimizer) == transformers.optimization.Adafactor
        ), f"adafactor scheduler must be used with Adafactor optimizer / adafactor schedulerはAdafactorオプティマイザと同時に使ってください"
        initial_lr = float(name.split(":")[1])
        # logger.info(f"adafactor scheduler init lr {initial_lr}")
        return wrap_check_needless_num_warmup_steps(transformers.optimization.AdafactorSchedule(optimizer, initial_lr))

    name = SchedulerType(name)
    schedule_func = TYPE_TO_SCHEDULER_FUNCTION[name]

    if name == SchedulerType.CONSTANT:
        return wrap_check_needless_num_warmup_steps(schedule_func(optimizer, **lr_scheduler_kwargs))

    # All other schedulers require `num_warmup_steps`
    if num_warmup_steps is None:
        raise ValueError(f"{name} requires `num_warmup_steps`, please provide that argument.")

    if name == SchedulerType.CONSTANT_WITH_WARMUP:
        return schedule_func(optimizer, num_warmup_steps=num_warmup_steps, **lr_scheduler_kwargs)

    if name == SchedulerType.INVERSE_SQRT:
        return schedule_func(optimizer, num_warmup_steps=num_warmup_steps, timescale=timescale, **lr_scheduler_kwargs)

    # All other schedulers require `num_training_steps`
    if num_training_steps is None:
        raise ValueError(f"{name} requires `num_training_steps`, please provide that argument.")

    if name == SchedulerType.COSINE_WITH_RESTARTS:
        return schedule_func(
            optimizer,
            num_warmup_steps=num_warmup_steps,
            num_training_steps=num_training_steps,
            num_cycles=num_cycles // 2,
            **lr_scheduler_kwargs,
        )

    if name == SchedulerType.POLYNOMIAL:
        return schedule_func(
            optimizer, num_warmup_steps=num_warmup_steps, num_training_steps=num_training_steps, power=power, **lr_scheduler_kwargs
        )

    if name == SchedulerType.COSINE_WITH_MIN_LR:
        return schedule_func(
            optimizer, num_warmup_steps=num_warmup_steps, num_training_steps=num_training_steps, min_lr_rate=min_lr_ratio, **lr_scheduler_kwargs
        )

    # All other schedulers require `num_decay_steps`
    if num_decay_steps is None:
        raise ValueError(f"{name} requires `num_decay_steps`, please provide that argument.")
    if name == SchedulerType.WARMUP_STABLE_DECAY:
        return schedule_func(
            optimizer, 
            num_warmup_steps=num_warmup_steps, 
            num_stable_steps=num_stable_steps, 
            num_decay_steps=num_decay_steps, 
            num_cycles=num_cycles / 2, 
            min_lr_ratio=min_lr_ratio if min_lr_ratio is not None else 0.0,
            **lr_scheduler_kwargs
        )

    return schedule_func(optimizer, num_warmup_steps=num_warmup_steps, num_training_steps=num_training_steps, num_decay_steps=num_decay_steps, **lr_scheduler_kwargs)


def prepare_dataset_args(args: argparse.Namespace, support_metadata: bool):
    # backward compatibility
    if args.caption_extention is not None:
        args.caption_extension = args.caption_extention
        args.caption_extention = None

    # assert args.resolution is not None, f"resolution is required / resolution（解像度）を指定してください"
    if args.resolution is not None:
        args.resolution = tuple([int(r) for r in args.resolution.split(",")])
        if len(args.resolution) == 1:
            args.resolution = (args.resolution[0], args.resolution[0])
        assert (
            len(args.resolution) == 2
        ), f"resolution must be 'size' or 'width,height' / resolution（解像度）は'サイズ'または'幅','高さ'で指定してください: {args.resolution}"

    if args.face_crop_aug_range is not None:
        args.face_crop_aug_range = tuple([float(r) for r in args.face_crop_aug_range.split(",")])
        assert (
            len(args.face_crop_aug_range) == 2 and args.face_crop_aug_range[0] <= args.face_crop_aug_range[1]
        ), f"face_crop_aug_range must be two floats / face_crop_aug_rangeは'下限,上限'で指定してください: {args.face_crop_aug_range}"
    else:
        args.face_crop_aug_range = None

    if support_metadata:
        if args.in_json is not None and (args.color_aug or args.random_crop):
            logger.warning(
                f"latents in npz is ignored when color_aug or random_crop is True / color_augまたはrandom_cropを有効にした場合、npzファイルのlatentsは無視されます"
            )


def prepare_accelerator(args: argparse.Namespace):
    """
    this function also prepares deepspeed plugin
    """

    if args.logging_dir is None:
        logging_dir = None
    else:
        log_prefix = "" if args.log_prefix is None else args.log_prefix
        logging_dir = args.logging_dir + "/" + log_prefix + time.strftime("%Y%m%d%H%M%S", time.localtime())

    if args.log_with is None:
        if logging_dir is not None:
            log_with = "tensorboard"
        else:
            log_with = None
    else:
        log_with = args.log_with
        if log_with in ["tensorboard", "all"]:
            if logging_dir is None:
                raise ValueError(
                    "logging_dir is required when log_with is tensorboard / Tensorboardを使う場合、logging_dirを指定してください"
                )
        if log_with in ["wandb", "all"]:
            try:
                import wandb
            except ImportError:
                raise ImportError("No wandb / wandb がインストールされていないようです")
            if logging_dir is not None:
                os.makedirs(logging_dir, exist_ok=True)
                os.environ["WANDB_DIR"] = logging_dir
            if args.wandb_api_key is not None:
                wandb.login(key=args.wandb_api_key)

    # torch.compile のオプション。 NO の場合は torch.compile は使わない
    dynamo_backend = "NO"
    if args.torch_compile:
        dynamo_backend = args.dynamo_backend

    kwargs_handlers = (
        InitProcessGroupKwargs(timeout=datetime.timedelta(minutes=args.ddp_timeout)) if args.ddp_timeout else None,
        (
            DistributedDataParallelKwargs(
                gradient_as_bucket_view=args.ddp_gradient_as_bucket_view, static_graph=args.ddp_static_graph
            )
            if args.ddp_gradient_as_bucket_view or args.ddp_static_graph
            else None
        ),
    )
    kwargs_handlers = list(filter(lambda x: x is not None, kwargs_handlers))
    deepspeed_plugin = deepspeed_utils.prepare_deepspeed_plugin(args)

    accelerator = Accelerator(
        gradient_accumulation_steps=args.gradient_accumulation_steps,
        mixed_precision=args.mixed_precision,
        log_with=log_with,
        project_dir=logging_dir,
        kwargs_handlers=kwargs_handlers,
        dynamo_backend=dynamo_backend,
        deepspeed_plugin=deepspeed_plugin,
    )
    print("accelerator device:", accelerator.device)
    return accelerator


def prepare_dtype(args: argparse.Namespace):
    weight_dtype = torch.float32
    if args.mixed_precision == "fp16":
        weight_dtype = torch.float16
    elif args.mixed_precision == "bf16":
        weight_dtype = torch.bfloat16

    save_dtype = None
    if args.save_precision == "fp16":
        save_dtype = torch.float16
    elif args.save_precision == "bf16":
        save_dtype = torch.bfloat16
    elif args.save_precision == "float":
        save_dtype = torch.float32

    return weight_dtype, save_dtype


def _load_target_model(args: argparse.Namespace, weight_dtype, device="cpu", unet_use_linear_projection_in_v2=False):
    name_or_path = args.pretrained_model_name_or_path
    name_or_path = os.path.realpath(name_or_path) if os.path.islink(name_or_path) else name_or_path
    load_stable_diffusion_format = os.path.isfile(name_or_path)  # determine SD or Diffusers
    if load_stable_diffusion_format:
        logger.info(f"load StableDiffusion checkpoint: {name_or_path}")
        text_encoder, vae, unet = model_util.load_models_from_stable_diffusion_checkpoint(
            args.v2, name_or_path, device, unet_use_linear_projection_in_v2=unet_use_linear_projection_in_v2
        )
    else:
        # Diffusers model is loaded to CPU
        logger.info(f"load Diffusers pretrained models: {name_or_path}")
        try:
            pipe = StableDiffusionPipeline.from_pretrained(name_or_path, tokenizer=None, safety_checker=None)
        except EnvironmentError as ex:
            logger.error(
                f"model is not found as a file or in Hugging Face, perhaps file name is wrong? / 指定したモデル名のファイル、またはHugging Faceのモデルが見つかりません。ファイル名が誤っているかもしれません: {name_or_path}"
            )
            raise ex
        text_encoder = pipe.text_encoder
        vae = pipe.vae
        unet = pipe.unet
        del pipe

        # Diffusers U-Net to original U-Net
        # TODO *.ckpt/*.safetensorsのv2と同じ形式にここで変換すると良さそう
        # logger.info(f"unet config: {unet.config}")
        original_unet = UNet2DConditionModel(
            unet.config.sample_size,
            unet.config.attention_head_dim,
            unet.config.cross_attention_dim,
            unet.config.use_linear_projection,
            unet.config.upcast_attention,
        )
        original_unet.load_state_dict(unet.state_dict())
        unet = original_unet
        logger.info("U-Net converted to original U-Net")

    # VAEを読み込む
    if args.vae is not None:
        vae = model_util.load_vae(args.vae, weight_dtype)
        logger.info("additional VAE loaded")

    return text_encoder, vae, unet, load_stable_diffusion_format


def load_target_model(args, weight_dtype, accelerator, unet_use_linear_projection_in_v2=False):
    for pi in range(accelerator.state.num_processes):
        if pi == accelerator.state.local_process_index:
            logger.info(f"loading model for process {accelerator.state.local_process_index}/{accelerator.state.num_processes}")

            text_encoder, vae, unet, load_stable_diffusion_format = _load_target_model(
                args,
                weight_dtype,
                accelerator.device if args.lowram else "cpu",
                unet_use_linear_projection_in_v2=unet_use_linear_projection_in_v2,
            )
            # work on low-ram device
            if args.lowram:
                text_encoder.to(accelerator.device)
                unet.to(accelerator.device)
                vae.to(accelerator.device)

            clean_memory_on_device(accelerator.device)
        accelerator.wait_for_everyone()
    return text_encoder, vae, unet, load_stable_diffusion_format


def patch_accelerator_for_fp16_training(accelerator):
    org_unscale_grads = accelerator.scaler._unscale_grads_

    def _unscale_grads_replacer(optimizer, inv_scale, found_inf, allow_fp16):
        return org_unscale_grads(optimizer, inv_scale, found_inf, True)

    accelerator.scaler._unscale_grads_ = _unscale_grads_replacer


def get_hidden_states(args: argparse.Namespace, input_ids, tokenizer, text_encoder, weight_dtype=None):
    # with no_token_padding, the length is not max length, return result immediately
    if input_ids.size()[-1] != tokenizer.model_max_length:
        return text_encoder(input_ids)[0]

    # input_ids: b,n,77
    b_size = input_ids.size()[0]
    input_ids = input_ids.reshape((-1, tokenizer.model_max_length))  # batch_size*3, 77

    if args.clip_skip is None:
        encoder_hidden_states = text_encoder(input_ids)[0]
    else:
        enc_out = text_encoder(input_ids, output_hidden_states=True, return_dict=True)
        encoder_hidden_states = enc_out["hidden_states"][-args.clip_skip]
        encoder_hidden_states = text_encoder.text_model.final_layer_norm(encoder_hidden_states)

    # bs*3, 77, 768 or 1024
    encoder_hidden_states = encoder_hidden_states.reshape((b_size, -1, encoder_hidden_states.shape[-1]))

    if args.max_token_length is not None:
        if args.v2:
            # v2: <BOS>...<EOS> <PAD> ... の三連を <BOS>...<EOS> <PAD> ... へ戻す　正直この実装でいいのかわからん
            states_list = [encoder_hidden_states[:, 0].unsqueeze(1)]  # <BOS>
            for i in range(1, args.max_token_length, tokenizer.model_max_length):
                chunk = encoder_hidden_states[:, i : i + tokenizer.model_max_length - 2]  # <BOS> の後から 最後の前まで
                if i > 0:
                    for j in range(len(chunk)):
                        if input_ids[j, 1] == tokenizer.eos_token:  # 空、つまり <BOS> <EOS> <PAD> ...のパターン
                            chunk[j, 0] = chunk[j, 1]  # 次の <PAD> の値をコピーする
                states_list.append(chunk)  # <BOS> の後から <EOS> の前まで
            states_list.append(encoder_hidden_states[:, -1].unsqueeze(1))  # <EOS> か <PAD> のどちらか
            encoder_hidden_states = torch.cat(states_list, dim=1)
        else:
            # v1: <BOS>...<EOS> の三連を <BOS>...<EOS> へ戻す
            states_list = [encoder_hidden_states[:, 0].unsqueeze(1)]  # <BOS>
            for i in range(1, args.max_token_length, tokenizer.model_max_length):
                states_list.append(
                    encoder_hidden_states[:, i : i + tokenizer.model_max_length - 2]
                )  # <BOS> の後から <EOS> の前まで
            states_list.append(encoder_hidden_states[:, -1].unsqueeze(1))  # <EOS>
            encoder_hidden_states = torch.cat(states_list, dim=1)

    if weight_dtype is not None:
        # this is required for additional network training
        encoder_hidden_states = encoder_hidden_states.to(weight_dtype)

    return encoder_hidden_states


def pool_workaround(
    text_encoder: CLIPTextModelWithProjection, last_hidden_state: torch.Tensor, input_ids: torch.Tensor, eos_token_id: int
):
    r"""
    workaround for CLIP's pooling bug: it returns the hidden states for the max token id as the pooled output
    instead of the hidden states for the EOS token
    If we use Textual Inversion, we need to use the hidden states for the EOS token as the pooled output

    Original code from CLIP's pooling function:

    \# text_embeds.shape = [batch_size, sequence_length, transformer.width]
    \# take features from the eot embedding (eot_token is the highest number in each sequence)
    \# casting to torch.int for onnx compatibility: argmax doesn't support int64 inputs with opset 14
    pooled_output = last_hidden_state[
        torch.arange(last_hidden_state.shape[0], device=last_hidden_state.device),
        input_ids.to(dtype=torch.int, device=last_hidden_state.device).argmax(dim=-1),
    ]
    """

    # input_ids: b*n,77
    # find index for EOS token

    # Following code is not working if one of the input_ids has multiple EOS tokens (very odd case)
    # eos_token_index = torch.where(input_ids == eos_token_id)[1]
    # eos_token_index = eos_token_index.to(device=last_hidden_state.device)

    # Create a mask where the EOS tokens are
    eos_token_mask = (input_ids == eos_token_id).int()

    # Use argmax to find the last index of the EOS token for each element in the batch
    eos_token_index = torch.argmax(eos_token_mask, dim=1)  # this will be 0 if there is no EOS token, it's fine
    eos_token_index = eos_token_index.to(device=last_hidden_state.device)

    # get hidden states for EOS token
    pooled_output = last_hidden_state[torch.arange(last_hidden_state.shape[0], device=last_hidden_state.device), eos_token_index]

    # apply projection: projection may be of different dtype than last_hidden_state
    pooled_output = text_encoder.text_projection(pooled_output.to(text_encoder.text_projection.weight.dtype))
    pooled_output = pooled_output.to(last_hidden_state.dtype)

    return pooled_output


def get_hidden_states_sdxl(
    max_token_length: int,
    input_ids1: torch.Tensor,
    input_ids2: torch.Tensor,
    tokenizer1: CLIPTokenizer,
    tokenizer2: CLIPTokenizer,
    text_encoder1: CLIPTextModel,
    text_encoder2: CLIPTextModelWithProjection,
    weight_dtype: Optional[str] = None,
    accelerator: Optional[Accelerator] = None,
):
    # input_ids: b,n,77 -> b*n, 77
    b_size = input_ids1.size()[0]
    input_ids1 = input_ids1.reshape((-1, tokenizer1.model_max_length))  # batch_size*n, 77
    input_ids2 = input_ids2.reshape((-1, tokenizer2.model_max_length))  # batch_size*n, 77

    # text_encoder1
    enc_out = text_encoder1(input_ids1, output_hidden_states=True, return_dict=True)
    hidden_states1 = enc_out["hidden_states"][11]

    # text_encoder2
    enc_out = text_encoder2(input_ids2, output_hidden_states=True, return_dict=True)
    hidden_states2 = enc_out["hidden_states"][-2]  # penuultimate layer

    # pool2 = enc_out["text_embeds"]
    unwrapped_text_encoder2 = text_encoder2 if accelerator is None else accelerator.unwrap_model(text_encoder2)
    pool2 = pool_workaround(unwrapped_text_encoder2, enc_out["last_hidden_state"], input_ids2, tokenizer2.eos_token_id)

    # b*n, 77, 768 or 1280 -> b, n*77, 768 or 1280
    n_size = 1 if max_token_length is None else max_token_length // 75
    hidden_states1 = hidden_states1.reshape((b_size, -1, hidden_states1.shape[-1]))
    hidden_states2 = hidden_states2.reshape((b_size, -1, hidden_states2.shape[-1]))

    if max_token_length is not None:
        # bs*3, 77, 768 or 1024
        # encoder1: <BOS>...<EOS> の三連を <BOS>...<EOS> へ戻す
        states_list = [hidden_states1[:, 0].unsqueeze(1)]  # <BOS>
        for i in range(1, max_token_length, tokenizer1.model_max_length):
            states_list.append(hidden_states1[:, i : i + tokenizer1.model_max_length - 2])  # <BOS> の後から <EOS> の前まで
        states_list.append(hidden_states1[:, -1].unsqueeze(1))  # <EOS>
        hidden_states1 = torch.cat(states_list, dim=1)

        # v2: <BOS>...<EOS> <PAD> ... の三連を <BOS>...<EOS> <PAD> ... へ戻す　正直この実装でいいのかわからん
        states_list = [hidden_states2[:, 0].unsqueeze(1)]  # <BOS>
        for i in range(1, max_token_length, tokenizer2.model_max_length):
            chunk = hidden_states2[:, i : i + tokenizer2.model_max_length - 2]  # <BOS> の後から 最後の前まで
            # this causes an error:
            # RuntimeError: one of the variables needed for gradient computation has been modified by an inplace operation
            # if i > 1:
            #     for j in range(len(chunk)):  # batch_size
            #         if input_ids2[n_index + j * n_size, 1] == tokenizer2.eos_token_id:  # 空、つまり <BOS> <EOS> <PAD> ...のパターン
            #             chunk[j, 0] = chunk[j, 1]  # 次の <PAD> の値をコピーする
            states_list.append(chunk)  # <BOS> の後から <EOS> の前まで
        states_list.append(hidden_states2[:, -1].unsqueeze(1))  # <EOS> か <PAD> のどちらか
        hidden_states2 = torch.cat(states_list, dim=1)

        # pool はnの最初のものを使う
        pool2 = pool2[::n_size]

    if weight_dtype is not None:
        # this is required for additional network training
        hidden_states1 = hidden_states1.to(weight_dtype)
        hidden_states2 = hidden_states2.to(weight_dtype)

    return hidden_states1, hidden_states2, pool2


def default_if_none(value, default):
    return default if value is None else value


def get_epoch_ckpt_name(args: argparse.Namespace, ext: str, epoch_no: int):
    model_name = default_if_none(args.output_name, DEFAULT_EPOCH_NAME)
    return EPOCH_FILE_NAME.format(model_name, epoch_no) + ext


def get_step_ckpt_name(args: argparse.Namespace, ext: str, step_no: int):
    model_name = default_if_none(args.output_name, DEFAULT_STEP_NAME)
    return STEP_FILE_NAME.format(model_name, step_no) + ext


def get_last_ckpt_name(args: argparse.Namespace, ext: str):
    model_name = default_if_none(args.output_name, DEFAULT_LAST_OUTPUT_NAME)
    return model_name + ext


def get_remove_epoch_no(args: argparse.Namespace, epoch_no: int):
    if args.save_last_n_epochs is None:
        return None

    remove_epoch_no = epoch_no - args.save_every_n_epochs * args.save_last_n_epochs
    if remove_epoch_no < 0:
        return None
    return remove_epoch_no


def get_remove_step_no(args: argparse.Namespace, step_no: int):
    if args.save_last_n_steps is None:
        return None

    # last_n_steps前のstep_noから、save_every_n_stepsの倍数のstep_noを計算して削除する
    # save_every_n_steps=10, save_last_n_steps=30の場合、50step目には30step分残し、10step目を削除する
    remove_step_no = step_no - args.save_last_n_steps - 1
    remove_step_no = remove_step_no - (remove_step_no % args.save_every_n_steps)
    if remove_step_no < 0:
        return None
    return remove_step_no


# epochとstepの保存、メタデータにepoch/stepが含まれ引数が同じになるため、統合している
# on_epoch_end: Trueならepoch終了時、Falseならstep経過時
def save_sd_model_on_epoch_end_or_stepwise(
    args: argparse.Namespace,
    on_epoch_end: bool,
    accelerator,
    src_path: str,
    save_stable_diffusion_format: bool,
    use_safetensors: bool,
    save_dtype: torch.dtype,
    epoch: int,
    num_train_epochs: int,
    global_step: int,
    text_encoder,
    unet,
    vae,
):
    def sd_saver(ckpt_file, epoch_no, global_step):
        sai_metadata = get_sai_model_spec(None, args, False, False, False, is_stable_diffusion_ckpt=True)
        model_util.save_stable_diffusion_checkpoint(
            args.v2, ckpt_file, text_encoder, unet, src_path, epoch_no, global_step, sai_metadata, save_dtype, vae
        )

    def diffusers_saver(out_dir):
        model_util.save_diffusers_checkpoint(
            args.v2, out_dir, text_encoder, unet, src_path, vae=vae, use_safetensors=use_safetensors
        )

    save_sd_model_on_epoch_end_or_stepwise_common(
        args,
        on_epoch_end,
        accelerator,
        save_stable_diffusion_format,
        use_safetensors,
        epoch,
        num_train_epochs,
        global_step,
        sd_saver,
        diffusers_saver,
    )


def save_sd_model_on_epoch_end_or_stepwise_common(
    args: argparse.Namespace,
    on_epoch_end: bool,
    accelerator,
    save_stable_diffusion_format: bool,
    use_safetensors: bool,
    epoch: int,
    num_train_epochs: int,
    global_step: int,
    sd_saver,
    diffusers_saver,
):
    if on_epoch_end:
        epoch_no = epoch + 1
        saving = epoch_no % args.save_every_n_epochs == 0 and epoch_no < num_train_epochs
        if not saving:
            return

        model_name = default_if_none(args.output_name, DEFAULT_EPOCH_NAME)
        remove_no = get_remove_epoch_no(args, epoch_no)
    else:
        # 保存するか否かは呼び出し側で判断済み

        model_name = default_if_none(args.output_name, DEFAULT_STEP_NAME)
        epoch_no = epoch  # 例: 最初のepochの途中で保存したら0になる、SDモデルに保存される
        remove_no = get_remove_step_no(args, global_step)

    os.makedirs(args.output_dir, exist_ok=True)
    if save_stable_diffusion_format:
        ext = ".safetensors" if use_safetensors else ".ckpt"

        if on_epoch_end:
            ckpt_name = get_epoch_ckpt_name(args, ext, epoch_no)
        else:
            ckpt_name = get_step_ckpt_name(args, ext, global_step)

        ckpt_file = os.path.join(args.output_dir, ckpt_name)
        logger.info("")
        logger.info(f"saving checkpoint: {ckpt_file}")
        sd_saver(ckpt_file, epoch_no, global_step)

        if args.huggingface_repo_id is not None:
            huggingface_util.upload(args, ckpt_file, "/" + ckpt_name)

        # remove older checkpoints
        if remove_no is not None:
            if on_epoch_end:
                remove_ckpt_name = get_epoch_ckpt_name(args, ext, remove_no)
            else:
                remove_ckpt_name = get_step_ckpt_name(args, ext, remove_no)

            remove_ckpt_file = os.path.join(args.output_dir, remove_ckpt_name)
            if os.path.exists(remove_ckpt_file):
                logger.info(f"removing old checkpoint: {remove_ckpt_file}")
                os.remove(remove_ckpt_file)

    else:
        if on_epoch_end:
            out_dir = os.path.join(args.output_dir, EPOCH_DIFFUSERS_DIR_NAME.format(model_name, epoch_no))
        else:
            out_dir = os.path.join(args.output_dir, STEP_DIFFUSERS_DIR_NAME.format(model_name, global_step))

        logger.info("")
        logger.info(f"saving model: {out_dir}")
        diffusers_saver(out_dir)

        if args.huggingface_repo_id is not None:
            huggingface_util.upload(args, out_dir, "/" + model_name)

        # remove older checkpoints
        if remove_no is not None:
            if on_epoch_end:
                remove_out_dir = os.path.join(args.output_dir, EPOCH_DIFFUSERS_DIR_NAME.format(model_name, remove_no))
            else:
                remove_out_dir = os.path.join(args.output_dir, STEP_DIFFUSERS_DIR_NAME.format(model_name, remove_no))

            if os.path.exists(remove_out_dir):
                logger.info(f"removing old model: {remove_out_dir}")
                shutil.rmtree(remove_out_dir)

    if args.save_state:
        if on_epoch_end:
            save_and_remove_state_on_epoch_end(args, accelerator, epoch_no)
        else:
            save_and_remove_state_stepwise(args, accelerator, global_step)


def save_and_remove_state_on_epoch_end(args: argparse.Namespace, accelerator, epoch_no):
    model_name = default_if_none(args.output_name, DEFAULT_EPOCH_NAME)

    logger.info("")
    logger.info(f"saving state at epoch {epoch_no}")
    os.makedirs(args.output_dir, exist_ok=True)

    state_dir = os.path.join(args.output_dir, EPOCH_STATE_NAME.format(model_name, epoch_no))
    accelerator.save_state(state_dir)
    if args.save_state_to_huggingface:
        logger.info("uploading state to huggingface.")
        huggingface_util.upload(args, state_dir, "/" + EPOCH_STATE_NAME.format(model_name, epoch_no))

    last_n_epochs = args.save_last_n_epochs_state if args.save_last_n_epochs_state else args.save_last_n_epochs
    if last_n_epochs is not None:
        remove_epoch_no = epoch_no - args.save_every_n_epochs * last_n_epochs
        state_dir_old = os.path.join(args.output_dir, EPOCH_STATE_NAME.format(model_name, remove_epoch_no))
        if os.path.exists(state_dir_old):
            logger.info(f"removing old state: {state_dir_old}")
            shutil.rmtree(state_dir_old)


def save_and_remove_state_stepwise(args: argparse.Namespace, accelerator, step_no):
    model_name = default_if_none(args.output_name, DEFAULT_STEP_NAME)

    logger.info("")
    logger.info(f"saving state at step {step_no}")
    os.makedirs(args.output_dir, exist_ok=True)

    state_dir = os.path.join(args.output_dir, STEP_STATE_NAME.format(model_name, step_no))
    accelerator.save_state(state_dir)
    if args.save_state_to_huggingface:
        logger.info("uploading state to huggingface.")
        huggingface_util.upload(args, state_dir, "/" + STEP_STATE_NAME.format(model_name, step_no))

    last_n_steps = args.save_last_n_steps_state if args.save_last_n_steps_state else args.save_last_n_steps
    if last_n_steps is not None:
        # last_n_steps前のstep_noから、save_every_n_stepsの倍数のstep_noを計算して削除する
        remove_step_no = step_no - last_n_steps - 1
        remove_step_no = remove_step_no - (remove_step_no % args.save_every_n_steps)

        if remove_step_no > 0:
            state_dir_old = os.path.join(args.output_dir, STEP_STATE_NAME.format(model_name, remove_step_no))
            if os.path.exists(state_dir_old):
                logger.info(f"removing old state: {state_dir_old}")
                shutil.rmtree(state_dir_old)


def save_state_on_train_end(args: argparse.Namespace, accelerator):
    model_name = default_if_none(args.output_name, DEFAULT_LAST_OUTPUT_NAME)

    logger.info("")
    logger.info("saving last state.")
    os.makedirs(args.output_dir, exist_ok=True)

    state_dir = os.path.join(args.output_dir, LAST_STATE_NAME.format(model_name))
    accelerator.save_state(state_dir)

    if args.save_state_to_huggingface:
        logger.info("uploading last state to huggingface.")
        huggingface_util.upload(args, state_dir, "/" + LAST_STATE_NAME.format(model_name))


def save_sd_model_on_train_end(
    args: argparse.Namespace,
    src_path: str,
    save_stable_diffusion_format: bool,
    use_safetensors: bool,
    save_dtype: torch.dtype,
    epoch: int,
    global_step: int,
    text_encoder,
    unet,
    vae,
):
    def sd_saver(ckpt_file, epoch_no, global_step):
        sai_metadata = get_sai_model_spec(None, args, False, False, False, is_stable_diffusion_ckpt=True)
        model_util.save_stable_diffusion_checkpoint(
            args.v2, ckpt_file, text_encoder, unet, src_path, epoch_no, global_step, sai_metadata, save_dtype, vae
        )

    def diffusers_saver(out_dir):
        model_util.save_diffusers_checkpoint(
            args.v2, out_dir, text_encoder, unet, src_path, vae=vae, use_safetensors=use_safetensors
        )

    save_sd_model_on_train_end_common(
        args, save_stable_diffusion_format, use_safetensors, epoch, global_step, sd_saver, diffusers_saver
    )


def save_sd_model_on_train_end_common(
    args: argparse.Namespace,
    save_stable_diffusion_format: bool,
    use_safetensors: bool,
    epoch: int,
    global_step: int,
    sd_saver,
    diffusers_saver,
):
    model_name = default_if_none(args.output_name, DEFAULT_LAST_OUTPUT_NAME)

    if save_stable_diffusion_format:
        os.makedirs(args.output_dir, exist_ok=True)

        ckpt_name = model_name + (".safetensors" if use_safetensors else ".ckpt")
        ckpt_file = os.path.join(args.output_dir, ckpt_name)

        logger.info(f"save trained model as StableDiffusion checkpoint to {ckpt_file}")
        sd_saver(ckpt_file, epoch, global_step)

        if args.huggingface_repo_id is not None:
            huggingface_util.upload(args, ckpt_file, "/" + ckpt_name, force_sync_upload=True)
    else:
        out_dir = os.path.join(args.output_dir, model_name)
        os.makedirs(out_dir, exist_ok=True)

        logger.info(f"save trained model as Diffusers to {out_dir}")
        diffusers_saver(out_dir)

        if args.huggingface_repo_id is not None:
            huggingface_util.upload(args, out_dir, "/" + model_name, force_sync_upload=True)


def get_timesteps_and_huber_c(args, min_timestep, max_timestep, noise_scheduler, b_size, device):

    # TODO: if a huber loss is selected, it will use constant timesteps for each batch
    # as. In the future there may be a smarter way

    if args.loss_type == "huber" or args.loss_type == "smooth_l1":
        timesteps = torch.randint(min_timestep, max_timestep, (1,), device="cpu")
        timestep = timesteps.item()

        if args.huber_schedule == "exponential":
            alpha = -math.log(args.huber_c) / noise_scheduler.config.num_train_timesteps
            huber_c = math.exp(-alpha * timestep)
        elif args.huber_schedule == "snr":
            alphas_cumprod = noise_scheduler.alphas_cumprod[timestep]
            sigmas = ((1.0 - alphas_cumprod) / alphas_cumprod) ** 0.5
            huber_c = (1 - args.huber_c) / (1 + sigmas) ** 2 + args.huber_c
        elif args.huber_schedule == "constant":
            huber_c = args.huber_c
        else:
            raise NotImplementedError(f"Unknown Huber loss schedule {args.huber_schedule}!")

        timesteps = timesteps.repeat(b_size).to(device)
    elif args.loss_type == "l2":
        timesteps = torch.randint(min_timestep, max_timestep, (b_size,), device=device)
        huber_c = 1  # may be anything, as it's not used
    else:
        raise NotImplementedError(f"Unknown loss type {args.loss_type}")
    timesteps = timesteps.long()

    return timesteps, huber_c


def immiscible_diffusion_get_noise(args, latents):
    # "Immiscible Diffusion: Accelerating Diffusion Training with Noise Assignment" (2024) Li et al. arxiv.org/abs/2406.12303
    # Minimize latent-noise pairs over a batch
    from scipy.optimize import linear_sum_assignment
    n = args.immiscible_noise # arg is an integer for how many noise tensors to generate
    size = [n] + list(latents.shape[1:])
    noise = torch.randn(size, dtype=latents.dtype, layout=latents.layout, device=latents.device)
    latents_expanded = latents.half().unsqueeze(1).expand(-1, n, *latents.shape[1:])
    noise_expanded = noise.half().unsqueeze(0).expand(latents.shape[0], *noise.shape)
    dist = (latents_expanded - noise_expanded)**2
    dist = dist.mean(list(range(2, dist.dim()))).cpu()
    assign_mat = linear_sum_assignment(dist)
    noise = noise[assign_mat[1]]
    return noise


def immiscible_diffusion(args, noise_scheduler, latents, noise, timesteps):
    # "Immiscible Diffusion: Accelerating Diffusion Training with Noise Assignment" (2024) Li et al. arxiv.org/abs/2406.12303
    batch_size, _, _, _= latents.shape
    alpha_t = noise_scheduler.alphas.to(timesteps.device)
    alpha_t = alpha_t[timesteps]
    alpha_t = alpha_t.view(batch_size, 1, 1, 1)
    sqrt_alpha_t = torch.sqrt(alpha_t)
    sqrt_one_minus_alpha_t = torch.sqrt(1 - alpha_t)
    x_t_b = sqrt_alpha_t * latents + sqrt_one_minus_alpha_t * noise
    return x_t_b


def get_noise_noisy_latents_and_timesteps(args, noise_scheduler, latents):
    # Sample noise that we'll add to the latents
    if args.immiscible_noise:
        noise = immiscible_diffusion_get_noise(args, latents)
    else:
        noise = torch.randn_like(latents, device=latents.device)

    if args.noise_offset:
        if args.noise_offset_random_strength:
            noise_offset = torch.rand(1, device=latents.device) * args.noise_offset
        else:
            noise_offset = args.noise_offset
        noise = custom_train_functions.apply_noise_offset(latents, noise, noise_offset, args.adaptive_noise_scale)
    if args.multires_noise_iterations:
        noise = custom_train_functions.pyramid_noise_like(
            noise, latents.device, args.multires_noise_iterations, args.multires_noise_discount
        )

    # Sample a random timestep for each image
    b_size = latents.shape[0]
    min_timestep = 0 if args.min_timestep is None else args.min_timestep
    max_timestep = noise_scheduler.config.num_train_timesteps if args.max_timestep is None else args.max_timestep

    timesteps, huber_c = get_timesteps_and_huber_c(args, min_timestep, max_timestep, noise_scheduler, b_size, latents.device)

    if args.immiscible_noise:
        latents = immiscible_diffusion(args, noise_scheduler, latents, noise, timesteps)

    # Add noise to the latents according to the noise magnitude at each timestep
    # (this is the forward diffusion process)
    if args.ip_noise_gamma:
        if args.ip_noise_gamma_random_strength:
            strength = torch.rand(1, device=latents.device) * args.ip_noise_gamma
        else:
            strength = args.ip_noise_gamma
        noisy_latents = noise_scheduler.add_noise(latents, noise + strength * torch.randn_like(latents), timesteps)
    else:
        noisy_latents = noise_scheduler.add_noise(latents, noise, timesteps)

    return noise, noisy_latents, timesteps, huber_c


# NOTE: if you're using the scheduled version, huber_c has to depend on the timesteps already
def conditional_loss(
    model_pred: torch.Tensor, target: torch.Tensor, reduction: str = "mean", loss_type: str = "l2", huber_c: float = 0.1
):
    if loss_type == "l2":
        loss = torch.nn.functional.mse_loss(model_pred, target, reduction=reduction)
    elif loss_type == "l1":
        loss = torch.nn.functional.l1_loss(model_pred, target, reduction=reduction)
    elif loss_type == "huber":
        loss = 2 * huber_c * (torch.sqrt((model_pred - target) ** 2 + huber_c**2) - huber_c)
        if reduction == "mean":
            loss = torch.mean(loss)
        elif reduction == "sum":
            loss = torch.sum(loss)
    elif loss_type == "smooth_l1":
        loss = 2 * (torch.sqrt((model_pred - target) ** 2 + huber_c**2) - huber_c)
        if reduction == "mean":
            loss = torch.mean(loss)
        elif reduction == "sum":
            loss = torch.sum(loss)
    else:
        raise NotImplementedError(f"Unsupported Loss Type {loss_type}")
    return loss


def append_lr_to_logs(logs, lr_scheduler, optimizer_type, including_unet=True):
    names = []
    if including_unet:
        names.append("unet")
    names.append("text_encoder1")
    names.append("text_encoder2")

    append_lr_to_logs_with_names(logs, lr_scheduler, optimizer_type, names)


def append_lr_to_logs_with_names(logs, lr_scheduler, optimizer_type, names):
    lrs = lr_scheduler.get_last_lr()

    for lr_index in range(len(lrs)):
        name = names[lr_index]
        logs["lr/" + name] = float(lrs[lr_index])

        if optimizer_type.lower().startswith("DAdapt".lower()) or optimizer_type.lower() == "Prodigy".lower():
            logs["lr/d*lr/" + name] = (
                lr_scheduler.optimizers[-1].param_groups[lr_index]["d"] * lr_scheduler.optimizers[-1].param_groups[lr_index]["lr"]
            )


# scheduler:
SCHEDULER_LINEAR_START = 0.00085
SCHEDULER_LINEAR_END = 0.0120
SCHEDULER_TIMESTEPS = 1000
SCHEDLER_SCHEDULE = "scaled_linear"


def get_my_scheduler(
    *,
    sample_sampler: str,
    v_parameterization: bool,
):
    sched_init_args = {}
    if sample_sampler == "ddim":
        scheduler_cls = DDIMScheduler
    elif sample_sampler == "ddpm":  # ddpmはおかしくなるのでoptionから外してある
        scheduler_cls = DDPMScheduler
    elif sample_sampler == "pndm":
        scheduler_cls = PNDMScheduler
    elif sample_sampler == "lms" or sample_sampler == "k_lms":
        scheduler_cls = LMSDiscreteScheduler
    elif sample_sampler == "euler" or sample_sampler == "k_euler":
        scheduler_cls = EulerDiscreteScheduler
    elif sample_sampler == "euler_a" or sample_sampler == "k_euler_a":
        scheduler_cls = EulerAncestralDiscreteScheduler
    elif sample_sampler == "dpmsolver" or sample_sampler == "dpmsolver++":
        scheduler_cls = DPMSolverMultistepScheduler
        sched_init_args["algorithm_type"] = sample_sampler
    elif sample_sampler == "dpmsingle":
        scheduler_cls = DPMSolverSinglestepScheduler
    elif sample_sampler == "heun":
        scheduler_cls = HeunDiscreteScheduler
    elif sample_sampler == "dpm_2" or sample_sampler == "k_dpm_2":
        scheduler_cls = KDPM2DiscreteScheduler
    elif sample_sampler == "dpm_2_a" or sample_sampler == "k_dpm_2_a":
        scheduler_cls = KDPM2AncestralDiscreteScheduler
    else:
        scheduler_cls = DDIMScheduler

    if v_parameterization:
        sched_init_args["prediction_type"] = "v_prediction"

    scheduler = scheduler_cls(
        num_train_timesteps=SCHEDULER_TIMESTEPS,
        beta_start=SCHEDULER_LINEAR_START,
        beta_end=SCHEDULER_LINEAR_END,
        beta_schedule=SCHEDLER_SCHEDULE,
        **sched_init_args,
    )

    # clip_sample=Trueにする
    if hasattr(scheduler.config, "clip_sample") and scheduler.config.clip_sample is False:
        # logger.info("set clip_sample to True")
        scheduler.config.clip_sample = True

    return scheduler


def sample_images(*args, **kwargs):
    return sample_images_common(StableDiffusionLongPromptWeightingPipeline, *args, **kwargs)


def line_to_prompt_dict(line: str) -> dict:
    # subset of gen_img_diffusers
    prompt_args = line.split(" --")
    prompt_dict = {}
    prompt_dict["prompt"] = prompt_args[0]

    for parg in prompt_args:
        try:
            m = re.match(r"w (\d+)", parg, re.IGNORECASE)
            if m:
                prompt_dict["width"] = int(m.group(1))
                continue

            m = re.match(r"h (\d+)", parg, re.IGNORECASE)
            if m:
                prompt_dict["height"] = int(m.group(1))
                continue

            m = re.match(r"d (\d+)", parg, re.IGNORECASE)
            if m:
                prompt_dict["seed"] = int(m.group(1))
                continue

            m = re.match(r"s (\d+)", parg, re.IGNORECASE)
            if m:  # steps
                prompt_dict["sample_steps"] = max(1, min(1000, int(m.group(1))))
                continue

            m = re.match(r"l ([\d\.]+)", parg, re.IGNORECASE)
            if m:  # scale
                prompt_dict["scale"] = float(m.group(1))
                continue

            m = re.match(r"n (.+)", parg, re.IGNORECASE)
            if m:  # negative prompt
                prompt_dict["negative_prompt"] = m.group(1)
                continue

            m = re.match(r"ss (.+)", parg, re.IGNORECASE)
            if m:
                prompt_dict["sample_sampler"] = m.group(1)
                continue

            m = re.match(r"cn (.+)", parg, re.IGNORECASE)
            if m:
                prompt_dict["controlnet_image"] = m.group(1)
                continue

        except ValueError as ex:
            logger.error(f"Exception in parsing / 解析エラー: {parg}")
            logger.error(ex)

    return prompt_dict


def sample_images_common(
    pipe_class,
    accelerator: Accelerator,
    args: argparse.Namespace,
    epoch,
    steps,
    device,
    vae,
    tokenizer,
    text_encoder,
    unet,
    prompt_replacement=None,
    controlnet=None,
):
    """
    StableDiffusionLongPromptWeightingPipelineの改造版を使うようにしたので、clip skipおよびプロンプトの重みづけに対応した
    TODO Use strategies here
    """

    if steps == 0:
        if not args.sample_at_first:
            return
    else:
        if args.sample_every_n_steps is None and args.sample_every_n_epochs is None:
            return
        if args.sample_every_n_epochs is not None:
            # sample_every_n_steps は無視する
            if epoch is None or epoch % args.sample_every_n_epochs != 0:
                return
        else:
            if steps % args.sample_every_n_steps != 0 or epoch is not None:  # steps is not divisible or end of epoch
                return

    logger.info("")
    logger.info(f"generating sample images at step / サンプル画像生成 ステップ: {steps}")
    if not os.path.isfile(args.sample_prompts):
        logger.error(f"No prompt file / プロンプトファイルがありません: {args.sample_prompts}")
        return

    distributed_state = PartialState()  # for multi gpu distributed inference. this is a singleton, so it's safe to use it here

    org_vae_device = vae.device  # CPUにいるはず
    vae.to(distributed_state.device)  # distributed_state.device is same as accelerator.device

    # unwrap unet and text_encoder(s)
    unet = accelerator.unwrap_model(unet)
    if isinstance(text_encoder, (list, tuple)):
        text_encoder = [accelerator.unwrap_model(te) for te in text_encoder]
    else:
        text_encoder = accelerator.unwrap_model(text_encoder)

    # read prompts
    if args.sample_prompts.endswith(".txt"):
        with open(args.sample_prompts, "r", encoding="utf-8") as f:
            lines = f.readlines()
        prompts = [line.strip() for line in lines if len(line.strip()) > 0 and line[0] != "#"]
    elif args.sample_prompts.endswith(".toml"):
        with open(args.sample_prompts, "r", encoding="utf-8") as f:
            data = toml.load(f)
        prompts = [dict(**data["prompt"], **subset) for subset in data["prompt"]["subset"]]
    elif args.sample_prompts.endswith(".json"):
        with open(args.sample_prompts, "r", encoding="utf-8") as f:
            prompts = json.load(f)

    # schedulers: dict = {}  cannot find where this is used
    default_scheduler = get_my_scheduler(
        sample_sampler=args.sample_sampler,
        v_parameterization=args.v_parameterization,
    )

    pipeline = pipe_class(
        text_encoder=text_encoder,
        vae=vae,
        unet=unet,
        tokenizer=tokenizer,
        scheduler=default_scheduler,
        safety_checker=None,
        feature_extractor=None,
        requires_safety_checker=False,
        clip_skip=args.clip_skip,
    )
    pipeline.to(distributed_state.device)
    save_dir = args.output_dir + "/sample"
    os.makedirs(save_dir, exist_ok=True)

    # preprocess prompts
    for i in range(len(prompts)):
        prompt_dict = prompts[i]
        if isinstance(prompt_dict, str):
            prompt_dict = line_to_prompt_dict(prompt_dict)
            prompts[i] = prompt_dict
        assert isinstance(prompt_dict, dict)

        # Adds an enumerator to the dict based on prompt position. Used later to name image files. Also cleanup of extra data in original prompt dict.
        prompt_dict["enum"] = i
        prompt_dict.pop("subset", None)

    # save random state to restore later
    rng_state = torch.get_rng_state()
    cuda_rng_state = None
    try:
        cuda_rng_state = torch.cuda.get_rng_state() if torch.cuda.is_available() else None
    except Exception:
        pass

    if distributed_state.num_processes <= 1:
        # If only one device is available, just use the original prompt list. We don't need to care about the distribution of prompts.
        with torch.no_grad():
            for prompt_dict in prompts:
                sample_image_inference(
                    accelerator, args, pipeline, save_dir, prompt_dict, epoch, steps, prompt_replacement, controlnet=controlnet
                )
    else:
        # Creating list with N elements, where each element is a list of prompt_dicts, and N is the number of processes available (number of devices available)
        # prompt_dicts are assigned to lists based on order of processes, to attempt to time the image creation time to match enum order. Probably only works when steps and sampler are identical.
        per_process_prompts = []  # list of lists
        for i in range(distributed_state.num_processes):
            per_process_prompts.append(prompts[i :: distributed_state.num_processes])

        with torch.no_grad():
            with distributed_state.split_between_processes(per_process_prompts) as prompt_dict_lists:
                for prompt_dict in prompt_dict_lists[0]:
                    sample_image_inference(
                        accelerator, args, pipeline, save_dir, prompt_dict, epoch, steps, prompt_replacement, controlnet=controlnet
                    )

    # clear pipeline and cache to reduce vram usage
    del pipeline

    # I'm not sure which of these is the correct way to clear the memory, but accelerator's device is used in the pipeline, so I'm using it here.
    # with torch.cuda.device(torch.cuda.current_device()):
    #     torch.cuda.empty_cache()
    clean_memory_on_device(accelerator.device)

    torch.set_rng_state(rng_state)
    if cuda_rng_state is not None:
        torch.cuda.set_rng_state(cuda_rng_state)
    vae.to(org_vae_device)


def sample_image_inference(
    accelerator: Accelerator,
    args: argparse.Namespace,
    pipeline,
    save_dir,
    prompt_dict,
    epoch,
    steps,
    prompt_replacement,
    controlnet=None,
):
    assert isinstance(prompt_dict, dict)
    negative_prompt = prompt_dict.get("negative_prompt")
    sample_steps = prompt_dict.get("sample_steps", 30)
    width = prompt_dict.get("width", 512)
    height = prompt_dict.get("height", 512)
    scale = prompt_dict.get("scale", 7.5)
    seed = prompt_dict.get("seed")
    controlnet_image = prompt_dict.get("controlnet_image")
    prompt: str = prompt_dict.get("prompt", "")
    sampler_name: str = prompt_dict.get("sample_sampler", args.sample_sampler)

    if prompt_replacement is not None:
        prompt = prompt.replace(prompt_replacement[0], prompt_replacement[1])
        if negative_prompt is not None:
            negative_prompt = negative_prompt.replace(prompt_replacement[0], prompt_replacement[1])

    if seed is not None:
        torch.manual_seed(seed)
        torch.cuda.manual_seed(seed)
    else:
        # True random sample image generation
        torch.seed()
        torch.cuda.seed()

    scheduler = get_my_scheduler(
        sample_sampler=sampler_name,
        v_parameterization=args.v_parameterization,
    )
    pipeline.scheduler = scheduler

    if controlnet_image is not None:
        controlnet_image = Image.open(controlnet_image).convert("RGB")
        controlnet_image = controlnet_image.resize((width, height), Image.LANCZOS)

    height = max(64, height - height % 8)  # round to divisible by 8
    width = max(64, width - width % 8)  # round to divisible by 8
    logger.info(f"prompt: {prompt}")
    logger.info(f"negative_prompt: {negative_prompt}")
    logger.info(f"height: {height}")
    logger.info(f"width: {width}")
    logger.info(f"sample_steps: {sample_steps}")
    logger.info(f"scale: {scale}")
    logger.info(f"sample_sampler: {sampler_name}")
    if seed is not None:
        logger.info(f"seed: {seed}")
    with accelerator.autocast():
        latents = pipeline(
            prompt=prompt,
            height=height,
            width=width,
            num_inference_steps=sample_steps,
            guidance_scale=scale,
            negative_prompt=negative_prompt,
            controlnet=controlnet,
            controlnet_image=controlnet_image,
        )

    with torch.cuda.device(torch.cuda.current_device()):
        torch.cuda.empty_cache()

    image = pipeline.latents_to_image(latents)[0]

    # adding accelerator.wait_for_everyone() here should sync up and ensure that sample images are saved in the same order as the original prompt list
    # but adding 'enum' to the filename should be enough

    ts_str = time.strftime("%Y%m%d%H%M%S", time.localtime())
    num_suffix = f"e{epoch:06d}" if epoch is not None else f"{steps:06d}"
    seed_suffix = "" if seed is None else f"_{seed}"
    i: int = prompt_dict["enum"]
    img_filename = f"{'' if args.output_name is None else args.output_name + '_'}{num_suffix}_{i:02d}_{ts_str}{seed_suffix}.png"
    image.save(os.path.join(save_dir, img_filename))

    # wandb有効時のみログを送信
    try:
        wandb_tracker = accelerator.get_tracker("wandb")
        try:
            import wandb
        except ImportError:  # 事前に一度確認するのでここはエラー出ないはず
            raise ImportError("No wandb / wandb がインストールされていないようです")

        wandb_tracker.log({f"sample_{i}": wandb.Image(image)})
    except:  # wandb 無効時
        pass


def freeze_blocks(model, num_last_block_to_freeze, block_name="x_block"):

    filtered_blocks = [(name, param) for name, param in model.named_parameters() if block_name in name]
    print(f"filtered_blocks: {len(filtered_blocks)}")

    num_blocks_to_freeze = min(len(filtered_blocks), num_last_block_to_freeze)

    print(f"freeze_blocks: {num_blocks_to_freeze}")
    
    start_freezing_from = max(0, len(filtered_blocks) - num_blocks_to_freeze)

    for i in range(start_freezing_from, len(filtered_blocks)):
        _, param = filtered_blocks[i]
        param.requires_grad = False

# endregion


# region 前処理用


class ImageLoadingDataset(torch.utils.data.Dataset):
    def __init__(self, image_paths):
        self.images = image_paths

    def __len__(self):
        return len(self.images)

    def __getitem__(self, idx):
        img_path = self.images[idx]

        try:
            image = Image.open(img_path).convert("RGB")
            # convert to tensor temporarily so dataloader will accept it
            tensor_pil = transforms.functional.pil_to_tensor(image)
        except Exception as e:
            logger.error(f"Could not load image path / 画像を読み込めません: {img_path}, error: {e}")
            return None

        return (tensor_pil, img_path)


# endregion


# collate_fn用 epoch,stepはmultiprocessing.Value
class collator_class:
    def __init__(self, epoch, step, dataset):
        self.current_epoch = epoch
        self.current_step = step
        self.dataset = dataset  # not used if worker_info is not None, in case of multiprocessing

    def __call__(self, examples):
        worker_info = torch.utils.data.get_worker_info()
        # worker_info is None in the main process
        if worker_info is not None:
            dataset = worker_info.dataset
        else:
            dataset = self.dataset

        # set epoch and step
        dataset.set_current_epoch(self.current_epoch.value)
        dataset.set_current_step(self.current_step.value)
        return examples[0]


class LossRecorder:
    def __init__(self):
        self.loss_list: List[float] = []
        self.loss_total: float = 0.0

    def add(self, *, epoch: int, step: int, loss: float) -> None:
        if epoch == 0:
            self.loss_list.append(loss)
        else:
            while len(self.loss_list) <= step:
                self.loss_list.append(0.0)
            self.loss_total -= self.loss_list[step]
            self.loss_list[step] = loss
        self.loss_total += loss

    @property
    def moving_average(self) -> float:
        return self.loss_total / len(self.loss_list)<|MERGE_RESOLUTION|>--- conflicted
+++ resolved
@@ -4744,19 +4744,10 @@
         except ImportError:
             raise ImportError("No adam-mini / adam-mini がインストールされていないようです")
 
-<<<<<<< HEAD
-        # p.requires_grad = True
-=======
->>>>>>> 02af7a2a
         named_params = [(name, param) for name, param in model.named_parameters() if param.requires_grad]
 
         optimizer_kwargs["dim"] = 722
         optimizer_kwargs["n_heads"] = 19
-<<<<<<< HEAD
-        optimizer = optimizer_class(named_params, lr=lr, **optimizer_kwargs)
-        optimizer.embd_names.add("attn")
-        optimizer.embd_names.add("mlp")
-=======
 
         optimizer = optimizer_class(named_params, lr=lr, **optimizer_kwargs)
         optimizer.embd_names.add("layer.weight")
@@ -4764,7 +4755,6 @@
         optimizer.embd_names.add("final_layer.adaLN_modulation.1.weight")
         optimizer.wqk_names.add("attn")
         optimizer.wqk_names.add('mlp')
->>>>>>> 02af7a2a
 
     if optimizer is None:
         # 任意のoptimizerを使う
