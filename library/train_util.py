# common functions for training

import argparse
import ast
import asyncio
from concurrent.futures import Future, ThreadPoolExecutor
import datetime
import importlib
import json
import logging
import pathlib
import re
import shutil
import time
import typing
from typing import Any, Callable, Dict, List, NamedTuple, Optional, Sequence, Tuple, Union
from accelerate import Accelerator, InitProcessGroupKwargs, DistributedDataParallelKwargs, PartialState
import glob
import math
import os
import random
import hashlib
import subprocess
from io import BytesIO
import toml

# from concurrent.futures import ThreadPoolExecutor, as_completed

from tqdm import tqdm
from packaging.version import Version

import torch
from library.device_utils import init_ipex, clean_memory_on_device
from library.strategy_base import LatentsCachingStrategy, TokenizeStrategy, TextEncoderOutputsCachingStrategy, TextEncodingStrategy

init_ipex()

from torch.nn.parallel import DistributedDataParallel as DDP
from torch.optim import Optimizer
from torchvision import transforms
from transformers import CLIPTokenizer, CLIPTextModel, CLIPTextModelWithProjection, T5Tokenizer
import transformers
from diffusers.optimization import (
    SchedulerType as DiffusersSchedulerType,
    TYPE_TO_SCHEDULER_FUNCTION as DIFFUSERS_TYPE_TO_SCHEDULER_FUNCTION,
)
from transformers.optimization import SchedulerType, TYPE_TO_SCHEDULER_FUNCTION
from diffusers import (
    StableDiffusionPipeline,
    DDPMScheduler,
    EulerAncestralDiscreteScheduler,
    DPMSolverMultistepScheduler,
    DPMSolverSinglestepScheduler,
    LMSDiscreteScheduler,
    PNDMScheduler,
    DDIMScheduler,
    EulerDiscreteScheduler,
    HeunDiscreteScheduler,
    KDPM2DiscreteScheduler,
    KDPM2AncestralDiscreteScheduler,
    AutoencoderKL,
)
from library import custom_train_functions, sd3_utils
from library.original_unet import UNet2DConditionModel
from huggingface_hub import hf_hub_download
import numpy as np
from PIL import Image
import imagesize
import cv2
import safetensors.torch
from library.lpw_stable_diffusion import StableDiffusionLongPromptWeightingPipeline
from library.sdxl_lpw_stable_diffusion import SdxlStableDiffusionLongPromptWeightingPipeline
import library.model_util as model_util
import library.hunyuan_utils as hunyuan_utils
import library.huggingface_util as huggingface_util
import library.sai_model_spec as sai_model_spec
import library.deepspeed_utils as deepspeed_utils
from library.utils import setup_logging, pil_resize

setup_logging()
import logging

logger = logging.getLogger(__name__)
# from library.attention_processors import FlashAttnProcessor
# from library.hypernetwork import replace_attentions_for_hypernetwork
from library.original_unet import UNet2DConditionModel

HIGH_VRAM = False

# checkpointファイル名
EPOCH_STATE_NAME = "{}-{:06d}-state"
EPOCH_FILE_NAME = "{}-{:06d}"
EPOCH_DIFFUSERS_DIR_NAME = "{}-{:06d}"
LAST_STATE_NAME = "{}-state"
DEFAULT_EPOCH_NAME = "epoch"
DEFAULT_LAST_OUTPUT_NAME = "last"

DEFAULT_STEP_NAME = "at"
STEP_STATE_NAME = "{}-step{:08d}-state"
STEP_FILE_NAME = "{}-step{:08d}"
STEP_DIFFUSERS_DIR_NAME = "{}-step{:08d}"

# region dataset

IMAGE_EXTENSIONS = [".png", ".jpg", ".jpeg", ".webp", ".bmp", ".PNG", ".JPG", ".JPEG", ".WEBP", ".BMP"]

try:
    import pillow_avif

    IMAGE_EXTENSIONS.extend([".avif", ".AVIF"])
except:
    pass

# JPEG-XL on Linux
try:
    from jxlpy import JXLImagePlugin

    IMAGE_EXTENSIONS.extend([".jxl", ".JXL"])
except:
    pass

# JPEG-XL on Windows
try:
    import pillow_jxl

    IMAGE_EXTENSIONS.extend([".jxl", ".JXL"])
except:
    pass

IMAGE_TRANSFORMS = transforms.Compose(
    [
        transforms.ToTensor(),
        transforms.Normalize([0.5], [0.5]),
    ]
)

TEXT_ENCODER_OUTPUTS_CACHE_SUFFIX = "_te_outputs.npz"
TEXT_ENCODER_OUTPUTS_CACHE_SUFFIX_SD3 = "_sd3_te.npz"


def split_train_val(
    paths: List[str], 
    sizes: List[Optional[Tuple[int, int]]],
    is_training_dataset: bool, 
    validation_split: float, 
    validation_seed: int | None
) -> Tuple[List[str], List[Optional[Tuple[int, int]]]]:
    """
    Split the dataset into train and validation

    Shuffle the dataset based on the validation_seed or the current random seed.
    For example if the split of 0.2 of 100 images.
    [0:80] = 80 training images
    [80:] = 20 validation images
    """
    dataset = list(zip(paths, sizes))
    if validation_seed is not None:
        logging.info(f"Using validation seed: {validation_seed}")
        prevstate = random.getstate()
        random.seed(validation_seed)
        random.shuffle(dataset)
        random.setstate(prevstate)
    else:
        random.shuffle(dataset)

    paths, sizes = zip(*dataset)
    paths = list(paths)
    sizes = list(sizes)
    # Split the dataset between training and validation
    if is_training_dataset:
        # Training dataset we split to the first part
        split = math.ceil(len(paths) * (1 - validation_split))
        return paths[0:split], sizes[0:split]
    else:
        # Validation dataset we split to the second part
        split = len(paths) - round(len(paths) * validation_split)
        return paths[split:], sizes[split:]


class ImageInfo:
    def __init__(self, image_key: str, num_repeats: int, caption: str, is_reg: bool, absolute_path: str) -> None:
        self.image_key: str = image_key
        self.num_repeats: int = num_repeats
        self.caption: str = caption
        self.is_reg: bool = is_reg
        self.absolute_path: str = absolute_path
        self.image_size: Tuple[int, int] = None
        self.resized_size: Tuple[int, int] = None
        self.bucket_reso: Tuple[int, int] = None
        self.latents: Optional[torch.Tensor] = None
        self.latents_flipped: Optional[torch.Tensor] = None
        self.latents_npz: Optional[str] = None  # set in cache_latents
        self.latents_original_size: Optional[Tuple[int, int]] = None  # original image size, not latents size
        self.latents_crop_ltrb: Optional[Tuple[int, int, int, int]] = (
            None  # crop left top right bottom in original pixel size, not latents size
        )
        self.cond_img_path: Optional[str] = None
        self.image: Optional[Image.Image] = None  # optional, original PIL Image
        self.text_encoder_outputs_npz: Optional[str] = None  # set in cache_text_encoder_outputs

        # new
        self.text_encoder_outputs: Optional[List[torch.Tensor]] = None
        # old
        self.text_encoder_outputs1: Optional[torch.Tensor] = None
        self.text_encoder_outputs2: Optional[torch.Tensor] = None
        self.text_encoder_pool2: Optional[torch.Tensor] = None

        self.alpha_mask: Optional[torch.Tensor] = None  # alpha mask can be flipped in runtime

        self.system_prompt: Optional[str] = None


class BucketManager:
    def __init__(self, no_upscale, max_reso, min_size, max_size, reso_steps) -> None:
        if max_size is not None:
            if max_reso is not None:
                assert max_size >= max_reso[0], "the max_size should be larger than the width of max_reso"
                assert max_size >= max_reso[1], "the max_size should be larger than the height of max_reso"
            if min_size is not None:
                assert max_size >= min_size, "the max_size should be larger than the min_size"

        self.no_upscale = no_upscale
        if max_reso is None:
            self.max_reso = None
            self.max_area = None
        else:
            self.max_reso = max_reso
            self.max_area = max_reso[0] * max_reso[1]
        self.min_size = min_size
        self.max_size = max_size
        self.reso_steps = reso_steps

        self.resos = []
        self.reso_to_id = {}
        self.buckets = []  # 前処理時は (image_key, image, original size, crop left/top)、学習時は image_key

    def add_image(self, reso, image_or_info):
        bucket_id = self.reso_to_id[reso]
        self.buckets[bucket_id].append(image_or_info)

    def shuffle(self):
        for bucket in self.buckets:
            random.shuffle(bucket)

    def sort(self):
        # 解像度順にソートする（表示時、メタデータ格納時の見栄えをよくするためだけ）。bucketsも入れ替えてreso_to_idも振り直す
        sorted_resos = self.resos.copy()
        sorted_resos.sort()

        sorted_buckets = []
        sorted_reso_to_id = {}
        for i, reso in enumerate(sorted_resos):
            bucket_id = self.reso_to_id[reso]
            sorted_buckets.append(self.buckets[bucket_id])
            sorted_reso_to_id[reso] = i

        self.resos = sorted_resos
        self.buckets = sorted_buckets
        self.reso_to_id = sorted_reso_to_id

    def make_buckets(self):
        resos = model_util.make_bucket_resolutions(self.max_reso, self.min_size, self.max_size, self.reso_steps)
        self.set_predefined_resos(resos)

    def set_predefined_resos(self, resos):
        # 規定サイズから選ぶ場合の解像度、aspect ratioの情報を格納しておく
        self.predefined_resos = resos.copy()
        self.predefined_resos_set = set(resos)
        self.predefined_aspect_ratios = np.array([w / h for w, h in resos])

    def add_if_new_reso(self, reso):
        if reso not in self.reso_to_id:
            bucket_id = len(self.resos)
            self.reso_to_id[reso] = bucket_id
            self.resos.append(reso)
            self.buckets.append([])
            # logger.info(reso, bucket_id, len(self.buckets))

    def round_to_steps(self, x):
        x = int(x + 0.5)
        return x - x % self.reso_steps

    def select_bucket(self, image_width, image_height):
        aspect_ratio = image_width / image_height
        if not self.no_upscale:
            # 拡大および縮小を行う
            # 同じaspect ratioがあるかもしれないので（fine tuningで、no_upscale=Trueで前処理した場合）、解像度が同じものを優先する
            reso = (image_width, image_height)
            if reso in self.predefined_resos_set:
                pass
            else:
                ar_errors = self.predefined_aspect_ratios - aspect_ratio
                predefined_bucket_id = np.abs(ar_errors).argmin()  # 当該解像度以外でaspect ratio errorが最も少ないもの
                reso = self.predefined_resos[predefined_bucket_id]

            ar_reso = reso[0] / reso[1]
            if aspect_ratio > ar_reso:  # 横が長い→縦を合わせる
                scale = reso[1] / image_height
            else:
                scale = reso[0] / image_width

            resized_size = (int(image_width * scale + 0.5), int(image_height * scale + 0.5))
            # logger.info(f"use predef, {image_width}, {image_height}, {reso}, {resized_size}")
        else:
            # 縮小のみを行う
            if image_width * image_height > self.max_area:
                # 画像が大きすぎるのでアスペクト比を保ったまま縮小することを前提にbucketを決める
                resized_width = math.sqrt(self.max_area * aspect_ratio)
                resized_height = self.max_area / resized_width
                assert abs(resized_width / resized_height - aspect_ratio) < 1e-2, "aspect is illegal"

                # リサイズ後の短辺または長辺をreso_steps単位にする：aspect ratioの差が少ないほうを選ぶ
                # 元のbucketingと同じロジック
                b_width_rounded = self.round_to_steps(resized_width)
                b_height_in_wr = self.round_to_steps(b_width_rounded / aspect_ratio)
                ar_width_rounded = b_width_rounded / b_height_in_wr

                b_height_rounded = self.round_to_steps(resized_height)
                b_width_in_hr = self.round_to_steps(b_height_rounded * aspect_ratio)
                ar_height_rounded = b_width_in_hr / b_height_rounded

                # logger.info(b_width_rounded, b_height_in_wr, ar_width_rounded)
                # logger.info(b_width_in_hr, b_height_rounded, ar_height_rounded)

                if abs(ar_width_rounded - aspect_ratio) < abs(ar_height_rounded - aspect_ratio):
                    resized_size = (b_width_rounded, int(b_width_rounded / aspect_ratio + 0.5))
                else:
                    resized_size = (int(b_height_rounded * aspect_ratio + 0.5), b_height_rounded)
                # logger.info(resized_size)
            else:
                resized_size = (image_width, image_height)  # リサイズは不要

            # 画像のサイズ未満をbucketのサイズとする（paddingせずにcroppingする）
            bucket_width = resized_size[0] - resized_size[0] % self.reso_steps
            bucket_height = resized_size[1] - resized_size[1] % self.reso_steps
            # logger.info(f"use arbitrary {image_width}, {image_height}, {resized_size}, {bucket_width}, {bucket_height}")

            reso = (bucket_width, bucket_height)

        self.add_if_new_reso(reso)

        ar_error = (reso[0] / reso[1]) - aspect_ratio
        return reso, resized_size, ar_error

    @staticmethod
    def get_crop_ltrb(bucket_reso: Tuple[int, int], image_size: Tuple[int, int]):
        # Stability AIの前処理に合わせてcrop left/topを計算する。crop rightはflipのaugmentationのために求める
        # Calculate crop left/top according to the preprocessing of Stability AI. Crop right is calculated for flip augmentation.

        bucket_ar = bucket_reso[0] / bucket_reso[1]
        image_ar = image_size[0] / image_size[1]
        if bucket_ar > image_ar:
            # bucketのほうが横長→縦を合わせる
            resized_width = bucket_reso[1] * image_ar
            resized_height = bucket_reso[1]
        else:
            resized_width = bucket_reso[0]
            resized_height = bucket_reso[0] / image_ar
        crop_left = (bucket_reso[0] - resized_width) // 2
        crop_top = (bucket_reso[1] - resized_height) // 2
        crop_right = crop_left + resized_width
        crop_bottom = crop_top + resized_height
        return crop_left, crop_top, crop_right, crop_bottom


class BucketBatchIndex(NamedTuple):
    bucket_index: int
    bucket_batch_size: int
    batch_index: int


class AugHelper:
    # albumentationsへの依存をなくしたがとりあえず同じinterfaceを持たせる

    def __init__(self):
        pass

    def color_aug(self, image: np.ndarray):
        # self.color_aug_method = albu.OneOf(
        #     [
        #         albu.HueSaturationValue(8, 0, 0, p=0.5),
        #         albu.RandomGamma((95, 105), p=0.5),
        #     ],
        #     p=0.33,
        # )
        hue_shift_limit = 8

        # remove dependency to albumentations
        if random.random() <= 0.33:
            if random.random() > 0.5:
                # hue shift
                hsv_img = cv2.cvtColor(image, cv2.COLOR_BGR2HSV)
                hue_shift = random.uniform(-hue_shift_limit, hue_shift_limit)
                if hue_shift < 0:
                    hue_shift = 180 + hue_shift
                hsv_img[:, :, 0] = (hsv_img[:, :, 0] + hue_shift) % 180
                image = cv2.cvtColor(hsv_img, cv2.COLOR_HSV2BGR)
            else:
                # random gamma
                gamma = random.uniform(0.95, 1.05)
                image = np.clip(image**gamma, 0, 255).astype(np.uint8)

        return {"image": image}

    def get_augmentor(self, use_color_aug: bool):  # -> Optional[Callable[[np.ndarray], Dict[str, np.ndarray]]]:
        return self.color_aug if use_color_aug else None


class BaseSubset:
    def __init__(
        self,
        image_dir: Optional[str],
        alpha_mask: Optional[bool],
        num_repeats: int,
        shuffle_caption: bool,
        caption_separator: str,
        keep_tokens: int,
        keep_tokens_separator: str,
        secondary_separator: Optional[str],
        enable_wildcard: bool,
        color_aug: bool,
        flip_aug: bool,
        face_crop_aug_range: Optional[Tuple[float, float]],
        random_crop: bool,
        caption_dropout_rate: float,
        caption_dropout_every_n_epochs: int,
        caption_tag_dropout_rate: float,
        caption_prefix: Optional[str],
        caption_suffix: Optional[str],
        token_warmup_min: int,
        token_warmup_step: Union[float, int],
        custom_attributes: Optional[Dict[str, Any]] = None,
        validation_seed: Optional[int] = None,
        validation_split: Optional[float] = 0.0,
        system_prompt: Optional[str] = None
    ) -> None:
        self.image_dir = image_dir
        self.alpha_mask = alpha_mask if alpha_mask is not None else False
        self.num_repeats = num_repeats
        self.shuffle_caption = shuffle_caption
        self.caption_separator = caption_separator
        self.keep_tokens = keep_tokens
        self.keep_tokens_separator = keep_tokens_separator
        self.secondary_separator = secondary_separator
        self.enable_wildcard = enable_wildcard
        self.color_aug = color_aug
        self.flip_aug = flip_aug
        self.face_crop_aug_range = face_crop_aug_range
        self.random_crop = random_crop
        self.caption_dropout_rate = caption_dropout_rate
        self.caption_dropout_every_n_epochs = caption_dropout_every_n_epochs
        self.caption_tag_dropout_rate = caption_tag_dropout_rate
        self.caption_prefix = caption_prefix
        self.caption_suffix = caption_suffix

        self.token_warmup_min = token_warmup_min  # step=0におけるタグの数
        self.token_warmup_step = token_warmup_step  # N（N<1ならN*max_train_steps）ステップ目でタグの数が最大になる

        self.custom_attributes = custom_attributes if custom_attributes is not None else {}

        self.img_count = 0

        self.validation_seed = validation_seed
        self.validation_split = validation_split

        self.system_prompt = system_prompt


class DreamBoothSubset(BaseSubset):
    def __init__(
        self,
        image_dir: str,
        is_reg: bool,
        class_tokens: Optional[str],
        caption_extension: str,
        cache_info: bool,
        alpha_mask: bool,
        num_repeats,
        shuffle_caption,
        caption_separator: str,
        keep_tokens,
        keep_tokens_separator,
        secondary_separator,
        enable_wildcard,
        color_aug,
        flip_aug,
        face_crop_aug_range,
        random_crop,
        caption_dropout_rate,
        caption_dropout_every_n_epochs,
        caption_tag_dropout_rate,
        caption_prefix,
        caption_suffix,
        token_warmup_min,
        token_warmup_step,
        custom_attributes: Optional[Dict[str, Any]] = None,
        validation_seed: Optional[int] = None,
        validation_split: Optional[float] = 0.0,
        system_prompt: Optional[str] = None
    ) -> None:
        assert image_dir is not None, "image_dir must be specified / image_dirは指定が必須です"

        super().__init__(
            image_dir,
            alpha_mask,
            num_repeats,
            shuffle_caption,
            caption_separator,
            keep_tokens,
            keep_tokens_separator,
            secondary_separator,
            enable_wildcard,
            color_aug,
            flip_aug,
            face_crop_aug_range,
            random_crop,
            caption_dropout_rate,
            caption_dropout_every_n_epochs,
            caption_tag_dropout_rate,
            caption_prefix,
            caption_suffix,
            token_warmup_min,
            token_warmup_step,
            custom_attributes=custom_attributes,
            validation_seed=validation_seed,
            validation_split=validation_split,
            system_prompt=system_prompt
        )

        self.is_reg = is_reg
        self.class_tokens = class_tokens
        self.caption_extension = caption_extension
        if self.caption_extension and not self.caption_extension.startswith("."):
            self.caption_extension = "." + self.caption_extension
        self.cache_info = cache_info

    def __eq__(self, other) -> bool:
        if not isinstance(other, DreamBoothSubset):
            return NotImplemented
        return self.image_dir == other.image_dir


class FineTuningSubset(BaseSubset):
    def __init__(
        self,
        image_dir,
        metadata_file: str,
        alpha_mask: bool,
        num_repeats,
        shuffle_caption,
        caption_separator,
        keep_tokens,
        keep_tokens_separator,
        secondary_separator,
        enable_wildcard,
        color_aug,
        flip_aug,
        face_crop_aug_range,
        random_crop,
        caption_dropout_rate,
        caption_dropout_every_n_epochs,
        caption_tag_dropout_rate,
        caption_prefix,
        caption_suffix,
        token_warmup_min,
        token_warmup_step,
        custom_attributes: Optional[Dict[str, Any]] = None,
        validation_seed: Optional[int] = None,
        validation_split: Optional[float] = 0.0,
        system_prompt: Optional[str] = None
    ) -> None:
        assert metadata_file is not None, "metadata_file must be specified / metadata_fileは指定が必須です"

        super().__init__(
            image_dir,
            alpha_mask,
            num_repeats,
            shuffle_caption,
            caption_separator,
            keep_tokens,
            keep_tokens_separator,
            secondary_separator,
            enable_wildcard,
            color_aug,
            flip_aug,
            face_crop_aug_range,
            random_crop,
            caption_dropout_rate,
            caption_dropout_every_n_epochs,
            caption_tag_dropout_rate,
            caption_prefix,
            caption_suffix,
            token_warmup_min,
            token_warmup_step,
            custom_attributes=custom_attributes,
            validation_seed=validation_seed,
            validation_split=validation_split,
            system_prompt=system_prompt
        )

        self.metadata_file = metadata_file

    def __eq__(self, other) -> bool:
        if not isinstance(other, FineTuningSubset):
            return NotImplemented
        return self.metadata_file == other.metadata_file


class ControlNetSubset(BaseSubset):
    def __init__(
        self,
        image_dir: str,
        conditioning_data_dir: str,
        caption_extension: str,
        cache_info: bool,
        num_repeats,
        shuffle_caption,
        caption_separator,
        keep_tokens,
        keep_tokens_separator,
        secondary_separator,
        enable_wildcard,
        color_aug,
        flip_aug,
        face_crop_aug_range,
        random_crop,
        caption_dropout_rate,
        caption_dropout_every_n_epochs,
        caption_tag_dropout_rate,
        caption_prefix,
        caption_suffix,
        token_warmup_min,
        token_warmup_step,
        custom_attributes: Optional[Dict[str, Any]] = None,
        validation_seed: Optional[int] = None,
        validation_split: Optional[float] = 0.0,
        system_prompt: Optional[str] = None
    ) -> None:
        assert image_dir is not None, "image_dir must be specified / image_dirは指定が必須です"

        super().__init__(
            image_dir,
            False,  # alpha_mask
            num_repeats,
            shuffle_caption,
            caption_separator,
            keep_tokens,
            keep_tokens_separator,
            secondary_separator,
            enable_wildcard,
            color_aug,
            flip_aug,
            face_crop_aug_range,
            random_crop,
            caption_dropout_rate,
            caption_dropout_every_n_epochs,
            caption_tag_dropout_rate,
            caption_prefix,
            caption_suffix,
            token_warmup_min,
            token_warmup_step,
            custom_attributes=custom_attributes,
            validation_seed=validation_seed,
            validation_split=validation_split,
            system_prompt=system_prompt
        )

        self.conditioning_data_dir = conditioning_data_dir
        self.caption_extension = caption_extension
        if self.caption_extension and not self.caption_extension.startswith("."):
            self.caption_extension = "." + self.caption_extension
        self.cache_info = cache_info

    def __eq__(self, other) -> bool:
        if not isinstance(other, ControlNetSubset):
            return NotImplemented
        return self.image_dir == other.image_dir and self.conditioning_data_dir == other.conditioning_data_dir


class BaseDataset(torch.utils.data.Dataset):
    def __init__(
        self,
        resolution: Optional[Tuple[int, int]],
        network_multiplier: float,
        debug_dataset: bool,
    ) -> None:
        super().__init__()

        # width/height is used when enable_bucket==False
        self.width, self.height = (None, None) if resolution is None else resolution
        self.network_multiplier = network_multiplier
        self.debug_dataset = debug_dataset

        self.subsets: List[Union[DreamBoothSubset, FineTuningSubset]] = []

        self.token_padding_disabled = False
        self.tag_frequency = {}
        self.XTI_layers = None
        self.token_strings = None

        self.enable_bucket = False
        self.bucket_manager: BucketManager = None  # not initialized
        self.min_bucket_reso = None
        self.max_bucket_reso = None
        self.bucket_reso_steps = None
        self.bucket_no_upscale = None
        self.bucket_info = None  # for metadata

        self.current_epoch: int = 0  # インスタンスがepochごとに新しく作られるようなので外側から渡さないとダメ

        self.current_step: int = 0
        self.max_train_steps: int = 0
        self.seed: int = 0

        # augmentation
        self.aug_helper = AugHelper()

        self.image_transforms = IMAGE_TRANSFORMS

        self.image_data: Dict[str, ImageInfo] = {}
        self.image_to_subset: Dict[str, Union[DreamBoothSubset, FineTuningSubset]] = {}

        self.replacements = {}

        # caching
        self.caching_mode = None  # None, 'latents', 'text'

        self.tokenize_strategy = None
        self.text_encoder_output_caching_strategy = None
        self.latents_caching_strategy = None

    def set_current_strategies(self):
        self.tokenize_strategy = TokenizeStrategy.get_strategy()
        self.text_encoder_output_caching_strategy = TextEncoderOutputsCachingStrategy.get_strategy()
        self.latents_caching_strategy = LatentsCachingStrategy.get_strategy()

    def adjust_min_max_bucket_reso_by_steps(
        self, resolution: Tuple[int, int], min_bucket_reso: int, max_bucket_reso: int, bucket_reso_steps: int
    ) -> Tuple[int, int]:
        # make min/max bucket reso to be multiple of bucket_reso_steps
        if min_bucket_reso % bucket_reso_steps != 0:
            adjusted_min_bucket_reso = min_bucket_reso - min_bucket_reso % bucket_reso_steps
            logger.warning(
                f"min_bucket_reso is adjusted to be multiple of bucket_reso_steps"
                f" / min_bucket_resoがbucket_reso_stepsの倍数になるように調整されました: {min_bucket_reso} -> {adjusted_min_bucket_reso}"
            )
            min_bucket_reso = adjusted_min_bucket_reso
        if max_bucket_reso % bucket_reso_steps != 0:
            adjusted_max_bucket_reso = max_bucket_reso + bucket_reso_steps - max_bucket_reso % bucket_reso_steps
            logger.warning(
                f"max_bucket_reso is adjusted to be multiple of bucket_reso_steps"
                f" / max_bucket_resoがbucket_reso_stepsの倍数になるように調整されました: {max_bucket_reso} -> {adjusted_max_bucket_reso}"
            )
            max_bucket_reso = adjusted_max_bucket_reso

        assert (
            min(resolution) >= min_bucket_reso
        ), f"min_bucket_reso must be equal or less than resolution / min_bucket_resoは最小解像度より大きくできません。解像度を大きくするかmin_bucket_resoを小さくしてください"
        assert (
            max(resolution) <= max_bucket_reso
        ), f"max_bucket_reso must be equal or greater than resolution / max_bucket_resoは最大解像度より小さくできません。解像度を小さくするかmin_bucket_resoを大きくしてください"

        return min_bucket_reso, max_bucket_reso

    def set_seed(self, seed):
        self.seed = seed

    def set_caching_mode(self, mode):
        self.caching_mode = mode

    def set_current_epoch(self, epoch):
        if not self.current_epoch == epoch:  # epochが切り替わったらバケツをシャッフルする
            if epoch > self.current_epoch:
                logger.info("epoch is incremented. current_epoch: {}, epoch: {}".format(self.current_epoch, epoch))
                num_epochs = epoch - self.current_epoch
                for _ in range(num_epochs):
                    self.current_epoch += 1
                    self.shuffle_buckets()
                # self.current_epoch seem to be set to 0 again in the next epoch. it may be caused by skipped_dataloader?
            else:
                logger.warning("epoch is not incremented. current_epoch: {}, epoch: {}".format(self.current_epoch, epoch))
                self.current_epoch = epoch

    def set_current_step(self, step):
        self.current_step = step

    def set_max_train_steps(self, max_train_steps):
        self.max_train_steps = max_train_steps

    def set_tag_frequency(self, dir_name, captions):
        frequency_for_dir = self.tag_frequency.get(dir_name, {})
        self.tag_frequency[dir_name] = frequency_for_dir
        for caption in captions:
            for tag in caption.split(","):
                tag = tag.strip()
                if tag:
                    tag = tag.lower()
                    frequency = frequency_for_dir.get(tag, 0)
                    frequency_for_dir[tag] = frequency + 1

    def disable_token_padding(self):
        self.token_padding_disabled = True

    def enable_XTI(self, layers=None, token_strings=None):
        self.XTI_layers = layers
        self.token_strings = token_strings

    def add_replacement(self, str_from, str_to):
        self.replacements[str_from] = str_to

    def process_caption(self, subset: BaseSubset, caption):
        # caption に prefix/suffix を付ける
        if subset.caption_prefix:
            caption = subset.caption_prefix + " " + caption
        if subset.caption_suffix:
            caption = caption + " " + subset.caption_suffix

        # dropoutの決定：tag dropがこのメソッド内にあるのでここで行うのが良い
        is_drop_out = subset.caption_dropout_rate > 0 and random.random() < subset.caption_dropout_rate
        is_drop_out = (
            is_drop_out
            or subset.caption_dropout_every_n_epochs > 0
            and self.current_epoch % subset.caption_dropout_every_n_epochs == 0
        )

        if is_drop_out:
            caption = ""
        else:
            # process wildcards
            if subset.enable_wildcard:
                # if caption is multiline, random choice one line
                if "\n" in caption:
                    caption = random.choice(caption.split("\n"))

                # wildcard is like '{aaa|bbb|ccc...}'
                # escape the curly braces like {{ or }}
                replacer1 = "⦅"
                replacer2 = "⦆"
                while replacer1 in caption or replacer2 in caption:
                    replacer1 += "⦅"
                    replacer2 += "⦆"

                caption = caption.replace("{{", replacer1).replace("}}", replacer2)

                # replace the wildcard
                def replace_wildcard(match):
                    return random.choice(match.group(1).split("|"))

                caption = re.sub(r"\{([^}]+)\}", replace_wildcard, caption)

                # unescape the curly braces
                caption = caption.replace(replacer1, "{").replace(replacer2, "}")
            else:
                # if caption is multiline, use the first line
                caption = caption.split("\n")[0]

            if subset.shuffle_caption or subset.token_warmup_step > 0 or subset.caption_tag_dropout_rate > 0:
                fixed_tokens = []
                flex_tokens = []
                fixed_suffix_tokens = []
                if (
                    hasattr(subset, "keep_tokens_separator")
                    and subset.keep_tokens_separator
                    and subset.keep_tokens_separator in caption
                ):
                    fixed_part, flex_part = caption.split(subset.keep_tokens_separator, 1)
                    if subset.keep_tokens_separator in flex_part:
                        flex_part, fixed_suffix_part = flex_part.split(subset.keep_tokens_separator, 1)
                        fixed_suffix_tokens = [t.strip() for t in fixed_suffix_part.split(subset.caption_separator) if t.strip()]

                    fixed_tokens = [t.strip() for t in fixed_part.split(subset.caption_separator) if t.strip()]
                    flex_tokens = [t.strip() for t in flex_part.split(subset.caption_separator) if t.strip()]
                else:
                    tokens = [t.strip() for t in caption.strip().split(subset.caption_separator)]
                    flex_tokens = tokens[:]
                    if subset.keep_tokens > 0:
                        fixed_tokens = flex_tokens[: subset.keep_tokens]
                        flex_tokens = tokens[subset.keep_tokens :]

                if subset.token_warmup_step < 1:  # 初回に上書きする
                    subset.token_warmup_step = math.floor(subset.token_warmup_step * self.max_train_steps)
                if subset.token_warmup_step and self.current_step < subset.token_warmup_step:
                    tokens_len = (
                        math.floor(
                            (self.current_step) * ((len(flex_tokens) - subset.token_warmup_min) / (subset.token_warmup_step))
                        )
                        + subset.token_warmup_min
                    )
                    flex_tokens = flex_tokens[:tokens_len]

                def dropout_tags(tokens):
                    if subset.caption_tag_dropout_rate <= 0:
                        return tokens
                    l = []
                    for token in tokens:
                        if random.random() >= subset.caption_tag_dropout_rate:
                            l.append(token)
                    return l

                if subset.shuffle_caption:
                    random.shuffle(flex_tokens)

                flex_tokens = dropout_tags(flex_tokens)

                caption = ", ".join(fixed_tokens + flex_tokens + fixed_suffix_tokens)

            # process secondary separator
            if subset.secondary_separator:
                caption = caption.replace(subset.secondary_separator, subset.caption_separator)

            # textual inversion対応
            for str_from, str_to in self.replacements.items():
                if str_from == "":
                    # replace all
                    if type(str_to) == list:
                        caption = random.choice(str_to)
                    else:
                        caption = str_to
                else:
                    caption = caption.replace(str_from, str_to)

        return caption

    def get_input_ids(self, caption, tokenizer=None):
        if tokenizer is None:
            tokenizer = self.tokenizers[0]

        # HunYuan DiT
        if not isinstance(tokenizer, CLIPTokenizer):
            if isinstance(tokenizer, T5Tokenizer):
                result = tokenizer(
                    caption,
                    padding="max_length",
                    truncation=True,
                    max_length=256,
                    return_tensors="pt",
                ).input_ids
            else:
                result = hunyuan_utils.clip_get_input_ids(caption, tokenizer, self.tokenizer_max_length)
            return result

        input_ids = tokenizer(
            caption, padding="max_length", truncation=True, max_length=self.tokenizer_max_length, return_tensors="pt"
        ).input_ids

        if self.tokenizer_max_length > tokenizer.model_max_length:
            input_ids = input_ids.squeeze(0)
            iids_list = []
            if tokenizer.pad_token_id == tokenizer.eos_token_id:
                # v1
                # 77以上の時は "<BOS> .... <EOS> <EOS> <EOS>" でトータル227とかになっているので、"<BOS>...<EOS>"の三連に変換する
                # 1111氏のやつは , で区切る、とかしているようだが　とりあえず単純に
                for i in range(
                    1, self.tokenizer_max_length - tokenizer.model_max_length + 2, tokenizer.model_max_length - 2
                ):  # (1, 152, 75)
                    ids_chunk = (
                        input_ids[0].unsqueeze(0),
                        input_ids[i : i + tokenizer.model_max_length - 2],
                        input_ids[-1].unsqueeze(0),
                    )
                    ids_chunk = torch.cat(ids_chunk)
                    iids_list.append(ids_chunk)
            else:
                # v2 or SDXL
                # 77以上の時は "<BOS> .... <EOS> <PAD> <PAD>..." でトータル227とかになっているので、"<BOS>...<EOS> <PAD> <PAD> ..."の三連に変換する
                for i in range(1, self.tokenizer_max_length - tokenizer.model_max_length + 2, tokenizer.model_max_length - 2):
                    ids_chunk = (
                        input_ids[0].unsqueeze(0),  # BOS
                        input_ids[i : i + tokenizer.model_max_length - 2],
                        input_ids[-1].unsqueeze(0),
                    )  # PAD or EOS
                    ids_chunk = torch.cat(ids_chunk)

                    # 末尾が <EOS> <PAD> または <PAD> <PAD> の場合は、何もしなくてよい
                    # 末尾が x <PAD/EOS> の場合は末尾を <EOS> に変える（x <EOS> なら結果的に変化なし）
                    if ids_chunk[-2] != tokenizer.eos_token_id and ids_chunk[-2] != tokenizer.pad_token_id:
                        ids_chunk[-1] = tokenizer.eos_token_id
                    # 先頭が <BOS> <PAD> ... の場合は <BOS> <EOS> <PAD> ... に変える
                    if ids_chunk[1] == tokenizer.pad_token_id:
                        ids_chunk[1] = tokenizer.eos_token_id

                    iids_list.append(ids_chunk)

            input_ids = torch.stack(iids_list)  # 3,77
        return input_ids

    def register_image(self, info: ImageInfo, subset: BaseSubset):
        self.image_data[info.image_key] = info
        self.image_to_subset[info.image_key] = subset

    def make_buckets(self):
        """
        bucketingを行わない場合も呼び出し必須（ひとつだけbucketを作る）
        min_size and max_size are ignored when enable_bucket is False
        """
        logger.info("loading image sizes.")
        for info in tqdm(self.image_data.values()):
            if info.image_size is None:
                info.image_size = self.get_image_size(info.absolute_path)

        # # run in parallel
        # max_workers = min(os.cpu_count(), len(self.image_data))  # TODO consider multi-gpu (processes)
        # with ThreadPoolExecutor(max_workers) as executor:
        #     futures = []
        #     for info in tqdm(self.image_data.values(), desc="loading image sizes"):
        #         if info.image_size is None:
        #             def get_and_set_image_size(info):
        #                 info.image_size = self.get_image_size(info.absolute_path)
        #             futures.append(executor.submit(get_and_set_image_size, info))
        #             # consume futures to reduce memory usage and prevent Ctrl-C hang
        #             if len(futures) >= max_workers:
        #                 for future in futures:
        #                     future.result()
        #                 futures = []
        #     for future in futures:
        #         future.result()

        if self.enable_bucket:
            logger.info("make buckets")
        else:
            logger.info("prepare dataset")

        # bucketを作成し、画像をbucketに振り分ける
        if self.enable_bucket:
            if self.bucket_manager is None:  # fine tuningの場合でmetadataに定義がある場合は、すでに初期化済み
                self.bucket_manager = BucketManager(
                    self.bucket_no_upscale,
                    (self.width, self.height),
                    self.min_bucket_reso,
                    self.max_bucket_reso,
                    self.bucket_reso_steps,
                )
                if not self.bucket_no_upscale:
                    self.bucket_manager.make_buckets()
                else:
                    logger.warning(
                        "min_bucket_reso and max_bucket_reso are ignored if bucket_no_upscale is set, because bucket reso is defined by image size automatically / bucket_no_upscaleが指定された場合は、bucketの解像度は画像サイズから自動計算されるため、min_bucket_resoとmax_bucket_resoは無視されます"
                    )

            img_ar_errors = []
            for image_info in self.image_data.values():
                image_width, image_height = image_info.image_size
                image_info.bucket_reso, image_info.resized_size, ar_error = self.bucket_manager.select_bucket(
                    image_width, image_height
                )

                # logger.info(image_info.image_key, image_info.bucket_reso)
                img_ar_errors.append(abs(ar_error))

            self.bucket_manager.sort()
        else:
            self.bucket_manager = BucketManager(False, (self.width, self.height), None, None, None)
            self.bucket_manager.set_predefined_resos([(self.width, self.height)])  # ひとつの固定サイズbucketのみ
            for image_info in self.image_data.values():
                image_width, image_height = image_info.image_size
                image_info.bucket_reso, image_info.resized_size, _ = self.bucket_manager.select_bucket(image_width, image_height)

        for image_info in self.image_data.values():
            for _ in range(image_info.num_repeats):
                self.bucket_manager.add_image(image_info.bucket_reso, image_info.image_key)

        # bucket情報を表示、格納する
        if self.enable_bucket:
            self.bucket_info = {"buckets": {}}
            logger.info("number of images (including repeats) / 各bucketの画像枚数（繰り返し回数を含む）")
            for i, (reso, bucket) in enumerate(zip(self.bucket_manager.resos, self.bucket_manager.buckets)):
                count = len(bucket)
                if count > 0:
                    self.bucket_info["buckets"][i] = {"resolution": reso, "count": len(bucket)}
                    logger.info(f"bucket {i}: resolution {reso}, count: {len(bucket)}")

            img_ar_errors = np.array(img_ar_errors)
            mean_img_ar_error = np.mean(np.abs(img_ar_errors))
            self.bucket_info["mean_img_ar_error"] = mean_img_ar_error
            logger.info(f"mean ar error (without repeats): {mean_img_ar_error}")

        # データ参照用indexを作る。このindexはdatasetのshuffleに用いられる
        self.buckets_indices: List[BucketBatchIndex] = []
        for bucket_index, bucket in enumerate(self.bucket_manager.buckets):
            batch_count = int(math.ceil(len(bucket) / self.batch_size))
            for batch_index in range(batch_count):
                self.buckets_indices.append(BucketBatchIndex(bucket_index, self.batch_size, batch_index))

        self.shuffle_buckets()
        self._length = len(self.buckets_indices)

    def shuffle_buckets(self):
        # set random seed for this epoch
        random.seed(self.seed + self.current_epoch)

        random.shuffle(self.buckets_indices)
        self.bucket_manager.shuffle()

    def verify_bucket_reso_steps(self, min_steps: int):
        assert self.bucket_reso_steps is None or self.bucket_reso_steps % min_steps == 0, (
            f"bucket_reso_steps is {self.bucket_reso_steps}. it must be divisible by {min_steps}.\n"
            + f"bucket_reso_stepsが{self.bucket_reso_steps}です。{min_steps}で割り切れる必要があります"
        )

    def is_latent_cacheable(self):
        return all([not subset.color_aug and not subset.random_crop for subset in self.subsets])

    def is_text_encoder_output_cacheable(self):
        return all(
            [
                not (
                    subset.caption_dropout_rate > 0
                    or subset.shuffle_caption
                    or subset.token_warmup_step > 0
                    or subset.caption_tag_dropout_rate > 0
                )
                for subset in self.subsets
            ]
        )

    def new_cache_latents(self, model: Any, accelerator: Accelerator):
        r"""
        a brand new method to cache latents. This method caches latents with caching strategy.
        normal cache_latents method is used by default, but this method is used when caching strategy is specified.
        """
        logger.info("caching latents with caching strategy.")
        caching_strategy = LatentsCachingStrategy.get_strategy()
        image_infos = list(self.image_data.values())

        # sort by resolution
        image_infos.sort(key=lambda info: info.bucket_reso[0] * info.bucket_reso[1])

        # split by resolution and some conditions
        class Condition:
            def __init__(self, reso, flip_aug, alpha_mask, random_crop):
                self.reso = reso
                self.flip_aug = flip_aug
                self.alpha_mask = alpha_mask
                self.random_crop = random_crop

            def __eq__(self, other):
                return (
                    self.reso == other.reso
                    and self.flip_aug == other.flip_aug
                    and self.alpha_mask == other.alpha_mask
                    and self.random_crop == other.random_crop
                )

        batch: List[ImageInfo] = []
        current_condition = None

        # support multiple-gpus
        num_processes = accelerator.num_processes
        process_index = accelerator.process_index

        # define a function to submit a batch to cache
        def submit_batch(batch, cond):
            for info in batch:
                if info.image is not None and isinstance(info.image, Future):
                    info.image = info.image.result()  # future to image
            caching_strategy.cache_batch_latents(model, batch, cond.flip_aug, cond.alpha_mask, cond.random_crop)

            # remove image from memory
            for info in batch:
                info.image = None

        # define ThreadPoolExecutor to load images in parallel
        max_workers = min(os.cpu_count(), len(image_infos))
        max_workers = max(1, max_workers // num_processes)  # consider multi-gpu
        max_workers = min(max_workers, caching_strategy.batch_size)  # max_workers should be less than batch_size
        executor = ThreadPoolExecutor(max_workers)

        try:
            # iterate images
            logger.info("caching latents...")
            for i, info in enumerate(tqdm(image_infos)):
                subset = self.image_to_subset[info.image_key]

                if info.latents_npz is not None:  # fine tuning dataset
                    continue

                # check disk cache exists and size of latents
                if caching_strategy.cache_to_disk:
                    # info.latents_npz = os.path.splitext(info.absolute_path)[0] + file_suffix
                    info.latents_npz = caching_strategy.get_latents_npz_path(info.absolute_path, info.image_size)

                    # if the modulo of num_processes is not equal to process_index, skip caching
                    # this makes each process cache different latents
                    if i % num_processes != process_index:
                        continue

                    # print(f"{process_index}/{num_processes} {i}/{len(image_infos)} {info.latents_npz}")

                    cache_available = caching_strategy.is_disk_cached_latents_expected(
                        info.bucket_reso, info.latents_npz, subset.flip_aug, subset.alpha_mask
                    )
                    if cache_available:  # do not add to batch
                        continue

                # if batch is not empty and condition is changed, flush the batch. Note that current_condition is not None if batch is not empty
                condition = Condition(info.bucket_reso, subset.flip_aug, subset.alpha_mask, subset.random_crop)
                if len(batch) > 0 and current_condition != condition:
                    submit_batch(batch, current_condition)
                    batch = []

                if info.image is None:
                    # load image in parallel
                    info.image = executor.submit(load_image, info.absolute_path, condition.alpha_mask)

                batch.append(info)
                current_condition = condition

                # if number of data in batch is enough, flush the batch
                if len(batch) >= caching_strategy.batch_size:
                    submit_batch(batch, current_condition)
                    batch = []
                    current_condition = None

            if len(batch) > 0:
                submit_batch(batch, current_condition)

        finally:
            executor.shutdown()

    def cache_latents(self, vae, vae_batch_size=1, cache_to_disk=False, is_main_process=True, file_suffix=".npz"):
        # マルチGPUには対応していないので、そちらはtools/cache_latents.pyを使うこと
        logger.info("caching latents.")

        image_infos = list(self.image_data.values())

        # sort by resolution
        image_infos.sort(key=lambda info: info.bucket_reso[0] * info.bucket_reso[1])

        # split by resolution and some conditions
        class Condition:
            def __init__(self, reso, flip_aug, alpha_mask, random_crop):
                self.reso = reso
                self.flip_aug = flip_aug
                self.alpha_mask = alpha_mask
                self.random_crop = random_crop

            def __eq__(self, other):
                return (
                    self.reso == other.reso
                    and self.flip_aug == other.flip_aug
                    and self.alpha_mask == other.alpha_mask
                    and self.random_crop == other.random_crop
                )

        batches: List[Tuple[Condition, List[ImageInfo]]] = []
        batch: List[ImageInfo] = []
        current_condition = None

        logger.info("checking cache validity...")
        for info in tqdm(image_infos):
            subset = self.image_to_subset[info.image_key]

            if info.latents_npz is not None:  # fine tuning dataset
                continue

            # check disk cache exists and size of latents
            if cache_to_disk:
                info.latents_npz = os.path.splitext(info.absolute_path)[0] + file_suffix
                if not is_main_process:  # store to info only
                    continue

                cache_available = is_disk_cached_latents_is_expected(
                    info.bucket_reso, info.latents_npz, subset.flip_aug, subset.alpha_mask
                )

                if cache_available:  # do not add to batch
                    continue

            # if batch is not empty and condition is changed, flush the batch. Note that current_condition is not None if batch is not empty
            condition = Condition(info.bucket_reso, subset.flip_aug, subset.alpha_mask, subset.random_crop)
            if len(batch) > 0 and current_condition != condition:
                batches.append((current_condition, batch))
                batch = []

            batch.append(info)
            current_condition = condition

            # if number of data in batch is enough, flush the batch
            if len(batch) >= vae_batch_size:
                batches.append((current_condition, batch))
                batch = []
                current_condition = None

        if len(batch) > 0:
            batches.append((current_condition, batch))

        if cache_to_disk and not is_main_process:  # if cache to disk, don't cache latents in non-main process, set to info only
            return

        # iterate batches: batch doesn't have image, image will be loaded in cache_batch_latents and discarded
        logger.info("caching latents...")
        for condition, batch in tqdm(batches, smoothing=1, total=len(batches)):
            cache_batch_latents(vae, cache_to_disk, batch, condition.flip_aug, condition.alpha_mask, condition.random_crop)

    def new_cache_text_encoder_outputs(self, models: List[Any], accelerator: Accelerator):
        r"""
        a brand new method to cache text encoder outputs. This method caches text encoder outputs with caching strategy.
        """
        tokenize_strategy = TokenizeStrategy.get_strategy()
        text_encoding_strategy = TextEncodingStrategy.get_strategy()
        caching_strategy = TextEncoderOutputsCachingStrategy.get_strategy()
        batch_size = caching_strategy.batch_size or self.batch_size

        logger.info("caching Text Encoder outputs with caching strategy.")
        image_infos = list(self.image_data.values())

        # split by resolution
        batches = []
        batch = []

        # support multiple-gpus
        num_processes = accelerator.num_processes
        process_index = accelerator.process_index

        logger.info("checking cache validity...")
        for i, info in enumerate(tqdm(image_infos)):
            # check disk cache exists and size of text encoder outputs
            if caching_strategy.cache_to_disk:
                te_out_npz = caching_strategy.get_outputs_npz_path(info.absolute_path)
                info.text_encoder_outputs_npz = te_out_npz  # set npz filename regardless of cache availability

                # if the modulo of num_processes is not equal to process_index, skip caching
                # this makes each process cache different text encoder outputs
                if i % num_processes != process_index:
                    continue

                cache_available = caching_strategy.is_disk_cached_outputs_expected(te_out_npz)
                if cache_available:  # do not add to batch
                    continue

            batch.append(info)

            # if number of data in batch is enough, flush the batch
            if len(batch) >= batch_size:
                batches.append(batch)
                batch = []

        if len(batch) > 0:
            batches.append(batch)

        if len(batches) == 0:
            logger.info("no Text Encoder outputs to cache")
            return

        # iterate batches
        logger.info("caching Text Encoder outputs...")
        for batch in tqdm(batches, smoothing=1, total=len(batches)):
            # cache_batch_latents(vae, cache_to_disk, batch, subset.flip_aug, subset.alpha_mask, subset.random_crop)
            caching_strategy.cache_batch_outputs(tokenize_strategy, models, text_encoding_strategy, batch)

    # if weight_dtype is specified, Text Encoder itself and output will be converted to the dtype
    # this method is only for SDXL, but it should be implemented here because it needs to be a method of dataset
    # to support SD1/2, it needs a flag for v2, but it is postponed
    def cache_text_encoder_outputs(
        self, tokenizers, text_encoders, device, output_dtype, cache_to_disk=False, is_main_process=True
    ):
        assert len(tokenizers) == 2, "only support SDXL"
        return self.cache_text_encoder_outputs_common(
            tokenizers, text_encoders, [device, device], output_dtype, [output_dtype], cache_to_disk, is_main_process
        )

    # same as above, but for SD3
    def cache_text_encoder_outputs_sd3(
        self, tokenizer, text_encoders, devices, output_dtype, te_dtypes, cache_to_disk=False, is_main_process=True, batch_size=None
    ):
        return self.cache_text_encoder_outputs_common(
            [tokenizer],
            text_encoders,
            devices,
            output_dtype,
            te_dtypes,
            cache_to_disk,
            is_main_process,
            TEXT_ENCODER_OUTPUTS_CACHE_SUFFIX_SD3,
            batch_size,
        )

    def cache_text_encoder_outputs_common(
        self,
        tokenizers,
        text_encoders,
        devices,
        output_dtype,
        te_dtypes,
        cache_to_disk=False,
        is_main_process=True,
        file_suffix=TEXT_ENCODER_OUTPUTS_CACHE_SUFFIX,
        batch_size=None,
    ):
        # latentsのキャッシュと同様に、ディスクへのキャッシュに対応する
        # またマルチGPUには対応していないので、そちらはtools/cache_latents.pyを使うこと
        logger.info("caching text encoder outputs.")

        tokenize_strategy = TokenizeStrategy.get_strategy()

        if batch_size is None:
            batch_size = self.batch_size

        image_infos = list(self.image_data.values())

        logger.info("checking cache existence...")
        image_infos_to_cache = []
        for info in tqdm(image_infos):
            # subset = self.image_to_subset[info.image_key]
            if cache_to_disk:
                te_out_npz = os.path.splitext(info.absolute_path)[0] + file_suffix
                info.text_encoder_outputs_npz = te_out_npz

                if not is_main_process:  # store to info only
                    continue

                if os.path.exists(te_out_npz):
                    # TODO check varidity of cache here
                    continue

            image_infos_to_cache.append(info)

        if cache_to_disk and not is_main_process:  # if cache to disk, don't cache latents in non-main process, set to info only
            return

        # prepare tokenizers and text encoders
        for text_encoder, device, te_dtype in zip(text_encoders, devices, te_dtypes):
            text_encoder.to(device)
            if te_dtype is not None:
                text_encoder.to(dtype=te_dtype)

        # create batch
        is_sd3 = len(tokenizers) == 1
        batch = []
        batches = []
        for info in image_infos_to_cache:
            if not is_sd3:
                input_ids1 = self.get_input_ids(info.caption, tokenizers[0])
                input_ids2 = self.get_input_ids(info.caption, tokenizers[1])
                batch.append((info, input_ids1, input_ids2))
            else:
                l_tokens, g_tokens, t5_tokens = tokenize_strategy.tokenize(info.caption)
                batch.append((info, l_tokens, g_tokens, t5_tokens))

            if len(batch) >= batch_size:
                batches.append(batch)
                batch = []

        if len(batch) > 0:
            batches.append(batch)

        # iterate batches: call text encoder and cache outputs for memory or disk
        logger.info("caching text encoder outputs...")
        if not is_sd3:
            for batch in tqdm(batches):
                infos, input_ids1, input_ids2 = zip(*batch)
                input_ids1 = torch.stack(input_ids1, dim=0)
                input_ids2 = torch.stack(input_ids2, dim=0)
                cache_batch_text_encoder_outputs(
                    infos, tokenizers, text_encoders, self.max_token_length, cache_to_disk, input_ids1, input_ids2, output_dtype
                )
        else:
            for batch in tqdm(batches):
                infos, l_tokens, g_tokens, t5_tokens = zip(*batch)

                # stack tokens
                # l_tokens = [tokens[0] for tokens in l_tokens]
                # g_tokens = [tokens[0] for tokens in g_tokens]
                # t5_tokens = [tokens[0] for tokens in t5_tokens]

                cache_batch_text_encoder_outputs_sd3(
                    infos,
                    tokenizers[0],
                    text_encoders,
                    self.max_token_length,
                    cache_to_disk,
                    (l_tokens, g_tokens, t5_tokens),
                    output_dtype,
                )

    def get_image_size(self, image_path):
        # return imagesize.get(image_path)
        image_size = imagesize.get(image_path)
        if image_size[0] <= 0:
            # imagesize doesn't work for some images, so use PIL as a fallback
            try:
                with Image.open(image_path) as img:
                    image_size = img.size
            except Exception as e:
                logger.warning(f"failed to get image size: {image_path}, error: {e}")
                image_size = (0, 0)
        return image_size

    def load_image_with_face_info(self, subset: BaseSubset, image_path: str, alpha_mask=False):
        img = load_image(image_path, alpha_mask)

        face_cx = face_cy = face_w = face_h = 0
        if subset.face_crop_aug_range is not None:
            tokens = os.path.splitext(os.path.basename(image_path))[0].split("_")
            if len(tokens) >= 5:
                face_cx = int(tokens[-4])
                face_cy = int(tokens[-3])
                face_w = int(tokens[-2])
                face_h = int(tokens[-1])

        return img, face_cx, face_cy, face_w, face_h

    # いい感じに切り出す
    def crop_target(self, subset: BaseSubset, image, face_cx, face_cy, face_w, face_h):
        height, width = image.shape[0:2]
        if height == self.height and width == self.width:
            return image

        # 画像サイズはsizeより大きいのでリサイズする
        face_size = max(face_w, face_h)
        size = min(self.height, self.width)  # 短いほう
        min_scale = max(self.height / height, self.width / width)  # 画像がモデル入力サイズぴったりになる倍率（最小の倍率）
        min_scale = min(1.0, max(min_scale, size / (face_size * subset.face_crop_aug_range[1])))  # 指定した顔最小サイズ
        max_scale = min(1.0, max(min_scale, size / (face_size * subset.face_crop_aug_range[0])))  # 指定した顔最大サイズ
        if min_scale >= max_scale:  # range指定がmin==max
            scale = min_scale
        else:
            scale = random.uniform(min_scale, max_scale)

        nh = int(height * scale + 0.5)
        nw = int(width * scale + 0.5)
        assert nh >= self.height and nw >= self.width, f"internal error. small scale {scale}, {width}*{height}"
        image = cv2.resize(image, (nw, nh), interpolation=cv2.INTER_AREA)
        face_cx = int(face_cx * scale + 0.5)
        face_cy = int(face_cy * scale + 0.5)
        height, width = nh, nw

        # 顔を中心として448*640とかへ切り出す
        for axis, (target_size, length, face_p) in enumerate(zip((self.height, self.width), (height, width), (face_cy, face_cx))):
            p1 = face_p - target_size // 2  # 顔を中心に持ってくるための切り出し位置

            if subset.random_crop:
                # 背景も含めるために顔を中心に置く確率を高めつつずらす
                range = max(length - face_p, face_p)  # 画像の端から顔中心までの距離の長いほう
                p1 = p1 + (random.randint(0, range) + random.randint(0, range)) - range  # -range ~ +range までのいい感じの乱数
            else:
                # range指定があるときのみ、すこしだけランダムに（わりと適当）
                if subset.face_crop_aug_range[0] != subset.face_crop_aug_range[1]:
                    if face_size > size // 10 and face_size >= 40:
                        p1 = p1 + random.randint(-face_size // 20, +face_size // 20)

            p1 = max(0, min(p1, length - target_size))

            if axis == 0:
                image = image[p1 : p1 + target_size, :]
            else:
                image = image[:, p1 : p1 + target_size]

        return image

    def __len__(self):
        return self._length

    def __getitem__(self, index):
        bucket = self.bucket_manager.buckets[self.buckets_indices[index].bucket_index]
        bucket_batch_size = self.buckets_indices[index].bucket_batch_size
        image_index = self.buckets_indices[index].batch_index * bucket_batch_size

        if self.caching_mode is not None:  # return batch for latents/text encoder outputs caching
            return self.get_item_for_caching(bucket, bucket_batch_size, image_index)

        loss_weights = []
        captions = []
        input_ids_list = []
        latents_list = []
        alpha_mask_list = []
        images = []
        original_sizes_hw = []
        crop_top_lefts = []
        target_sizes_hw = []
        flippeds = []  # 変数名が微妙
        text_encoder_outputs_list = []
        custom_attributes = []

        for image_key in bucket[image_index : image_index + bucket_batch_size]:
            image_info = self.image_data[image_key]
            subset = self.image_to_subset[image_key]

            custom_attributes.append(subset.custom_attributes)

            # in case of fine tuning, is_reg is always False
            loss_weights.append(self.prior_loss_weight if image_info.is_reg else 1.0)

            flipped = subset.flip_aug and random.random() < 0.5  # not flipped or flipped with 50% chance

            # image/latentsを処理する
            if image_info.latents is not None:  # cache_latents=Trueの場合
                original_size = image_info.latents_original_size
                crop_ltrb = image_info.latents_crop_ltrb  # calc values later if flipped
                if not flipped:
                    latents = image_info.latents
                    alpha_mask = image_info.alpha_mask
                else:
                    latents = image_info.latents_flipped
                    alpha_mask = None if image_info.alpha_mask is None else torch.flip(image_info.alpha_mask, [1])

                image = None
            elif image_info.latents_npz is not None:  # FineTuningDatasetまたはcache_latents_to_disk=Trueの場合
                latents, original_size, crop_ltrb, flipped_latents, alpha_mask = (
                    self.latents_caching_strategy.load_latents_from_disk(image_info.latents_npz, image_info.bucket_reso)
                )
                if flipped:
                    latents = flipped_latents
                    alpha_mask = None if alpha_mask is None else alpha_mask[:, ::-1].copy()  # copy to avoid negative stride problem
                    del flipped_latents
                latents = torch.FloatTensor(latents)
                if alpha_mask is not None:
                    alpha_mask = torch.FloatTensor(alpha_mask)

                image = None
            else:
                # 画像を読み込み、必要ならcropする
                img, face_cx, face_cy, face_w, face_h = self.load_image_with_face_info(
                    subset, image_info.absolute_path, subset.alpha_mask
                )
                im_h, im_w = img.shape[0:2]

                if self.enable_bucket:
                    img, original_size, crop_ltrb = trim_and_resize_if_required(
                        subset.random_crop, img, image_info.bucket_reso, image_info.resized_size
                    )
                else:
                    if face_cx > 0:  # 顔位置情報あり
                        img = self.crop_target(subset, img, face_cx, face_cy, face_w, face_h)
                    elif im_h > self.height or im_w > self.width:
                        assert (
                            subset.random_crop
                        ), f"image too large, but cropping and bucketing are disabled / 画像サイズが大きいのでface_crop_aug_rangeかrandom_crop、またはbucketを有効にしてください: {image_info.absolute_path}"
                        if im_h > self.height:
                            p = random.randint(0, im_h - self.height)
                            img = img[p : p + self.height]
                        if im_w > self.width:
                            p = random.randint(0, im_w - self.width)
                            img = img[:, p : p + self.width]

                    im_h, im_w = img.shape[0:2]
                    assert (
                        im_h == self.height and im_w == self.width
                    ), f"image size is small / 画像サイズが小さいようです: {image_info.absolute_path}"

                    original_size = [im_w, im_h]
                    crop_ltrb = (0, 0, 0, 0)

                # augmentation
                aug = self.aug_helper.get_augmentor(subset.color_aug)
                if aug is not None:
                    # augment RGB channels only
                    img_rgb = img[:, :, :3]
                    img_rgb = aug(image=img_rgb)["image"]
                    img[:, :, :3] = img_rgb

                if flipped:
                    img = img[:, ::-1, :].copy()  # copy to avoid negative stride problem

                if subset.alpha_mask:
                    if img.shape[2] == 4:
                        alpha_mask = img[:, :, 3]  # [H,W]
                        alpha_mask = alpha_mask.astype(np.float32) / 255.0  # 0.0~1.0
                        alpha_mask = torch.FloatTensor(alpha_mask)
                    else:
                        alpha_mask = torch.ones((img.shape[0], img.shape[1]), dtype=torch.float32)
                else:
                    alpha_mask = None

                img = img[:, :, :3]  # remove alpha channel

                latents = None
                image = self.image_transforms(img)  # -1.0~1.0のtorch.Tensorになる
                del img

            images.append(image)
            latents_list.append(latents)
            alpha_mask_list.append(alpha_mask)

            target_size = (image.shape[2], image.shape[1]) if image is not None else (latents.shape[2] * 8, latents.shape[1] * 8)

            if not flipped:
                crop_left_top = (crop_ltrb[0], crop_ltrb[1])
            else:
                # crop_ltrb[2] is right, so target_size[0] - crop_ltrb[2] is left in flipped image
                crop_left_top = (target_size[0] - crop_ltrb[2], crop_ltrb[1])

            original_sizes_hw.append((int(original_size[1]), int(original_size[0])))
            crop_top_lefts.append((int(crop_left_top[1]), int(crop_left_top[0])))
            target_sizes_hw.append((int(target_size[1]), int(target_size[0])))
            flippeds.append(flipped)

            # captionとtext encoder outputを処理する
            caption = image_info.caption  # default

            tokenization_required = (
                self.text_encoder_output_caching_strategy is None or self.text_encoder_output_caching_strategy.is_partial
            )
            text_encoder_outputs = None
            input_ids = None

            if image_info.text_encoder_outputs is not None:
                # cached
                text_encoder_outputs = image_info.text_encoder_outputs
            elif image_info.text_encoder_outputs_npz is not None:
                # on disk
                text_encoder_outputs = self.text_encoder_output_caching_strategy.load_outputs_npz(
                    image_info.text_encoder_outputs_npz
                )
            else:
                tokenization_required = True
            text_encoder_outputs_list.append(text_encoder_outputs)

            if tokenization_required:
<<<<<<< HEAD
                system_prompt = subset.system_prompt or ""
=======
                system_prompt_special_token = "<Prompt Start>"
                system_prompt = f"{subset.system_prompt} {system_prompt_special_token} " if subset.system_prompt else ""
>>>>>>> dfe1ab6c
                caption = self.process_caption(subset, image_info.caption)
                input_ids = [ids[0] for ids in self.tokenize_strategy.tokenize(system_prompt + caption)]  # remove batch dimension
                # if self.XTI_layers:
                #     caption_layer = []
                #     for layer in self.XTI_layers:
                #         token_strings_from = " ".join(self.token_strings)
                #         token_strings_to = " ".join([f"{x}_{layer}" for x in self.token_strings])
                #         caption_ = caption.replace(token_strings_from, token_strings_to)
                #         caption_layer.append(caption_)
                #     captions.append(caption_layer)
                # else:
                #     captions.append(caption)

                # if not self.token_padding_disabled:  # this option might be omitted in future
                #     # TODO get_input_ids must support SD3
                #     if self.XTI_layers:
                #         token_caption = self.get_input_ids(caption_layer, self.tokenizers[0])
                #     else:
                #         token_caption = self.get_input_ids(caption, self.tokenizers[0])
                #     input_ids_list.append(token_caption)

                #     if len(self.tokenizers) > 1:
                #         if self.XTI_layers:
                #             token_caption2 = self.get_input_ids(caption_layer, self.tokenizers[1])
                #         else:
                #             token_caption2 = self.get_input_ids(caption, self.tokenizers[1])
                #         input_ids2_list.append(token_caption2)

            input_ids_list.append(input_ids)
            captions.append(caption)

        def none_or_stack_elements(tensors_list, converter):
            # [[clip_l, clip_g, t5xxl], [clip_l, clip_g, t5xxl], ...] -> [torch.stack(clip_l), torch.stack(clip_g), torch.stack(t5xxl)]
            if len(tensors_list) == 0 or tensors_list[0] == None or len(tensors_list[0]) == 0 or tensors_list[0][0] is None:
                return None
            return [torch.stack([converter(x[i]) for x in tensors_list]) for i in range(len(tensors_list[0]))]

        # set example
        example = {}
        example["custom_attributes"] = custom_attributes  # may be list of empty dict
        example["loss_weights"] = torch.FloatTensor(loss_weights)
        example["text_encoder_outputs_list"] = none_or_stack_elements(text_encoder_outputs_list, torch.FloatTensor)
        example["input_ids_list"] = none_or_stack_elements(input_ids_list, lambda x: x)

        # if one of alpha_masks is not None, we need to replace None with ones
        none_or_not = [x is None for x in alpha_mask_list]
        if all(none_or_not):
            example["alpha_masks"] = None
        elif any(none_or_not):
            for i in range(len(alpha_mask_list)):
                if alpha_mask_list[i] is None:
                    if images[i] is not None:
                        alpha_mask_list[i] = torch.ones((images[i].shape[1], images[i].shape[2]), dtype=torch.float32)
                    else:
                        alpha_mask_list[i] = torch.ones(
                            (latents_list[i].shape[1] * 8, latents_list[i].shape[2] * 8), dtype=torch.float32
                        )
            example["alpha_masks"] = torch.stack(alpha_mask_list)
        else:
            example["alpha_masks"] = torch.stack(alpha_mask_list)

        if images[0] is not None:
            images = torch.stack(images)
            images = images.to(memory_format=torch.contiguous_format).float()
        else:
            images = None
        example["images"] = images

        example["latents"] = torch.stack(latents_list) if latents_list[0] is not None else None
        example["captions"] = captions

        example["original_sizes_hw"] = torch.stack([torch.LongTensor(x) for x in original_sizes_hw])
        example["crop_top_lefts"] = torch.stack([torch.LongTensor(x) for x in crop_top_lefts])
        example["target_sizes_hw"] = torch.stack([torch.LongTensor(x) for x in target_sizes_hw])
        example["flippeds"] = flippeds

        example["network_multipliers"] = torch.FloatTensor([self.network_multiplier] * len(captions))

        if self.debug_dataset:
            example["image_keys"] = bucket[image_index : image_index + self.batch_size]
        return example

    def get_item_for_caching(self, bucket, bucket_batch_size, image_index):
        captions = []
        images = []
        input_ids1_list = []
        input_ids2_list = []
        absolute_paths = []
        resized_sizes = []
        bucket_reso = None
        flip_aug = None
        alpha_mask = None
        random_crop = None

        for image_key in bucket[image_index : image_index + bucket_batch_size]:
            image_info = self.image_data[image_key]
            subset = self.image_to_subset[image_key]

            if flip_aug is None:
                flip_aug = subset.flip_aug
                alpha_mask = subset.alpha_mask
                random_crop = subset.random_crop
                bucket_reso = image_info.bucket_reso
            else:
                # TODO そもそも混在してても動くようにしたほうがいい
                assert flip_aug == subset.flip_aug, "flip_aug must be same in a batch"
                assert alpha_mask == subset.alpha_mask, "alpha_mask must be same in a batch"
                assert random_crop == subset.random_crop, "random_crop must be same in a batch"
                assert bucket_reso == image_info.bucket_reso, "bucket_reso must be same in a batch"

            caption = image_info.caption  # TODO cache some patterns of dropping, shuffling, etc.

            if self.caching_mode == "latents":
                image = load_image(image_info.absolute_path)
            else:
                image = None

            if self.caching_mode == "text":
                input_ids1 = self.get_input_ids(caption, self.tokenizers[0])
                input_ids2 = self.get_input_ids(caption, self.tokenizers[1])
            else:
                input_ids1 = None
                input_ids2 = None

            captions.append(caption)
            images.append(image)
            input_ids1_list.append(input_ids1)
            input_ids2_list.append(input_ids2)
            absolute_paths.append(image_info.absolute_path)
            resized_sizes.append(image_info.resized_size)

        example = {}

        if images[0] is None:
            images = None
        example["images"] = images

        example["captions"] = captions
        example["input_ids1_list"] = input_ids1_list
        example["input_ids2_list"] = input_ids2_list
        example["absolute_paths"] = absolute_paths
        example["resized_sizes"] = resized_sizes
        example["flip_aug"] = flip_aug
        example["alpha_mask"] = alpha_mask
        example["random_crop"] = random_crop
        example["bucket_reso"] = bucket_reso
        return example


class DreamBoothDataset(BaseDataset):
    IMAGE_INFO_CACHE_FILE = "metadata_cache.json"

    # The is_training_dataset defines the type of dataset, training or validation
    # if is_training_dataset is True -> training dataset
    # if is_training_dataset is False -> validation dataset
    def __init__(
        self,
        subsets: Sequence[DreamBoothSubset],
        is_training_dataset: bool,
        batch_size: int,
        resolution,
        network_multiplier: float,
        enable_bucket: bool,
        min_bucket_reso: int,
        max_bucket_reso: int,
        bucket_reso_steps: int,
        bucket_no_upscale: bool,
        prior_loss_weight: float,
        debug_dataset: bool,
        validation_split: float,
        validation_seed: Optional[int],
        system_prompt: Optional[str],
    ) -> None:
        super().__init__(resolution, network_multiplier, debug_dataset)

        assert resolution is not None, f"resolution is required / resolution（解像度）指定は必須です"

        self.batch_size = batch_size
        self.size = min(self.width, self.height)  # 短いほう
        self.prior_loss_weight = prior_loss_weight
        self.latents_cache = None
        self.is_training_dataset = is_training_dataset
        self.validation_seed = validation_seed
        self.validation_split = validation_split
        self.system_prompt = system_prompt

        self.enable_bucket = enable_bucket
        if self.enable_bucket:
            min_bucket_reso, max_bucket_reso = self.adjust_min_max_bucket_reso_by_steps(
                resolution, min_bucket_reso, max_bucket_reso, bucket_reso_steps
            )
            self.min_bucket_reso = min_bucket_reso
            self.max_bucket_reso = max_bucket_reso
            self.bucket_reso_steps = bucket_reso_steps
            self.bucket_no_upscale = bucket_no_upscale
        else:
            self.min_bucket_reso = None
            self.max_bucket_reso = None
            self.bucket_reso_steps = None  # この情報は使われない
            self.bucket_no_upscale = False

        def read_caption(img_path, caption_extension, enable_wildcard):
            # captionの候補ファイル名を作る
            base_name = os.path.splitext(img_path)[0]
            base_name_face_det = base_name
            tokens = base_name.split("_")
            if len(tokens) >= 5:
                base_name_face_det = "_".join(tokens[:-4])
            cap_paths = [base_name + caption_extension, base_name_face_det + caption_extension]

            caption = None
            for cap_path in cap_paths:
                if os.path.isfile(cap_path):
                    with open(cap_path, "rt", encoding="utf-8") as f:
                        try:
                            lines = f.readlines()
                        except UnicodeDecodeError as e:
                            logger.error(f"illegal char in file (not UTF-8) / ファイルにUTF-8以外の文字があります: {cap_path}")
                            raise e
                        assert len(lines) > 0, f"caption file is empty / キャプションファイルが空です: {cap_path}"
                        if enable_wildcard:
                            caption = "\n".join([line.strip() for line in lines if line.strip() != ""])  # 空行を除く、改行で連結
                        else:
                            caption = lines[0].strip()
                    break
            return caption

        def load_dreambooth_dir(subset: DreamBoothSubset):
            if not os.path.isdir(subset.image_dir):
                logger.warning(f"not directory: {subset.image_dir}")
                return [], [], []

            info_cache_file = os.path.join(subset.image_dir, self.IMAGE_INFO_CACHE_FILE)
            use_cached_info_for_subset = subset.cache_info
            if use_cached_info_for_subset:
                logger.info(
                    f"using cached image info for this subset / このサブセットで、キャッシュされた画像情報を使います: {info_cache_file}"
                )
                if not os.path.isfile(info_cache_file):
                    logger.warning(
                        f"image info file not found. You can ignore this warning if this is the first time to use this subset"
                        + " / キャッシュファイルが見つかりませんでした。初回実行時はこの警告を無視してください: {metadata_file}"
                    )
                    use_cached_info_for_subset = False

            if use_cached_info_for_subset:
                # json: {`img_path`:{"caption": "caption...", "resolution": [width, height]}, ...}
                with open(info_cache_file, "r", encoding="utf-8") as f:
                    metas = json.load(f)
                img_paths = list(metas.keys())
                sizes: List[Optional[Tuple[int, int]]] = [meta["resolution"] for meta in metas.values()]

                # we may need to check image size and existence of image files, but it takes time, so user should check it before training
            else:
                img_paths = glob_images(subset.image_dir, "*")
                sizes: List[Optional[Tuple[int, int]]] = [None] * len(img_paths)

                # new caching: get image size from cache files
                strategy = LatentsCachingStrategy.get_strategy()
                if strategy is not None:
                    logger.info("get image size from name of cache files")

                    # make image path to npz path mapping
                    npz_paths = glob.glob(os.path.join(subset.image_dir, "*" + strategy.cache_suffix))
                    npz_paths.sort(
                        key=lambda item: item.rsplit("_", maxsplit=2)[0]
                    )  # sort by name excluding resolution and cache_suffix
                    npz_path_index = 0

                    size_set_count = 0
                    for i, img_path in enumerate(tqdm(img_paths)):
                        l = len(os.path.splitext(img_path)[0])  # remove extension
                        found = False
                        while npz_path_index < len(npz_paths):  # until found or end of npz_paths
                            # npz_paths are sorted, so if npz_path > img_path, img_path is not found
                            if npz_paths[npz_path_index][:l] > img_path[:l]:
                                break
                            if npz_paths[npz_path_index][:l] == img_path[:l]:  # found
                                found = True
                                break
                            npz_path_index += 1  # next npz_path

                        if found:
                            w, h = strategy.get_image_size_from_disk_cache_path(img_path, npz_paths[npz_path_index])
                        else:
                            w, h = None, None

                        if w is not None and h is not None:
                            sizes[i] = (w, h)
                            size_set_count += 1
                    logger.info(f"set image size from cache files: {size_set_count}/{len(img_paths)}")

            # We want to create a training and validation split. This should be improved in the future
            # to allow a clearer distinction between training and validation. This can be seen as a
            # short-term solution to limit what is necessary to implement validation datasets
            #
            # We split the dataset for the subset based on if we are doing a validation split
            # The self.is_training_dataset defines the type of dataset, training or validation
            # if self.is_training_dataset is True -> training dataset
            # if self.is_training_dataset is False -> validation dataset
            if self.validation_split > 0.0:
                # For regularization images we do not want to split this dataset.
                if subset.is_reg is True:
                    # Skip any validation dataset for regularization images
                    if self.is_training_dataset is False:
                        img_paths = []
                        sizes = []
                    # Otherwise the img_paths remain as original img_paths and no split 
                    # required for training images dataset of regularization images
                else:
                    img_paths, sizes = split_train_val(
                        img_paths, 
                        sizes,
                        self.is_training_dataset, 
                        self.validation_split, 
                        self.validation_seed
                    )

            logger.info(f"found directory {subset.image_dir} contains {len(img_paths)} image files")

            if use_cached_info_for_subset:
                captions = [meta["caption"] for meta in metas.values()]
                missing_captions = [img_path for img_path, caption in zip(img_paths, captions) if caption is None or caption == ""]
            else:
                # 画像ファイルごとにプロンプトを読み込み、もしあればそちらを使う
                captions = []
                missing_captions = []
                for img_path in tqdm(img_paths, desc="read caption"):
                    cap_for_img = read_caption(img_path, subset.caption_extension, subset.enable_wildcard)
                    if cap_for_img is None and subset.class_tokens is None:
                        logger.warning(
                            f"neither caption file nor class tokens are found. use empty caption for {img_path} / キャプションファイルもclass tokenも見つかりませんでした。空のキャプションを使用します: {img_path}"
                        )
                        captions.append("")
                        missing_captions.append(img_path)
                    else:
                        if cap_for_img is None:
                            captions.append(subset.class_tokens)
                            missing_captions.append(img_path)
                        else:
                            captions.append(cap_for_img)

            self.set_tag_frequency(os.path.basename(subset.image_dir), captions)  # タグ頻度を記録

            if missing_captions:
                number_of_missing_captions = len(missing_captions)
                number_of_missing_captions_to_show = 5
                remaining_missing_captions = number_of_missing_captions - number_of_missing_captions_to_show

                logger.warning(
                    f"No caption file found for {number_of_missing_captions} images. Training will continue without captions for these images. If class token exists, it will be used. / {number_of_missing_captions}枚の画像にキャプションファイルが見つかりませんでした。これらの画像についてはキャプションなしで学習を続行します。class tokenが存在する場合はそれを使います。"
                )
                for i, missing_caption in enumerate(missing_captions):
                    if i >= number_of_missing_captions_to_show:
                        logger.warning(missing_caption + f"... and {remaining_missing_captions} more")
                        break
                    logger.warning(missing_caption)

            if not use_cached_info_for_subset and subset.cache_info:
                logger.info(f"cache image info for / 画像情報をキャッシュします : {info_cache_file}")
                sizes = [self.get_image_size(img_path) for img_path in tqdm(img_paths, desc="get image size")]
                matas = {}
                for img_path, caption, size in zip(img_paths, captions, sizes):
                    matas[img_path] = {"caption": caption, "resolution": list(size)}
                with open(info_cache_file, "w", encoding="utf-8") as f:
                    json.dump(matas, f, ensure_ascii=False, indent=2)
                logger.info(f"cache image info done for / 画像情報を出力しました : {info_cache_file}")

            # if sizes are not set, image size will be read in make_buckets
            return img_paths, captions, sizes

        logger.info("prepare images.")
        num_train_images = 0
        num_reg_images = 0
        reg_infos: List[Tuple[ImageInfo, DreamBoothSubset]] = []

        for subset in subsets:
            num_repeats = subset.num_repeats if self.is_training_dataset else 1
            if num_repeats < 1:
                logger.warning(
                    f"ignore subset with image_dir='{subset.image_dir}': num_repeats is less than 1 / num_repeatsが1を下回っているためサブセットを無視します: {num_repeats}"
                )
                continue

            if subset in self.subsets:
                logger.warning(
                    f"ignore duplicated subset with image_dir='{subset.image_dir}': use the first one / 既にサブセットが登録されているため、重複した後発のサブセットを無視します"
                )
                continue

            img_paths, captions, sizes = load_dreambooth_dir(subset)
            if len(img_paths) < 1:
                logger.warning(
                    f"ignore subset with image_dir='{subset.image_dir}': no images found / 画像が見つからないためサブセットを無視します"
                )
                continue

            if subset.is_reg:
                num_reg_images += num_repeats * len(img_paths)
            else:
                num_train_images += num_repeats * len(img_paths)

<<<<<<< HEAD
            system_prompt = self.system_prompt or subset.system_prompt or ""
=======
            system_prompt_special_token = "<Prompt Start>"
            system_prompt = f"{self.system_prompt or subset.system_prompt} {system_prompt_special_token} " if self.system_prompt or subset.system_prompt else ""
>>>>>>> dfe1ab6c
            for img_path, caption, size in zip(img_paths, captions, sizes):
                info = ImageInfo(img_path, num_repeats, system_prompt + caption, subset.is_reg, img_path)
                if size is not None:
                    info.image_size = size
                if subset.is_reg:
                    reg_infos.append((info, subset))
                else:
                    self.register_image(info, subset)

            subset.img_count = len(img_paths)
            self.subsets.append(subset)

        images_split_name = "train" if self.is_training_dataset else "validation"
        logger.info(f"{num_train_images} {images_split_name} images with repeats.")

        self.num_train_images = num_train_images

        logger.info(f"{num_reg_images} reg images with repeats.")
        if num_train_images < num_reg_images:
            logger.warning("some of reg images are not used / 正則化画像の数が多いので、一部使用されない正則化画像があります")

        if num_reg_images == 0:
            logger.warning("no regularization images / 正則化画像が見つかりませんでした")
        else:
            # num_repeatsを計算する：どうせ大した数ではないのでループで処理する
            n = 0
            first_loop = True
            while n < num_train_images:
                for info, subset in reg_infos:
                    if first_loop:
                        self.register_image(info, subset)
                        n += info.num_repeats
                    else:
                        info.num_repeats += 1  # rewrite registered info
                        n += 1
                    if n >= num_train_images:
                        break
                first_loop = False

        self.num_reg_images = num_reg_images


class FineTuningDataset(BaseDataset):
    def __init__(
        self,
        subsets: Sequence[FineTuningSubset],
        batch_size: int,
        resolution,
        network_multiplier: float,
        enable_bucket: bool,
        min_bucket_reso: int,
        max_bucket_reso: int,
        bucket_reso_steps: int,
        bucket_no_upscale: bool,
        debug_dataset: bool,
        validation_seed: int,
        validation_split: float,
    ) -> None:
        super().__init__(resolution, network_multiplier, debug_dataset)

        self.batch_size = batch_size

        self.num_train_images = 0
        self.num_reg_images = 0

        for subset in subsets:
            if subset.num_repeats < 1:
                logger.warning(
                    f"ignore subset with metadata_file='{subset.metadata_file}': num_repeats is less than 1 / num_repeatsが1を下回っているためサブセットを無視します: {subset.num_repeats}"
                )
                continue

            if subset in self.subsets:
                logger.warning(
                    f"ignore duplicated subset with metadata_file='{subset.metadata_file}': use the first one / 既にサブセットが登録されているため、重複した後発のサブセットを無視します"
                )
                continue

            # メタデータを読み込む
            if os.path.exists(subset.metadata_file):
                logger.info(f"loading existing metadata: {subset.metadata_file}")
                with open(subset.metadata_file, "rt", encoding="utf-8") as f:
                    metadata = json.load(f)
            else:
                raise ValueError(f"no metadata / メタデータファイルがありません: {subset.metadata_file}")

            if len(metadata) < 1:
                logger.warning(
                    f"ignore subset with '{subset.metadata_file}': no image entries found / 画像に関するデータが見つからないためサブセットを無視します"
                )
                continue

            tags_list = []
            for image_key, img_md in metadata.items():
                # path情報を作る
                abs_path = None

                # まず画像を優先して探す
                if os.path.exists(image_key):
                    abs_path = image_key
                else:
                    # わりといい加減だがいい方法が思いつかん
                    paths = glob_images(subset.image_dir, image_key)
                    if len(paths) > 0:
                        abs_path = paths[0]

                # なければnpzを探す
                if abs_path is None:
                    if os.path.exists(os.path.splitext(image_key)[0] + ".npz"):
                        abs_path = os.path.splitext(image_key)[0] + ".npz"
                    else:
                        npz_path = os.path.join(subset.image_dir, image_key + ".npz")
                        if os.path.exists(npz_path):
                            abs_path = npz_path

                assert abs_path is not None, f"no image / 画像がありません: {image_key}"

                caption = img_md.get("caption")
                tags = img_md.get("tags")
                if caption is None:
                    caption = tags  # could be multiline
                    tags = None

                if subset.enable_wildcard:
                    # tags must be single line
                    if tags is not None:
                        tags = tags.replace("\n", subset.caption_separator)

                    # add tags to each line of caption
                    if caption is not None and tags is not None:
                        caption = "\n".join(
                            [f"{line}{subset.caption_separator}{tags}" for line in caption.split("\n") if line.strip() != ""]
                        )
                else:
                    # use as is
                    if tags is not None and len(tags) > 0:
                        caption = caption + subset.caption_separator + tags
                        tags_list.append(tags)

                if caption is None:
                    caption = ""

                image_info = ImageInfo(image_key, subset.num_repeats, caption, False, abs_path)
                image_info.image_size = img_md.get("train_resolution")

                if not subset.color_aug and not subset.random_crop:
                    # if npz exists, use them
                    image_info.latents_npz, image_info.latents_npz_flipped = self.image_key_to_npz_file(subset, image_key)

                self.register_image(image_info, subset)

            self.num_train_images += len(metadata) * subset.num_repeats

            # TODO do not record tag freq when no tag
            self.set_tag_frequency(os.path.basename(subset.metadata_file), tags_list)
            subset.img_count = len(metadata)
            self.subsets.append(subset)

        # check existence of all npz files
        use_npz_latents = all([not (subset.color_aug or subset.random_crop) for subset in self.subsets])
        if use_npz_latents:
            flip_aug_in_subset = False
            npz_any = False
            npz_all = True

            for image_info in self.image_data.values():
                subset = self.image_to_subset[image_info.image_key]

                has_npz = image_info.latents_npz is not None
                npz_any = npz_any or has_npz

                if subset.flip_aug:
                    has_npz = has_npz and image_info.latents_npz_flipped is not None
                    flip_aug_in_subset = True
                npz_all = npz_all and has_npz

                if npz_any and not npz_all:
                    break

            if not npz_any:
                use_npz_latents = False
                logger.warning(f"npz file does not exist. ignore npz files / npzファイルが見つからないためnpzファイルを無視します")
            elif not npz_all:
                use_npz_latents = False
                logger.warning(
                    f"some of npz file does not exist. ignore npz files / いくつかのnpzファイルが見つからないためnpzファイルを無視します"
                )
                if flip_aug_in_subset:
                    logger.warning("maybe no flipped files / 反転されたnpzファイルがないのかもしれません")
        # else:
        #   logger.info("npz files are not used with color_aug and/or random_crop / color_augまたはrandom_cropが指定されているためnpzファイルは使用されません")

        # check min/max bucket size
        sizes = set()
        resos = set()
        for image_info in self.image_data.values():
            if image_info.image_size is None:
                sizes = None  # not calculated
                break
            sizes.add(image_info.image_size[0])
            sizes.add(image_info.image_size[1])
            resos.add(tuple(image_info.image_size))

        if sizes is None:
            if use_npz_latents:
                use_npz_latents = False
                logger.warning(
                    f"npz files exist, but no bucket info in metadata. ignore npz files / メタデータにbucket情報がないためnpzファイルを無視します"
                )

            assert (
                resolution is not None
            ), "if metadata doesn't have bucket info, resolution is required / メタデータにbucket情報がない場合はresolutionを指定してください"

            self.enable_bucket = enable_bucket
            if self.enable_bucket:
                min_bucket_reso, max_bucket_reso = self.adjust_min_max_bucket_reso_by_steps(
                    resolution, min_bucket_reso, max_bucket_reso, bucket_reso_steps
                )
                self.min_bucket_reso = min_bucket_reso
                self.max_bucket_reso = max_bucket_reso
                self.bucket_reso_steps = bucket_reso_steps
                self.bucket_no_upscale = bucket_no_upscale
        else:
            if not enable_bucket:
                logger.info("metadata has bucket info, enable bucketing / メタデータにbucket情報があるためbucketを有効にします")
            logger.info("using bucket info in metadata / メタデータ内のbucket情報を使います")
            self.enable_bucket = True

            assert (
                not bucket_no_upscale
            ), "if metadata has bucket info, bucket reso is precalculated, so bucket_no_upscale cannot be used / メタデータ内にbucket情報がある場合はbucketの解像度は計算済みのため、bucket_no_upscaleは使えません"

            # bucket情報を初期化しておく、make_bucketsで再作成しない
            self.bucket_manager = BucketManager(False, None, None, None, None)
            self.bucket_manager.set_predefined_resos(resos)

        # npz情報をきれいにしておく
        if not use_npz_latents:
            for image_info in self.image_data.values():
                image_info.latents_npz = image_info.latents_npz_flipped = None

    def image_key_to_npz_file(self, subset: FineTuningSubset, image_key):
        base_name = os.path.splitext(image_key)[0]
        npz_file_norm = base_name + ".npz"

        if os.path.exists(npz_file_norm):
            # image_key is full path
            npz_file_flip = base_name + "_flip.npz"
            if not os.path.exists(npz_file_flip):
                npz_file_flip = None
            return npz_file_norm, npz_file_flip

        # if not full path, check image_dir. if image_dir is None, return None
        if subset.image_dir is None:
            return None, None

        # image_key is relative path
        npz_file_norm = os.path.join(subset.image_dir, image_key + ".npz")
        npz_file_flip = os.path.join(subset.image_dir, image_key + "_flip.npz")

        if not os.path.exists(npz_file_norm):
            npz_file_norm = None
            npz_file_flip = None
        elif not os.path.exists(npz_file_flip):
            npz_file_flip = None

        return npz_file_norm, npz_file_flip


class ControlNetDataset(BaseDataset):
    def __init__(
        self,
        subsets: Sequence[ControlNetSubset],
        batch_size: int,
        resolution,
        network_multiplier: float,
        enable_bucket: bool,
        min_bucket_reso: int,
        max_bucket_reso: int,
        bucket_reso_steps: int,
        bucket_no_upscale: bool,
        debug_dataset: bool,
        validation_split: float,
        validation_seed: Optional[int],
    ) -> None:
        super().__init__(resolution, network_multiplier, debug_dataset)

        db_subsets = []
        for subset in subsets:
            assert (
                not subset.random_crop
            ), "random_crop is not supported in ControlNetDataset / random_cropはControlNetDatasetではサポートされていません"
            db_subset = DreamBoothSubset(
                subset.image_dir,
                False,
                None,
                subset.caption_extension,
                subset.cache_info,
                False,
                subset.num_repeats,
                subset.shuffle_caption,
                subset.caption_separator,
                subset.keep_tokens,
                subset.keep_tokens_separator,
                subset.secondary_separator,
                subset.enable_wildcard,
                subset.color_aug,
                subset.flip_aug,
                subset.face_crop_aug_range,
                subset.random_crop,
                subset.caption_dropout_rate,
                subset.caption_dropout_every_n_epochs,
                subset.caption_tag_dropout_rate,
                subset.caption_prefix,
                subset.caption_suffix,
                subset.token_warmup_min,
                subset.token_warmup_step,
            )
            db_subsets.append(db_subset)

        self.dreambooth_dataset_delegate = DreamBoothDataset(
            db_subsets,
            True,
            batch_size,
            resolution,
            network_multiplier,
            enable_bucket,
            min_bucket_reso,
            max_bucket_reso,
            bucket_reso_steps,
            bucket_no_upscale,
            1.0,
            debug_dataset,
            validation_split,
            validation_seed,
        )

        # config_util等から参照される値をいれておく（若干微妙なのでなんとかしたい）
        self.image_data = self.dreambooth_dataset_delegate.image_data
        self.batch_size = batch_size
        self.num_train_images = self.dreambooth_dataset_delegate.num_train_images
        self.num_reg_images = self.dreambooth_dataset_delegate.num_reg_images
        self.validation_split = validation_split
        self.validation_seed = validation_seed

        # assert all conditioning data exists
        missing_imgs = []
        cond_imgs_with_pair = set()
        for image_key, info in self.dreambooth_dataset_delegate.image_data.items():
            db_subset = self.dreambooth_dataset_delegate.image_to_subset[image_key]
            subset = None
            for s in subsets:
                if s.image_dir == db_subset.image_dir:
                    subset = s
                    break
            assert subset is not None, "internal error: subset not found"

            if not os.path.isdir(subset.conditioning_data_dir):
                logger.warning(f"not directory: {subset.conditioning_data_dir}")
                continue

            img_basename = os.path.splitext(os.path.basename(info.absolute_path))[0]
            ctrl_img_path = glob_images(subset.conditioning_data_dir, img_basename)
            if len(ctrl_img_path) < 1:
                missing_imgs.append(img_basename)
                continue
            ctrl_img_path = ctrl_img_path[0]
            ctrl_img_path = os.path.abspath(ctrl_img_path)  # normalize path

            info.cond_img_path = ctrl_img_path
            cond_imgs_with_pair.add(os.path.splitext(ctrl_img_path)[0])  # remove extension because Windows is case insensitive

        extra_imgs = []
        for subset in subsets:
            conditioning_img_paths = glob_images(subset.conditioning_data_dir, "*")
            conditioning_img_paths = [os.path.abspath(p) for p in conditioning_img_paths]  # normalize path
            extra_imgs.extend([p for p in conditioning_img_paths if os.path.splitext(p)[0] not in cond_imgs_with_pair])

        assert (
            len(missing_imgs) == 0
        ), f"missing conditioning data for {len(missing_imgs)} images / 制御用画像が見つかりませんでした: {missing_imgs}"
        assert (
            len(extra_imgs) == 0
        ), f"extra conditioning data for {len(extra_imgs)} images / 余分な制御用画像があります: {extra_imgs}"

        self.conditioning_image_transforms = IMAGE_TRANSFORMS

    def set_current_strategies(self):
        return self.dreambooth_dataset_delegate.set_current_strategies()

    def make_buckets(self):
        self.dreambooth_dataset_delegate.make_buckets()
        self.bucket_manager = self.dreambooth_dataset_delegate.bucket_manager
        self.buckets_indices = self.dreambooth_dataset_delegate.buckets_indices

    def cache_latents(self, vae, vae_batch_size=1, cache_to_disk=False, is_main_process=True, file_suffix=".npz"):
        return self.dreambooth_dataset_delegate.cache_latents(vae, vae_batch_size, cache_to_disk, is_main_process, file_suffix)

    def new_cache_latents(self, model: Any, accelerator: Accelerator):
        return self.dreambooth_dataset_delegate.new_cache_latents(model, accelerator)

    def new_cache_text_encoder_outputs(self, models: List[Any], is_main_process: bool):
        return self.dreambooth_dataset_delegate.new_cache_text_encoder_outputs(models, is_main_process)

    def __len__(self):
        return self.dreambooth_dataset_delegate.__len__()

    def __getitem__(self, index):
        example = self.dreambooth_dataset_delegate[index]

        bucket = self.dreambooth_dataset_delegate.bucket_manager.buckets[
            self.dreambooth_dataset_delegate.buckets_indices[index].bucket_index
        ]
        bucket_batch_size = self.dreambooth_dataset_delegate.buckets_indices[index].bucket_batch_size
        image_index = self.dreambooth_dataset_delegate.buckets_indices[index].batch_index * bucket_batch_size

        conditioning_images = []

        for i, image_key in enumerate(bucket[image_index : image_index + bucket_batch_size]):
            image_info = self.dreambooth_dataset_delegate.image_data[image_key]

            target_size_hw = example["target_sizes_hw"][i]
            original_size_hw = example["original_sizes_hw"][i]
            crop_top_left = example["crop_top_lefts"][i]
            flipped = example["flippeds"][i]
            cond_img = load_image(image_info.cond_img_path)

            if self.dreambooth_dataset_delegate.enable_bucket:
                assert (
                    cond_img.shape[0] == original_size_hw[0] and cond_img.shape[1] == original_size_hw[1]
                ), f"size of conditioning image is not match / 画像サイズが合いません: {image_info.absolute_path}"
                cond_img = cv2.resize(
                    cond_img, image_info.resized_size, interpolation=cv2.INTER_AREA
                )  # INTER_AREAでやりたいのでcv2でリサイズ

                # TODO support random crop
                # 現在サポートしているcropはrandomではなく中央のみ
                h, w = target_size_hw
                ct = (cond_img.shape[0] - h) // 2
                cl = (cond_img.shape[1] - w) // 2
                cond_img = cond_img[ct : ct + h, cl : cl + w]
            else:
                # assert (
                #     cond_img.shape[0] == self.height and cond_img.shape[1] == self.width
                # ), f"image size is small / 画像サイズが小さいようです: {image_info.absolute_path}"
                # resize to target
                if cond_img.shape[0] != target_size_hw[0] or cond_img.shape[1] != target_size_hw[1]:
                    cond_img = pil_resize(cond_img, (int(target_size_hw[1]), int(target_size_hw[0])))

            if flipped:
                cond_img = cond_img[:, ::-1, :].copy()  # copy to avoid negative stride

            cond_img = self.conditioning_image_transforms(cond_img)
            conditioning_images.append(cond_img)

        example["conditioning_images"] = torch.stack(conditioning_images).to(memory_format=torch.contiguous_format).float()

        return example


# behave as Dataset mock
class DatasetGroup(torch.utils.data.ConcatDataset):
    def __init__(self, datasets: Sequence[Union[DreamBoothDataset, FineTuningDataset]]):
        self.datasets: List[Union[DreamBoothDataset, FineTuningDataset]]

        super().__init__(datasets)

        self.image_data = {}
        self.num_train_images = 0
        self.num_reg_images = 0

        # simply concat together
        # TODO: handling image_data key duplication among dataset
        #   In practical, this is not the big issue because image_data is accessed from outside of dataset only for debug_dataset.
        for dataset in datasets:
            self.image_data.update(dataset.image_data)
            self.num_train_images += dataset.num_train_images
            self.num_reg_images += dataset.num_reg_images

    def add_replacement(self, str_from, str_to):
        for dataset in self.datasets:
            dataset.add_replacement(str_from, str_to)

    # def make_buckets(self):
    #   for dataset in self.datasets:
    #     dataset.make_buckets()

    def set_text_encoder_output_caching_strategy(self, strategy: TextEncoderOutputsCachingStrategy):
        """
        DataLoader is run in multiple processes, so we need to set the strategy manually.
        """
        for dataset in self.datasets:
            dataset.set_text_encoder_output_caching_strategy(strategy)

    def enable_XTI(self, *args, **kwargs):
        for dataset in self.datasets:
            dataset.enable_XTI(*args, **kwargs)

    def cache_latents(self, vae, vae_batch_size=1, cache_to_disk=False, is_main_process=True, file_suffix=".npz"):
        for i, dataset in enumerate(self.datasets):
            logger.info(f"[Dataset {i}]")
            dataset.cache_latents(vae, vae_batch_size, cache_to_disk, is_main_process, file_suffix)

    def new_cache_latents(self, model: Any, accelerator: Accelerator):
        for i, dataset in enumerate(self.datasets):
            logger.info(f"[Dataset {i}]")
            dataset.new_cache_latents(model, accelerator)
        accelerator.wait_for_everyone()

    def cache_text_encoder_outputs(
        self, tokenizers, text_encoders, device, weight_dtype, cache_to_disk=False, is_main_process=True
    ):
        for i, dataset in enumerate(self.datasets):
            logger.info(f"[Dataset {i}]")
            dataset.cache_text_encoder_outputs(tokenizers, text_encoders, device, weight_dtype, cache_to_disk, is_main_process)

    def cache_text_encoder_outputs_sd3(
        self, tokenizer, text_encoders, device, output_dtype, te_dtypes, cache_to_disk=False, is_main_process=True, batch_size=None
    ):
        for i, dataset in enumerate(self.datasets):
            logger.info(f"[Dataset {i}]")
            dataset.cache_text_encoder_outputs_sd3(
                tokenizer, text_encoders, device, output_dtype, te_dtypes, cache_to_disk, is_main_process, batch_size
            )

    def new_cache_text_encoder_outputs(self, models: List[Any], accelerator: Accelerator):
        for i, dataset in enumerate(self.datasets):
            logger.info(f"[Dataset {i}]")
            dataset.new_cache_text_encoder_outputs(models, accelerator)
        accelerator.wait_for_everyone()

    def set_caching_mode(self, caching_mode):
        for dataset in self.datasets:
            dataset.set_caching_mode(caching_mode)

    def verify_bucket_reso_steps(self, min_steps: int):
        for dataset in self.datasets:
            dataset.verify_bucket_reso_steps(min_steps)

    def get_resolutions(self) -> List[Tuple[int, int]]:
        return [(dataset.width, dataset.height) for dataset in self.datasets]

    def is_latent_cacheable(self) -> bool:
        return all([dataset.is_latent_cacheable() for dataset in self.datasets])

    def is_text_encoder_output_cacheable(self) -> bool:
        return all([dataset.is_text_encoder_output_cacheable() for dataset in self.datasets])

    def set_current_strategies(self):
        for dataset in self.datasets:
            dataset.set_current_strategies()

    def set_current_epoch(self, epoch):
        for dataset in self.datasets:
            dataset.set_current_epoch(epoch)

    def set_current_step(self, step):
        for dataset in self.datasets:
            dataset.set_current_step(step)

    def set_max_train_steps(self, max_train_steps):
        for dataset in self.datasets:
            dataset.set_max_train_steps(max_train_steps)

    def disable_token_padding(self):
        for dataset in self.datasets:
            dataset.disable_token_padding()


def is_disk_cached_latents_is_expected(reso, npz_path: str, flip_aug: bool, alpha_mask: bool):
    expected_latents_size = (reso[1] // 8, reso[0] // 8)  # bucket_resoはWxHなので注意

    if not os.path.exists(npz_path):
        return False

    try:
        npz = np.load(npz_path)
        if "latents" not in npz or "original_size" not in npz or "crop_ltrb" not in npz:  # old ver?
            return False
        if npz["latents"].shape[1:3] != expected_latents_size:
            return False

        if flip_aug:
            if "latents_flipped" not in npz:
                return False
            if npz["latents_flipped"].shape[1:3] != expected_latents_size:
                return False

        if alpha_mask:
            if "alpha_mask" not in npz:
                return False
            if (npz["alpha_mask"].shape[1], npz["alpha_mask"].shape[0]) != reso:  # HxW => WxH != reso
                return False
        else:
            if "alpha_mask" in npz:
                return False
    except Exception as e:
        logger.error(f"Error loading file: {npz_path}")
        raise e

    return True


# 戻り値は、latents_tensor, (original_size width, original_size height), (crop left, crop top)
# TODO update to use CachingStrategy
# def load_latents_from_disk(
#     npz_path,
# ) -> Tuple[Optional[np.ndarray], Optional[List[int]], Optional[List[int]], Optional[np.ndarray], Optional[np.ndarray]]:
#     npz = np.load(npz_path)
#     if "latents" not in npz:
#         raise ValueError(f"error: npz is old format. please re-generate {npz_path}")

#     latents = npz["latents"]
#     original_size = npz["original_size"].tolist()
#     crop_ltrb = npz["crop_ltrb"].tolist()
#     flipped_latents = npz["latents_flipped"] if "latents_flipped" in npz else None
#     alpha_mask = npz["alpha_mask"] if "alpha_mask" in npz else None
#     return latents, original_size, crop_ltrb, flipped_latents, alpha_mask


# def save_latents_to_disk(npz_path, latents_tensor, original_size, crop_ltrb, flipped_latents_tensor=None, alpha_mask=None):
#     kwargs = {}
#     if flipped_latents_tensor is not None:
#         kwargs["latents_flipped"] = flipped_latents_tensor.float().cpu().numpy()
#     if alpha_mask is not None:
#         kwargs["alpha_mask"] = alpha_mask.float().cpu().numpy()
#     np.savez(
#         npz_path,
#         latents=latents_tensor.float().cpu().numpy(),
#         original_size=np.array(original_size),
#         crop_ltrb=np.array(crop_ltrb),
#         **kwargs,
#     )


def debug_dataset(train_dataset, show_input_ids=False):
    logger.info(f"Total dataset length (steps) / データセットの長さ（ステップ数）: {len(train_dataset)}")
    logger.info(
        "`S` for next step, `E` for next epoch no. , Escape for exit. / Sキーで次のステップ、Eキーで次のエポック、Escキーで中断、終了します"
    )

    epoch = 1
    while True:
        logger.info(f"")
        logger.info(f"epoch: {epoch}")

        steps = (epoch - 1) * len(train_dataset) + 1
        indices = list(range(len(train_dataset)))
        random.shuffle(indices)

        k = 0
        for i, idx in enumerate(indices):
            train_dataset.set_current_epoch(epoch)
            train_dataset.set_current_step(steps)
            logger.info(f"steps: {steps} ({i + 1}/{len(train_dataset)})")

            example = train_dataset[idx]
            if example["latents"] is not None:
                logger.info(f"sample has latents from npz file: {example['latents'].size()}")
            for j, (ik, cap, lw, orgsz, crptl, trgsz, flpdz) in enumerate(
                zip(
                    example["image_keys"],
                    example["captions"],
                    example["loss_weights"],
                    # example["input_ids"],
                    example["original_sizes_hw"],
                    example["crop_top_lefts"],
                    example["target_sizes_hw"],
                    example["flippeds"],
                )
            ):
                logger.info(
                    f'{ik}, size: {train_dataset.image_data[ik].image_size}, loss weight: {lw}, caption: "{cap}", original size: {orgsz}, crop top left: {crptl}, target size: {trgsz}, flipped: {flpdz}'
                )
                if "network_multipliers" in example:
                    logger.info(f"network multiplier: {example['network_multipliers'][j]}")
                if "custom_attributes" in example:
                    logger.info(f"custom attributes: {example['custom_attributes'][j]}")

                # if show_input_ids:
                #     logger.info(f"input ids: {iid}")
                #     if "input_ids2" in example:
                #         logger.info(f"input ids2: {example['input_ids2'][j]}")
                if example["images"] is not None:
                    im = example["images"][j]
                    logger.info(f"image size: {im.size()}")
                    im = ((im.numpy() + 1.0) * 127.5).astype(np.uint8)
                    im = np.transpose(im, (1, 2, 0))  # c,H,W -> H,W,c
                    im = im[:, :, ::-1]  # RGB -> BGR (OpenCV)

                    if "conditioning_images" in example:
                        cond_img = example["conditioning_images"][j]
                        logger.info(f"conditioning image size: {cond_img.size()}")
                        cond_img = ((cond_img.numpy() + 1.0) * 127.5).astype(np.uint8)
                        cond_img = np.transpose(cond_img, (1, 2, 0))
                        cond_img = cond_img[:, :, ::-1]
                        if os.name == "nt":
                            cv2.imshow("cond_img", cond_img)

                    if "alpha_masks" in example and example["alpha_masks"] is not None:
                        alpha_mask = example["alpha_masks"][j]
                        logger.info(f"alpha mask size: {alpha_mask.size()}")
                        alpha_mask = (alpha_mask.numpy() * 255.0).astype(np.uint8)
                        if os.name == "nt":
                            cv2.imshow("alpha_mask", alpha_mask)

                    if os.name == "nt":  # only windows
                        cv2.imshow("img", im)
                        k = cv2.waitKey()
                        cv2.destroyAllWindows()
                    if k == 27 or k == ord("s") or k == ord("e"):
                        break
            steps += 1

            if k == ord("e"):
                break
            if k == 27 or (example["images"] is None and i >= 8):
                k = 27
                break
        if k == 27:
            break

        epoch += 1


def glob_images(directory, base="*"):
    img_paths = []
    for ext in IMAGE_EXTENSIONS:
        if base == "*":
            img_paths.extend(glob.glob(os.path.join(glob.escape(directory), base + ext)))
        else:
            img_paths.extend(glob.glob(glob.escape(os.path.join(directory, base + ext))))
    img_paths = list(set(img_paths))  # 重複を排除
    img_paths.sort()
    return img_paths


def glob_images_pathlib(dir_path, recursive):
    image_paths = []
    if recursive:
        for ext in IMAGE_EXTENSIONS:
            image_paths += list(dir_path.rglob("*" + ext))
    else:
        for ext in IMAGE_EXTENSIONS:
            image_paths += list(dir_path.glob("*" + ext))
    image_paths = list(set(image_paths))  # 重複を排除
    image_paths.sort()
    return image_paths


class MinimalDataset(BaseDataset):
    def __init__(self, resolution, network_multiplier, debug_dataset=False):
        super().__init__(resolution, network_multiplier, debug_dataset)

        self.num_train_images = 0  # update in subclass
        self.num_reg_images = 0  # update in subclass
        self.datasets = [self]
        self.batch_size = 1  # update in subclass

        self.subsets = [self]
        self.num_repeats = 1  # update in subclass if needed
        self.img_count = 1  # update in subclass if needed
        self.bucket_info = {}
        self.is_reg = False
        self.image_dir = "dummy"  # for metadata

    def verify_bucket_reso_steps(self, min_steps: int):
        pass

    def is_latent_cacheable(self) -> bool:
        return False

    def __len__(self):
        raise NotImplementedError

    # override to avoid shuffling buckets
    def set_current_epoch(self, epoch):
        self.current_epoch = epoch

    def __getitem__(self, idx):
        r"""
        The subclass may have image_data for debug_dataset, which is a dict of ImageInfo objects.

        Returns: example like this:

            for i in range(batch_size):
                image_key = ...  # whatever hashable
                image_keys.append(image_key)

                image = ...  # PIL Image
                img_tensor = self.image_transforms(img)
                images.append(img_tensor)

                caption = ...  # str
                input_ids = self.get_input_ids(caption)
                input_ids_list.append(input_ids)

                captions.append(caption)

            images = torch.stack(images, dim=0)
            input_ids_list = torch.stack(input_ids_list, dim=0)
            example = {
                "images": images,
                "input_ids": input_ids_list,
                "captions": captions,   # for debug_dataset
                "latents": None,
                "image_keys": image_keys,   # for debug_dataset
                "loss_weights": torch.ones(batch_size, dtype=torch.float32),
            }
            return example
        """
        raise NotImplementedError

    def get_resolutions(self) -> List[Tuple[int, int]]:
        return []


def load_arbitrary_dataset(args, tokenizer=None) -> MinimalDataset:
    module = ".".join(args.dataset_class.split(".")[:-1])
    dataset_class = args.dataset_class.split(".")[-1]
    module = importlib.import_module(module)
    dataset_class = getattr(module, dataset_class)
    train_dataset_group: MinimalDataset = dataset_class(tokenizer, args.max_token_length, args.resolution, args.debug_dataset)
    return train_dataset_group


def load_image(image_path, alpha=False):
    try:
        with Image.open(image_path) as image:
            if alpha:
                if not image.mode == "RGBA":
                    image = image.convert("RGBA")
            else:
                if not image.mode == "RGB":
                    image = image.convert("RGB")
            img = np.array(image, np.uint8)
            return img
    except (IOError, OSError) as e:
        logger.error(f"Error loading file: {image_path}")
        raise e


# 画像を読み込む。戻り値はnumpy.ndarray,(original width, original height),(crop left, crop top, crop right, crop bottom)
def trim_and_resize_if_required(
    random_crop: bool, image: np.ndarray, reso, resized_size: Tuple[int, int]
) -> Tuple[np.ndarray, Tuple[int, int], Tuple[int, int, int, int]]:
    image_height, image_width = image.shape[0:2]
    original_size = (image_width, image_height)  # size before resize

    if image_width != resized_size[0] or image_height != resized_size[1]:
        # リサイズする
        if image_width > resized_size[0] and image_height > resized_size[1]:
            image = cv2.resize(image, resized_size, interpolation=cv2.INTER_AREA)  # INTER_AREAでやりたいのでcv2でリサイズ
        else:
            image = pil_resize(image, resized_size)

    image_height, image_width = image.shape[0:2]

    if image_width > reso[0]:
        trim_size = image_width - reso[0]
        p = trim_size // 2 if not random_crop else random.randint(0, trim_size)
        # logger.info(f"w {trim_size} {p}")
        image = image[:, p : p + reso[0]]
    if image_height > reso[1]:
        trim_size = image_height - reso[1]
        p = trim_size // 2 if not random_crop else random.randint(0, trim_size)
        # logger.info(f"h {trim_size} {p})
        image = image[p : p + reso[1]]

    # random cropの場合のcropされた値をどうcrop left/topに反映するべきか全くアイデアがない
    # I have no idea how to reflect the cropped value in crop left/top in the case of random crop

    crop_ltrb = BucketManager.get_crop_ltrb(reso, original_size)

    assert image.shape[0] == reso[1] and image.shape[1] == reso[0], f"internal error, illegal trimmed size: {image.shape}, {reso}"
    return image, original_size, crop_ltrb


# for new_cache_latents
def load_images_and_masks_for_caching(
    image_infos: List[ImageInfo], use_alpha_mask: bool, random_crop: bool
) -> Tuple[torch.Tensor, List[torch.Tensor], List[Tuple[int, int]], List[Tuple[int, int, int, int]]]:
    r"""
    requires image_infos to have: [absolute_path or image], bucket_reso, resized_size

    returns: image_tensor, alpha_masks, original_sizes, crop_ltrbs

    image_tensor: torch.Tensor = torch.Size([B, 3, H, W]), ...], normalized to [-1, 1]
    alpha_masks: List[np.ndarray] = [np.ndarray([H, W]), ...], normalized to [0, 1]
    original_sizes: List[Tuple[int, int]] = [(W, H), ...]
    crop_ltrbs: List[Tuple[int, int, int, int]] = [(L, T, R, B), ...]
    """
    images: List[torch.Tensor] = []
    alpha_masks: List[np.ndarray] = []
    original_sizes: List[Tuple[int, int]] = []
    crop_ltrbs: List[Tuple[int, int, int, int]] = []
    for info in image_infos:
        image = load_image(info.absolute_path, use_alpha_mask) if info.image is None else np.array(info.image, np.uint8)
        # TODO 画像のメタデータが壊れていて、メタデータから割り当てたbucketと実際の画像サイズが一致しない場合があるのでチェック追加要
        image, original_size, crop_ltrb = trim_and_resize_if_required(random_crop, image, info.bucket_reso, info.resized_size)

        original_sizes.append(original_size)
        crop_ltrbs.append(crop_ltrb)

        if use_alpha_mask:
            if image.shape[2] == 4:
                alpha_mask = image[:, :, 3]  # [H,W]
                alpha_mask = alpha_mask.astype(np.float32) / 255.0
                alpha_mask = torch.FloatTensor(alpha_mask)  # [H,W]
            else:
                alpha_mask = torch.ones_like(image[:, :, 0], dtype=torch.float32)  # [H,W]
        else:
            alpha_mask = None
        alpha_masks.append(alpha_mask)

        image = image[:, :, :3]  # remove alpha channel if exists
        image = IMAGE_TRANSFORMS(image)
        images.append(image)

    img_tensor = torch.stack(images, dim=0)
    return img_tensor, alpha_masks, original_sizes, crop_ltrbs


def cache_batch_latents(
    vae: AutoencoderKL, cache_to_disk: bool, image_infos: List[ImageInfo], flip_aug: bool, use_alpha_mask: bool, random_crop: bool
) -> None:
    r"""
    requires image_infos to have: absolute_path, bucket_reso, resized_size, latents_npz
    optionally requires image_infos to have: image
    if cache_to_disk is True, set info.latents_npz
        flipped latents is also saved if flip_aug is True
    if cache_to_disk is False, set info.latents
        latents_flipped is also set if flip_aug is True
    latents_original_size and latents_crop_ltrb are also set
    """
    images = []
    alpha_masks: List[np.ndarray] = []
    for info in image_infos:
        image = load_image(info.absolute_path, use_alpha_mask) if info.image is None else np.array(info.image, np.uint8)
        # TODO 画像のメタデータが壊れていて、メタデータから割り当てたbucketと実際の画像サイズが一致しない場合があるのでチェック追加要
        image, original_size, crop_ltrb = trim_and_resize_if_required(random_crop, image, info.bucket_reso, info.resized_size)

        info.latents_original_size = original_size
        info.latents_crop_ltrb = crop_ltrb

        if use_alpha_mask:
            if image.shape[2] == 4:
                alpha_mask = image[:, :, 3]  # [H,W]
                alpha_mask = alpha_mask.astype(np.float32) / 255.0
                alpha_mask = torch.FloatTensor(alpha_mask)  # [H,W]
            else:
                alpha_mask = torch.ones_like(image[:, :, 0], dtype=torch.float32)  # [H,W]
        else:
            alpha_mask = None
        alpha_masks.append(alpha_mask)

        image = image[:, :, :3]  # remove alpha channel if exists
        image = IMAGE_TRANSFORMS(image)
        images.append(image)

    img_tensors = torch.stack(images, dim=0)
    img_tensors = img_tensors.to(device=vae.device, dtype=vae.dtype)

    with torch.no_grad():
        latents = vae.encode(img_tensors).latent_dist.sample().to("cpu")

    if flip_aug:
        img_tensors = torch.flip(img_tensors, dims=[3])
        with torch.no_grad():
            flipped_latents = vae.encode(img_tensors).latent_dist.sample().to("cpu")
    else:
        flipped_latents = [None] * len(latents)

    for info, latent, flipped_latent, alpha_mask in zip(image_infos, latents, flipped_latents, alpha_masks):
        # check NaN
        if torch.isnan(latents).any() or (flipped_latent is not None and torch.isnan(flipped_latent).any()):
            raise RuntimeError(f"NaN detected in latents: {info.absolute_path}")

        if cache_to_disk:
            # save_latents_to_disk(
            #     info.latents_npz,
            #     latent,
            #     info.latents_original_size,
            #     info.latents_crop_ltrb,
            #     flipped_latent,
            #     alpha_mask,
            # )
            pass
        else:
            info.latents = latent
            if flip_aug:
                info.latents_flipped = flipped_latent
            info.alpha_mask = alpha_mask

    if not HIGH_VRAM:
        clean_memory_on_device(vae.device)


def cache_batch_text_encoder_outputs(
    image_infos, tokenizers, text_encoders, max_token_length, cache_to_disk, input_ids1, input_ids2, dtype
):
    input_ids1 = input_ids1.to(text_encoders[0].device)
    input_ids2 = input_ids2.to(text_encoders[1].device)

    with torch.no_grad():
        b_hidden_state1, b_hidden_state2, b_pool2 = get_hidden_states_sdxl(
            max_token_length,
            input_ids1,
            input_ids2,
            tokenizers[0],
            tokenizers[1],
            text_encoders[0],
            text_encoders[1],
            dtype,
        )

        # ここでcpuに移動しておかないと、上書きされてしまう
        b_hidden_state1 = b_hidden_state1.detach().to("cpu")  # b,n*75+2,768
        b_hidden_state2 = b_hidden_state2.detach().to("cpu")  # b,n*75+2,1280
        b_pool2 = b_pool2.detach().to("cpu")  # b,1280

    for info, hidden_state1, hidden_state2, pool2 in zip(image_infos, b_hidden_state1, b_hidden_state2, b_pool2):
        if cache_to_disk:
            save_text_encoder_outputs_to_disk(info.text_encoder_outputs_npz, hidden_state1, hidden_state2, pool2)
        else:
            info.text_encoder_outputs1 = hidden_state1
            info.text_encoder_outputs2 = hidden_state2
            info.text_encoder_pool2 = pool2


def cache_batch_text_encoder_outputs_sd3(
    image_infos, tokenizer, text_encoders, max_token_length, cache_to_disk, input_ids, output_dtype
):
    # make input_ids for each text encoder
    l_tokens, g_tokens, t5_tokens = input_ids

    clip_l, clip_g, t5xxl = text_encoders
    with torch.no_grad():
        b_lg_out, b_t5_out, b_pool = sd3_utils.get_cond_from_tokens(
            l_tokens, g_tokens, t5_tokens, clip_l, clip_g, t5xxl, "cpu", output_dtype
        )
        b_lg_out = b_lg_out.detach()
        b_t5_out = b_t5_out.detach()
        b_pool = b_pool.detach()

    for info, lg_out, t5_out, pool in zip(image_infos, b_lg_out, b_t5_out, b_pool):
        # debug: NaN check
        if torch.isnan(lg_out).any() or torch.isnan(t5_out).any() or torch.isnan(pool).any():
            raise RuntimeError(f"NaN detected in text encoder outputs: {info.absolute_path}")

        if cache_to_disk:
            save_text_encoder_outputs_to_disk(info.text_encoder_outputs_npz, lg_out, t5_out, pool)
        else:
            info.text_encoder_outputs1 = lg_out
            info.text_encoder_outputs2 = t5_out
            info.text_encoder_pool2 = pool


def save_text_encoder_outputs_to_disk(npz_path, hidden_state1, hidden_state2, pool2):
    np.savez(
        npz_path,
        hidden_state1=hidden_state1.cpu().float().numpy(),
        hidden_state2=hidden_state2.cpu().float().numpy(),
        pool2=pool2.cpu().float().numpy(),
    )


def load_text_encoder_outputs_from_disk(npz_path):
    with np.load(npz_path) as f:
        hidden_state1 = torch.from_numpy(f["hidden_state1"])
        hidden_state2 = torch.from_numpy(f["hidden_state2"]) if "hidden_state2" in f else None
        pool2 = torch.from_numpy(f["pool2"]) if "pool2" in f else None
    return hidden_state1, hidden_state2, pool2


# endregion

# region モジュール入れ替え部
"""
高速化のためのモジュール入れ替え
"""

# FlashAttentionを使うCrossAttention
# based on https://github.com/lucidrains/memory-efficient-attention-pytorch/blob/main/memory_efficient_attention_pytorch/flash_attention.py
# LICENSE MIT https://github.com/lucidrains/memory-efficient-attention-pytorch/blob/main/LICENSE

# constants

EPSILON = 1e-6

# helper functions


def exists(val):
    return val is not None


def default(val, d):
    return val if exists(val) else d


def model_hash(filename):
    """Old model hash used by stable-diffusion-webui"""
    try:
        with open(filename, "rb") as file:
            m = hashlib.sha256()

            file.seek(0x100000)
            m.update(file.read(0x10000))
            return m.hexdigest()[0:8]
    except FileNotFoundError:
        return "NOFILE"
    except IsADirectoryError:  # Linux?
        return "IsADirectory"
    except PermissionError:  # Windows
        return "IsADirectory"


def calculate_sha256(filename):
    """New model hash used by stable-diffusion-webui"""
    try:
        hash_sha256 = hashlib.sha256()
        blksize = 1024 * 1024

        with open(filename, "rb") as f:
            for chunk in iter(lambda: f.read(blksize), b""):
                hash_sha256.update(chunk)

        return hash_sha256.hexdigest()
    except FileNotFoundError:
        return "NOFILE"
    except IsADirectoryError:  # Linux?
        return "IsADirectory"
    except PermissionError:  # Windows
        return "IsADirectory"


def precalculate_safetensors_hashes(tensors, metadata):
    """Precalculate the model hashes needed by sd-webui-additional-networks to
    save time on indexing the model later."""

    # Because writing user metadata to the file can change the result of
    # sd_models.model_hash(), only retain the training metadata for purposes of
    # calculating the hash, as they are meant to be immutable
    metadata = {k: v for k, v in metadata.items() if k.startswith("ss_")}

    bytes = safetensors.torch.save(tensors, metadata)
    b = BytesIO(bytes)

    model_hash = addnet_hash_safetensors(b)
    legacy_hash = addnet_hash_legacy(b)
    return model_hash, legacy_hash


def addnet_hash_legacy(b):
    """Old model hash used by sd-webui-additional-networks for .safetensors format files"""
    m = hashlib.sha256()

    b.seek(0x100000)
    m.update(b.read(0x10000))
    return m.hexdigest()[0:8]


def addnet_hash_safetensors(b):
    """New model hash used by sd-webui-additional-networks for .safetensors format files"""
    hash_sha256 = hashlib.sha256()
    blksize = 1024 * 1024

    b.seek(0)
    header = b.read(8)
    n = int.from_bytes(header, "little")

    offset = n + 8
    b.seek(offset)
    for chunk in iter(lambda: b.read(blksize), b""):
        hash_sha256.update(chunk)

    return hash_sha256.hexdigest()


def get_git_revision_hash() -> str:
    try:
        return subprocess.check_output(["git", "rev-parse", "HEAD"], cwd=os.path.dirname(__file__)).decode("ascii").strip()
    except:
        return "(unknown)"


# def replace_unet_modules(unet: diffusers.models.unet_2d_condition.UNet2DConditionModel, mem_eff_attn, xformers):
#     replace_attentions_for_hypernetwork()
#     # unet is not used currently, but it is here for future use
#     unet.enable_xformers_memory_efficient_attention()
#     return
#     if mem_eff_attn:
#         unet.set_attn_processor(FlashAttnProcessor())
#     elif xformers:
#         unet.enable_xformers_memory_efficient_attention()


# def replace_unet_cross_attn_to_xformers():
#     logger.info("CrossAttention.forward has been replaced to enable xformers.")
#     try:
#         import xformers.ops
#     except ImportError:
#         raise ImportError("No xformers / xformersがインストールされていないようです")

#     def forward_xformers(self, x, context=None, mask=None):
#         h = self.heads
#         q_in = self.to_q(x)

#         context = default(context, x)
#         context = context.to(x.dtype)

#         if hasattr(self, "hypernetwork") and self.hypernetwork is not None:
#             context_k, context_v = self.hypernetwork.forward(x, context)
#             context_k = context_k.to(x.dtype)
#             context_v = context_v.to(x.dtype)
#         else:
#             context_k = context
#             context_v = context

#         k_in = self.to_k(context_k)
#         v_in = self.to_v(context_v)

#         q, k, v = map(lambda t: rearrange(t, "b n (h d) -> b n h d", h=h), (q_in, k_in, v_in))
#         del q_in, k_in, v_in

#         q = q.contiguous()
#         k = k.contiguous()
#         v = v.contiguous()
#         out = xformers.ops.memory_efficient_attention(q, k, v, attn_bias=None)  # 最適なのを選んでくれる

#         out = rearrange(out, "b n h d -> b n (h d)", h=h)

#         # diffusers 0.7.0~
#         out = self.to_out[0](out)
#         out = self.to_out[1](out)
#         return out


#     diffusers.models.attention.CrossAttention.forward = forward_xformers
def replace_unet_modules(unet: UNet2DConditionModel, mem_eff_attn, xformers, sdpa):
    if mem_eff_attn:
        logger.info("Enable memory efficient attention for U-Net")
        unet.set_use_memory_efficient_attention(False, True)
    elif xformers:
        logger.info("Enable xformers for U-Net")
        try:
            import xformers.ops
        except ImportError:
            raise ImportError("No xformers / xformersがインストールされていないようです")

        unet.set_use_memory_efficient_attention(True, False)
    elif sdpa:
        logger.info("Enable SDPA for U-Net")
        unet.set_use_sdpa(True)


"""
def replace_vae_modules(vae: diffusers.models.AutoencoderKL, mem_eff_attn, xformers):
    # vae is not used currently, but it is here for future use
    if mem_eff_attn:
        replace_vae_attn_to_memory_efficient()
    elif xformers:
        # とりあえずDiffusersのxformersを使う。AttentionがあるのはMidBlockのみ
        logger.info("Use Diffusers xformers for VAE")
        vae.encoder.mid_block.attentions[0].set_use_memory_efficient_attention_xformers(True)
        vae.decoder.mid_block.attentions[0].set_use_memory_efficient_attention_xformers(True)


def replace_vae_attn_to_memory_efficient():
    logger.info("AttentionBlock.forward has been replaced to FlashAttention (not xformers)")
    flash_func = FlashAttentionFunction

    def forward_flash_attn(self, hidden_states):
        logger.info("forward_flash_attn")
        q_bucket_size = 512
        k_bucket_size = 1024

        residual = hidden_states
        batch, channel, height, width = hidden_states.shape

        # norm
        hidden_states = self.group_norm(hidden_states)

        hidden_states = hidden_states.view(batch, channel, height * width).transpose(1, 2)

        # proj to q, k, v
        query_proj = self.query(hidden_states)
        key_proj = self.key(hidden_states)
        value_proj = self.value(hidden_states)

        query_proj, key_proj, value_proj = map(
            lambda t: rearrange(t, "b n (h d) -> b h n d", h=self.num_heads), (query_proj, key_proj, value_proj)
        )

        out = flash_func.apply(query_proj, key_proj, value_proj, None, False, q_bucket_size, k_bucket_size)

        out = rearrange(out, "b h n d -> b n (h d)")

        # compute next hidden_states
        hidden_states = self.proj_attn(hidden_states)
        hidden_states = hidden_states.transpose(-1, -2).reshape(batch, channel, height, width)

        # res connect and rescale
        hidden_states = (hidden_states + residual) / self.rescale_output_factor
        return hidden_states

    diffusers.models.attention.AttentionBlock.forward = forward_flash_attn
"""


# endregion


# region arguments


def load_metadata_from_safetensors(safetensors_file: str) -> dict:
    """r
    This method locks the file. see https://github.com/huggingface/safetensors/issues/164
    If the file isn't .safetensors or doesn't have metadata, return empty dict.
    """
    if os.path.splitext(safetensors_file)[1] != ".safetensors":
        return {}

    with safetensors.safe_open(safetensors_file, framework="pt", device="cpu") as f:
        metadata = f.metadata()
    if metadata is None:
        metadata = {}
    return metadata


# this metadata is referred from train_network and various scripts, so we wrote here
SS_METADATA_KEY_V2 = "ss_v2"
SS_METADATA_KEY_BASE_MODEL_VERSION = "ss_base_model_version"
SS_METADATA_KEY_NETWORK_MODULE = "ss_network_module"
SS_METADATA_KEY_NETWORK_DIM = "ss_network_dim"
SS_METADATA_KEY_NETWORK_ALPHA = "ss_network_alpha"
SS_METADATA_KEY_NETWORK_ARGS = "ss_network_args"

SS_METADATA_MINIMUM_KEYS = [
    SS_METADATA_KEY_V2,
    SS_METADATA_KEY_BASE_MODEL_VERSION,
    SS_METADATA_KEY_NETWORK_MODULE,
    SS_METADATA_KEY_NETWORK_DIM,
    SS_METADATA_KEY_NETWORK_ALPHA,
    SS_METADATA_KEY_NETWORK_ARGS,
]


def build_minimum_network_metadata(
    v2: Optional[str],
    base_model: Optional[str],
    network_module: str,
    network_dim: str,
    network_alpha: str,
    network_args: Optional[dict],
):
    # old LoRA doesn't have base_model
    metadata = {
        SS_METADATA_KEY_NETWORK_MODULE: network_module,
        SS_METADATA_KEY_NETWORK_DIM: network_dim,
        SS_METADATA_KEY_NETWORK_ALPHA: network_alpha,
    }
    if v2 is not None:
        metadata[SS_METADATA_KEY_V2] = v2
    if base_model is not None:
        metadata[SS_METADATA_KEY_BASE_MODEL_VERSION] = base_model
    if network_args is not None:
        metadata[SS_METADATA_KEY_NETWORK_ARGS] = json.dumps(network_args)
    return metadata


def get_sai_model_spec(
    state_dict: dict,
    args: argparse.Namespace,
    sdxl: bool,
    lora: bool,
    textual_inversion: bool,
    is_stable_diffusion_ckpt: Optional[bool] = None,  # None for TI and LoRA
    sd3: str = None,
    hydit: str = None,
    flux: str = None,
    lumina: str = None,
):
    timestamp = time.time()

    v2 = args.v2
    v_parameterization = args.v_parameterization
    reso = args.resolution

    title = args.metadata_title if args.metadata_title is not None else args.output_name

    if args.min_timestep is not None or args.max_timestep is not None:
        min_time_step = args.min_timestep if args.min_timestep is not None else 0
        max_time_step = args.max_timestep if args.max_timestep is not None else 1000
        timesteps = (min_time_step, max_time_step)
    else:
        timesteps = None

    metadata = sai_model_spec.build_metadata(
        state_dict,
        v2,
        v_parameterization,
        sdxl,
        lora,
        textual_inversion,
        timestamp,
        title=title,
        reso=reso,
        is_stable_diffusion_ckpt=is_stable_diffusion_ckpt,
        author=args.metadata_author,
        description=args.metadata_description,
        license=args.metadata_license,
        tags=args.metadata_tags,
        timesteps=timesteps,
        clip_skip=args.clip_skip,  # None or int
        sd3=sd3,
        hydit=hydit,
        flux=flux,
        lumina=lumina,
    )
    return metadata


def add_sd_models_arguments(parser: argparse.ArgumentParser):
    # for pretrained models
    parser.add_argument(
        "--v2", action="store_true", help="load Stable Diffusion v2.0 model / Stable Diffusion 2.0のモデルを読み込む"
    )
    parser.add_argument(
        "--v_parameterization", action="store_true", help="enable v-parameterization training / v-parameterization学習を有効にする"
    )
    parser.add_argument(
        "--pretrained_model_name_or_path",
        type=str,
        default=None,
        help="pretrained model to train, directory to Diffusers model or StableDiffusion checkpoint / 学習元モデル、Diffusers形式モデルのディレクトリまたはStableDiffusionのckptファイル",
    )
    parser.add_argument(
        "--tokenizer_cache_dir",
        type=str,
        default=None,
        help="directory for caching Tokenizer (for offline training) / Tokenizerをキャッシュするディレクトリ（ネット接続なしでの学習のため）",
    )
    parser.add_argument(
        "--num_last_block_to_freeze",
        type=int,
        default=None,
        help="freeze last n blocks of MM-DIT / MM-DITの最後のnブロックを凍結する",
    )


def add_optimizer_arguments(parser: argparse.ArgumentParser):
    def int_or_float(value):
        if value.endswith("%"):
            try:
                return float(value[:-1]) / 100.0
            except ValueError:
                raise argparse.ArgumentTypeError(f"Value '{value}' is not a valid percentage")
        try:
            float_value = float(value)
            if float_value >= 1:
                return int(value)
            return float(value)
        except ValueError:
            raise argparse.ArgumentTypeError(f"'{value}' is not an int or float")

    parser.add_argument(
        "--optimizer_type",
        type=str,
        default="",
        help="Optimizer to use / オプティマイザの種類: AdamW (default), AdamW8bit, PagedAdamW, PagedAdamW8bit, PagedAdamW32bit, "
        "Lion8bit, PagedLion8bit, Lion, SGDNesterov, SGDNesterov8bit, "
        "DAdaptation(DAdaptAdamPreprint), DAdaptAdaGrad, DAdaptAdam, DAdaptAdan, DAdaptAdanIP, DAdaptLion, DAdaptSGD, "
        "AdaFactor. "
        "Also, you can use any optimizer by specifying the full path to the class, like 'bitsandbytes.optim.AdEMAMix8bit' or 'bitsandbytes.optim.PagedAdEMAMix8bit'.",
    )

    # backward compatibility
    parser.add_argument(
        "--use_8bit_adam",
        action="store_true",
        help="use 8bit AdamW optimizer (requires bitsandbytes) / 8bit Adamオプティマイザを使う（bitsandbytesのインストールが必要）",
    )
    parser.add_argument(
        "--use_lion_optimizer",
        action="store_true",
        help="use Lion optimizer (requires lion-pytorch) / Lionオプティマイザを使う（ lion-pytorch のインストールが必要）",
    )

    parser.add_argument("--learning_rate", type=float, default=2.0e-6, help="learning rate / 学習率")
    parser.add_argument(
        "--max_grad_norm",
        default=1.0,
        type=float,
        help="Max gradient norm, 0 for no clipping / 勾配正規化の最大norm、0でclippingを行わない",
    )

    parser.add_argument(
        "--optimizer_args",
        type=str,
        default=None,
        nargs="*",
        help='additional arguments for optimizer (like "weight_decay=0.01 betas=0.9,0.999 ...") / オプティマイザの追加引数（例： "weight_decay=0.01 betas=0.9,0.999 ..."）',
    )

    parser.add_argument(
        "--optimizer_schedulefree_wrapper",
        action="store_true",
        help="use schedulefree_wrapper any optimizer / 任意のオプティマイザにschedulefree_wrapperを使用",
    )

    parser.add_argument(
        "--schedulefree_wrapper_args",
        type=str,
        default=None,
        nargs="*",
        help='additional arguments for schedulefree_wrapper (like "momentum=0.9 weight_decay_at_y=0.1 ...") / オプティマイザの追加引数（例： "momentum=0.9 weight_decay_at_y=0.1 ..."）',
    )

    parser.add_argument("--lr_scheduler_type", type=str, default="", help="custom scheduler module / 使用するスケジューラ")
    parser.add_argument(
        "--lr_scheduler_args",
        type=str,
        default=None,
        nargs="*",
        help='additional arguments for scheduler (like "T_max=100") / スケジューラの追加引数（例： "T_max100"）',
    )

    parser.add_argument(
        "--lr_scheduler",
        type=str,
        default="constant",
        help="scheduler to use for learning rate / 学習率のスケジューラ: linear, cosine, cosine_with_restarts, polynomial, constant (default), constant_with_warmup, adafactor",
    )
    parser.add_argument(
        "--lr_warmup_steps",
        type=int_or_float,
        default=0,
        help="Int number of steps for the warmup in the lr scheduler (default is 0) or float with ratio of train steps"
        " / 学習率のスケジューラをウォームアップするステップ数（デフォルト0）、または学習ステップの比率（1未満のfloat値の場合）",
    )
    parser.add_argument(
        "--lr_decay_steps",
        type=int_or_float,
        default=0,
        help="Int number of steps for the decay in the lr scheduler (default is 0) or float (<1) with ratio of train steps"
        " / 学習率のスケジューラを減衰させるステップ数（デフォルト0）、または学習ステップの比率（1未満のfloat値の場合）",
    )
    parser.add_argument(
        "--lr_scheduler_num_cycles",
        type=int,
        default=1,
        help="Number of restarts for cosine scheduler with restarts / cosine with restartsスケジューラでのリスタート回数",
    )
    parser.add_argument(
        "--lr_scheduler_power",
        type=float,
        default=1,
        help="Polynomial power for polynomial scheduler / polynomialスケジューラでのpolynomial power",
    )
    parser.add_argument(
        "--fused_backward_pass",
        action="store_true",
        help="Combines backward pass and optimizer step to reduce VRAM usage. Only available in SDXL, SD3 and FLUX"
        " / バックワードパスとオプティマイザステップを組み合わせてVRAMの使用量を削減します。SDXL、SD3、FLUXでのみ利用可能",
    )
    parser.add_argument(
        "--lr_scheduler_timescale",
        type=int,
        default=None,
        help="Inverse sqrt timescale for inverse sqrt scheduler,defaults to `num_warmup_steps`"
        + " / 逆平方根スケジューラのタイムスケール、デフォルトは`num_warmup_steps`",
    )
    parser.add_argument(
        "--lr_scheduler_min_lr_ratio",
        type=float,
        default=None,
        help="The minimum learning rate as a ratio of the initial learning rate for cosine with min lr scheduler and warmup decay scheduler"
        + " / 初期学習率の比率としての最小学習率を指定する、cosine with min lr と warmup decay スケジューラ で有効",
    )
    parser.add_argument(
        "--optimizer_accumulation_steps",
        type=int,
        default=0,
        help="Number of updates steps to accumulate before performing a backward/update pass / 学習時に逆伝播をする前に勾配を合計するステップ数",
    )
    parser.add_argument(
        "--gradfilter_ema_alpha",
        type=float,
        default=None,
        help="gradfilter_ema Momentum hyperparmeter of the EMA"
        + " / バックワードパスとオプティマイザステップを組み合わせてVRAMの使用量を削減します。SDXLでのみ有効",
    )
    parser.add_argument(
        "--gradfilter_ema_lamb",
        type=float,
        default=0.1,
        help="gradfilter_ema Amplifying factor hyperparameter of the filter"
        + " / バックワードパスとオプティマイザステップを組み合わせてVRAMの使用量を削減します。SDXLでのみ有効",
    )
    parser.add_argument(
        "--gradfilter_ma_window_size",
        type=int,
        default=None,
        help="gradfilter_ma The width of the filter window.Additional memory requirements increases linearly with respect to the windows size"
        + " / バックワードパスとオプティマイザステップを組み合わせてVRAMの使用量を削減します。SDXLでのみ有効",
    )
    parser.add_argument(
        "--gradfilter_ma_lamb",
        type=float,
        default=5.0,
        help="gradfilter_ma Amplifying factor hyperparameter of the filter"
        + " / バックワードパスとオプティマイザステップを組み合わせてVRAMの使用量を削減します。SDXLでのみ有効",
    )
    parser.add_argument(
        "--gradfilter_ma_filter_type",
        type=str,
        default="mean",
        choices=["mean", "sum"],
        help="gradfilter_ma Aggregation method for the running queue"
        + " / バックワードパスとオプティマイザステップを組み合わせてVRAMの使用量を削減します。SDXLでのみ有効",
    )
    parser.add_argument(
        "--gradfilter_ma_warmup_false",
        action="store_true",
        help="gradfilter_ma Filter is applied until the queue is filled."
        + " / バックワードパスとオプティマイザステップを組み合わせてVRAMの使用量を削減します。SDXLでのみ有効",
    )


def add_training_arguments(parser: argparse.ArgumentParser, support_dreambooth: bool):
    parser.add_argument(
        "--output_dir", type=str, default=None, help="directory to output trained model / 学習後のモデル出力先ディレクトリ"
    )
    parser.add_argument(
        "--output_name", type=str, default=None, help="base name of trained model file / 学習後のモデルの拡張子を除くファイル名"
    )
    parser.add_argument(
        "--huggingface_repo_id",
        type=str,
        default=None,
        help="huggingface repo name to upload / huggingfaceにアップロードするリポジトリ名",
    )
    parser.add_argument(
        "--huggingface_repo_type",
        type=str,
        default=None,
        help="huggingface repo type to upload / huggingfaceにアップロードするリポジトリの種類",
    )
    parser.add_argument(
        "--huggingface_path_in_repo",
        type=str,
        default=None,
        help="huggingface model path to upload files / huggingfaceにアップロードするファイルのパス",
    )
    parser.add_argument("--huggingface_token", type=str, default=None, help="huggingface token / huggingfaceのトークン")
    parser.add_argument(
        "--huggingface_repo_visibility",
        type=str,
        default=None,
        help="huggingface repository visibility ('public' for public, 'private' or None for private) / huggingfaceにアップロードするリポジトリの公開設定（'public'で公開、'private'またはNoneで非公開）",
    )
    parser.add_argument(
        "--save_state_to_huggingface", action="store_true", help="save state to huggingface / huggingfaceにstateを保存する"
    )
    parser.add_argument(
        "--resume_from_huggingface",
        action="store_true",
        help="resume from huggingface (ex: --resume {repo_id}/{path_in_repo}:{revision}:{repo_type}) / huggingfaceから学習を再開する(例: --resume {repo_id}/{path_in_repo}:{revision}:{repo_type})",
    )
    parser.add_argument(
        "--async_upload",
        action="store_true",
        help="upload to huggingface asynchronously / huggingfaceに非同期でアップロードする",
    )
    parser.add_argument(
        "--save_precision",
        type=str,
        default=None,
        choices=[None, "float", "fp16", "bf16"],
        help="precision in saving / 保存時に精度を変更して保存する",
    )
    parser.add_argument(
        "--save_every_n_epochs",
        type=int,
        default=None,
        help="save checkpoint every N epochs / 学習中のモデルを指定エポックごとに保存する",
    )
    parser.add_argument(
        "--save_every_n_steps",
        type=int,
        default=None,
        help="save checkpoint every N steps / 学習中のモデルを指定ステップごとに保存する",
    )
    parser.add_argument(
        "--save_n_epoch_ratio",
        type=int,
        default=None,
        help="save checkpoint N epoch ratio (for example 5 means save at least 5 files total) / 学習中のモデルを指定のエポック割合で保存する（たとえば5を指定すると最低5個のファイルが保存される）",
    )
    parser.add_argument(
        "--save_last_n_epochs",
        type=int,
        default=None,
        help="save last N checkpoints when saving every N epochs (remove older checkpoints) / 指定エポックごとにモデルを保存するとき最大Nエポック保存する（古いチェックポイントは削除する）",
    )
    parser.add_argument(
        "--save_last_n_epochs_state",
        type=int,
        default=None,
        help="save last N checkpoints of state (overrides the value of --save_last_n_epochs)/ 最大Nエポックstateを保存する（--save_last_n_epochsの指定を上書きする）",
    )
    parser.add_argument(
        "--save_last_n_steps",
        type=int,
        default=None,
        help="save checkpoints until N steps elapsed (remove older checkpoints if N steps elapsed) / 指定ステップごとにモデルを保存するとき、このステップ数経過するまで保存する（このステップ数経過したら削除する）",
    )
    parser.add_argument(
        "--save_last_n_steps_state",
        type=int,
        default=None,
        help="save states until N steps elapsed (remove older states if N steps elapsed, overrides --save_last_n_steps) / 指定ステップごとにstateを保存するとき、このステップ数経過するまで保存する（このステップ数経過したら削除する。--save_last_n_stepsを上書きする）",
    )
    parser.add_argument(
        "--save_state",
        action="store_true",
        help="save training state additionally (including optimizer states etc.) when saving model / optimizerなど学習状態も含めたstateをモデル保存時に追加で保存する",
    )
    parser.add_argument(
        "--save_state_on_train_end",
        action="store_true",
        help="save training state (including optimizer states etc.) on train end / optimizerなど学習状態も含めたstateを学習完了時に保存する",
    )
    parser.add_argument("--resume", type=str, default=None, help="saved state to resume training / 学習再開するモデルのstate")

    parser.add_argument("--train_batch_size", type=int, default=1, help="batch size for training / 学習時のバッチサイズ")
    parser.add_argument(
        "--max_token_length",
        type=int,
        default=None,
        choices=[None, 150, 225],
        help="max token length of text encoder (default for 75, 150 or 225) / text encoderのトークンの最大長（未指定で75、150または225が指定可）",
    )
    parser.add_argument(
        "--mem_eff_attn",
        action="store_true",
        help="use memory efficient attention for CrossAttention / CrossAttentionに省メモリ版attentionを使う",
    )
    parser.add_argument(
        "--torch_compile", action="store_true", help="use torch.compile (requires PyTorch 2.0) / torch.compile を使う"
    )
    parser.add_argument(
        "--dynamo_backend",
        type=str,
        default="inductor",
        # available backends:
        # https://github.com/huggingface/accelerate/blob/d1abd59114ada8ba673e1214218cb2878c13b82d/src/accelerate/utils/dataclasses.py#L376-L388C5
        # https://pytorch.org/docs/stable/torch.compiler.html
        choices=[
            "eager",
            "aot_eager",
            "inductor",
            "aot_ts_nvfuser",
            "nvprims_nvfuser",
            "cudagraphs",
            "onnxrt",
        ],
        help="dynamo backend type (default is inductor) / dynamoのbackendの種類（デフォルトは inductor）",
    )
    parser.add_argument("--xformers", action="store_true", help="use xformers for CrossAttention / CrossAttentionにxformersを使う")
    parser.add_argument(
        "--sdpa",
        action="store_true",
        help="use sdpa for CrossAttention (requires PyTorch 2.0) / CrossAttentionにsdpaを使う（PyTorch 2.0が必要）",
    )
    parser.add_argument(
        "--vae",
        type=str,
        default=None,
        help="path to checkpoint of vae to replace / VAEを入れ替える場合、VAEのcheckpointファイルまたはディレクトリ",
    )

    parser.add_argument("--max_train_steps", type=int, default=1600, help="training steps / 学習ステップ数")
    parser.add_argument(
        "--max_train_epochs",
        type=int,
        default=None,
        help="training epochs (overrides max_train_steps) / 学習エポック数（max_train_stepsを上書きします）",
    )
    parser.add_argument(
        "--max_data_loader_n_workers",
        type=int,
        default=8,
        help="max num workers for DataLoader (lower is less main RAM usage, faster epoch start and slower data loading) / DataLoaderの最大プロセス数（小さい値ではメインメモリの使用量が減りエポック間の待ち時間が減りますが、データ読み込みは遅くなります）",
    )
    parser.add_argument(
        "--persistent_data_loader_workers",
        action="store_true",
        help="persistent DataLoader workers (useful for reduce time gap between epoch, but may use more memory) / DataLoader のワーカーを持続させる (エポック間の時間差を少なくするのに有効だが、より多くのメモリを消費する可能性がある)",
    )
    parser.add_argument("--seed", type=int, default=None, help="random seed for training / 学習時の乱数のseed")
    parser.add_argument(
        "--gradient_checkpointing", action="store_true", help="enable gradient checkpointing / gradient checkpointingを有効にする"
    )
    parser.add_argument(
        "--gradient_accumulation_steps",
        type=int,
        default=1,
        help="Number of updates steps to accumulate before performing a backward/update pass / 学習時に逆伝播をする前に勾配を合計するステップ数",
    )
    parser.add_argument(
        "--mixed_precision",
        type=str,
        default="no",
        choices=["no", "fp16", "bf16"],
        help="use mixed precision / 混合精度を使う場合、その精度",
    )
    parser.add_argument("--full_fp16", action="store_true", help="fp16 training including gradients / 勾配も含めてfp16で学習する")
    parser.add_argument(
        "--full_bf16", action="store_true", help="bf16 training including gradients / 勾配も含めてbf16で学習する"
    )  # TODO move to SDXL training, because it is not supported by SD1/2
    parser.add_argument("--fp8_base", action="store_true", help="use fp8 for base model / base modelにfp8を使う")

    parser.add_argument(
        "--ddp_timeout",
        type=int,
        default=None,
        help="DDP timeout (min, None for default of accelerate) / DDPのタイムアウト（分、Noneでaccelerateのデフォルト）",
    )
    parser.add_argument(
        "--ddp_gradient_as_bucket_view",
        action="store_true",
        help="enable gradient_as_bucket_view for DDP / DDPでgradient_as_bucket_viewを有効にする",
    )
    parser.add_argument(
        "--ddp_static_graph",
        action="store_true",
        help="enable static_graph for DDP / DDPでstatic_graphを有効にする",
    )
    parser.add_argument(
        "--clip_skip",
        type=int,
        default=None,
        help="use output of nth layer from back of text encoder (n>=1) / text encoderの後ろからn番目の層の出力を用いる（nは1以上）",
    )
    parser.add_argument(
        "--logging_dir",
        type=str,
        default=None,
        help="enable logging and output TensorBoard log to this directory / ログ出力を有効にしてこのディレクトリにTensorBoard用のログを出力する",
    )
    parser.add_argument(
        "--log_with",
        type=str,
        default=None,
        choices=["tensorboard", "wandb", "all"],
        help="what logging tool(s) to use (if 'all', TensorBoard and WandB are both used) / ログ出力に使用するツール (allを指定するとTensorBoardとWandBの両方が使用される)",
    )
    parser.add_argument(
        "--log_prefix", type=str, default=None, help="add prefix for each log directory / ログディレクトリ名の先頭に追加する文字列"
    )
    parser.add_argument(
        "--log_tracker_name",
        type=str,
        default=None,
        help="name of tracker to use for logging, default is script-specific default name / ログ出力に使用するtrackerの名前、省略時はスクリプトごとのデフォルト名",
    )
    parser.add_argument(
        "--wandb_run_name",
        type=str,
        default=None,
        help="The name of the specific wandb session / wandb ログに表示される特定の実行の名前",
    )
    parser.add_argument(
        "--log_tracker_config",
        type=str,
        default=None,
        help="path to tracker config file to use for logging / ログ出力に使用するtrackerの設定ファイルのパス",
    )
    parser.add_argument(
        "--wandb_api_key",
        type=str,
        default=None,
        help="specify WandB API key to log in before starting training (optional). / WandB APIキーを指定して学習開始前にログインする（オプション）",
    )
    parser.add_argument("--log_config", action="store_true", help="log training configuration / 学習設定をログに出力する")

    parser.add_argument(
        "--noise_offset",
        type=float,
        default=None,
        help="enable noise offset with this value (if enabled, around 0.1 is recommended) / Noise offsetを有効にしてこの値を設定する（有効にする場合は0.1程度を推奨）",
    )
    parser.add_argument(
        "--noise_offset_random_strength",
        action="store_true",
        help="use random strength between 0~noise_offset for noise offset. / noise offsetにおいて、0からnoise_offsetの間でランダムな強度を使用します。",
    )
    parser.add_argument(
        "--multires_noise_iterations",
        type=int,
        default=None,
        help="enable multires noise with this number of iterations (if enabled, around 6-10 is recommended) / Multires noiseを有効にしてこのイテレーション数を設定する（有効にする場合は6-10程度を推奨）",
    )
    parser.add_argument(
        "--ip_noise_gamma",
        type=float,
        default=None,
        help="enable input perturbation noise. used for regularization. recommended value: around 0.1 (from arxiv.org/abs/2301.11706) "
        + "/  input perturbation noiseを有効にする。正則化に使用される。推奨値: 0.1程度 (arxiv.org/abs/2301.11706 より)",
    )
    parser.add_argument(
        "--ip_noise_gamma_random_strength",
        action="store_true",
        help="Use random strength between 0~ip_noise_gamma for input perturbation noise."
        + "/ input perturbation noiseにおいて、0からip_noise_gammaの間でランダムな強度を使用します。",
    )
    # parser.add_argument(
    #     "--perlin_noise",
    #     type=int,
    #     default=None,
    #     help="enable perlin noise and set the octaves / perlin noiseを有効にしてoctavesをこの値に設定する",
    # )
    parser.add_argument(
        "--multires_noise_discount",
        type=float,
        default=0.3,
        help="set discount value for multires noise (has no effect without --multires_noise_iterations) / Multires noiseのdiscount値を設定する（--multires_noise_iterations指定時のみ有効）",
    )
    parser.add_argument(
        "--adaptive_noise_scale",
        type=float,
        default=None,
        help="add `latent mean absolute value * this value` to noise_offset (disabled if None, default) / latentの平均値の絶対値 * この値をnoise_offsetに加算する（Noneの場合は無効、デフォルト）",
    )
    parser.add_argument(
        "--zero_terminal_snr",
        action="store_true",
        help="fix noise scheduler betas to enforce zero terminal SNR / noise schedulerのbetasを修正して、zero terminal SNRを強制する",
    )
    parser.add_argument(
        "--min_timestep",
        type=int,
        default=None,
        help="set minimum time step for U-Net training (0~999, default is 0) / U-Net学習時のtime stepの最小値を設定する（0~999で指定、省略時はデフォルト値(0)） ",
    )
    parser.add_argument(
        "--max_timestep",
        type=int,
        default=None,
        help="set maximum time step for U-Net training (1~1000, default is 1000) / U-Net学習時のtime stepの最大値を設定する（1~1000で指定、省略時はデフォルト値(1000)）",
    )
    parser.add_argument(
        "--loss_type",
        type=str,
        default="l2",
        choices=["l1", "l2", "huber", "smooth_l1"],
        help="The type of loss function to use (L1, L2, Huber, or smooth L1), default is L2 / 使用する損失関数の種類（L1、L2、Huber、またはsmooth L1）、デフォルトはL2",
    )
    parser.add_argument(
        "--huber_schedule",
        type=str,
        default="snr",
        choices=["constant", "exponential", "snr"],
        help="The scheduling method for Huber loss (constant, exponential, or SNR-based). Only used when loss_type is 'huber' or 'smooth_l1'. default is snr"
        + " / Huber損失のスケジューリング方法（constant、exponential、またはSNRベース）。loss_typeが'huber'または'smooth_l1'の場合に有効、デフォルトは snr",
    )
    parser.add_argument(
        "--huber_c",
        type=float,
        default=0.1,
        help="The Huber loss decay parameter. Only used if one of the huber loss modes (huber or smooth l1) is selected with loss_type. default is 0.1"
        " / Huber損失の減衰パラメータ。loss_typeがhuberまたはsmooth l1の場合に有効。デフォルトは0.1",
    )

    parser.add_argument(
        "--huber_scale",
        type=float,
        default=1.0,
        help="The Huber loss scale parameter. Only used if one of the huber loss modes (huber or smooth l1) is selected with loss_type. default is 1.0"
        " / Huber損失のスケールパラメータ。loss_typeがhuberまたはsmooth l1の場合に有効。デフォルトは1.0",
    )
    parser.add_argument(
        "--immiscible_noise",
        type=int,
        default=None,
        help="Batch size to match noise to latent images. Use Immiscible Noise algorithm to project training images only to nearby noise (from arxiv.org/abs/2406.12303) "
        + "/ ノイズを潜在画像に一致させるためのバッチ サイズ。Immiscible Noise ノイズアルゴリズを使用して、トレーニング画像を近くのノイズにのみ投影します（arxiv.org/abs/2406.12303 より）",
    )

    parser.add_argument(
        "--lowram",
        action="store_true",
        help="enable low RAM optimization. e.g. load models to VRAM instead of RAM (for machines which have bigger VRAM than RAM such as Colab and Kaggle) / メインメモリが少ない環境向け最適化を有効にする。たとえばVRAMにモデルを読み込む等（ColabやKaggleなどRAMに比べてVRAMが多い環境向け）",
    )
    parser.add_argument(
        "--highvram",
        action="store_true",
        help="disable low VRAM optimization. e.g. do not clear CUDA cache after each latent caching (for machines which have bigger VRAM) "
        + "/ VRAMが少ない環境向け最適化を無効にする。たとえば各latentのキャッシュ後のCUDAキャッシュクリアを行わない等（VRAMが多い環境向け）",
    )

    parser.add_argument(
        "--sample_every_n_steps",
        type=int,
        default=None,
        help="generate sample images every N steps / 学習中のモデルで指定ステップごとにサンプル出力する",
    )
    parser.add_argument(
        "--sample_at_first", action="store_true", help="generate sample images before training / 学習前にサンプル出力する"
    )
    parser.add_argument(
        "--sample_every_n_epochs",
        type=int,
        default=None,
        help="generate sample images every N epochs (overwrites n_steps) / 学習中のモデルで指定エポックごとにサンプル出力する（ステップ数指定を上書きします）",
    )
    parser.add_argument(
        "--sample_prompts",
        type=str,
        default=None,
        help="file for prompts to generate sample images / 学習中モデルのサンプル出力用プロンプトのファイル",
    )
    parser.add_argument(
        "--sample_sampler",
        type=str,
        default="ddim",
        choices=[
            "ddim",
            "pndm",
            "lms",
            "euler",
            "euler_a",
            "heun",
            "dpm_2",
            "dpm_2_a",
            "dpmsolver",
            "dpmsolver++",
            "dpmsingle",
            "k_lms",
            "k_euler",
            "k_euler_a",
            "k_dpm_2",
            "k_dpm_2_a",
        ],
        help=f"sampler (scheduler) type for sample images / サンプル出力時のサンプラー（スケジューラ）の種類",
    )

    parser.add_argument(
        "--config_file",
        type=str,
        default=None,
        help="using .toml instead of args to pass hyperparameter / ハイパーパラメータを引数ではなく.tomlファイルで渡す",
    )
    parser.add_argument(
        "--output_config", action="store_true", help="output command line args to given .toml file / 引数を.tomlファイルに出力する"
    )

    # SAI Model spec
    parser.add_argument(
        "--metadata_title",
        type=str,
        default=None,
        help="title for model metadata (default is output_name) / メタデータに書き込まれるモデルタイトル、省略時はoutput_name",
    )
    parser.add_argument(
        "--metadata_author",
        type=str,
        default=None,
        help="author name for model metadata / メタデータに書き込まれるモデル作者名",
    )
    parser.add_argument(
        "--metadata_description",
        type=str,
        default=None,
        help="description for model metadata / メタデータに書き込まれるモデル説明",
    )
    parser.add_argument(
        "--metadata_license",
        type=str,
        default=None,
        help="license for model metadata / メタデータに書き込まれるモデルライセンス",
    )
    parser.add_argument(
        "--metadata_tags",
        type=str,
        default=None,
        help="tags for model metadata, separated by comma / メタデータに書き込まれるモデルタグ、カンマ区切り",
    )

    if support_dreambooth:
        # DreamBooth training
        parser.add_argument(
            "--prior_loss_weight", type=float, default=1.0, help="loss weight for regularization images / 正則化画像のlossの重み"
        )


def add_masked_loss_arguments(parser: argparse.ArgumentParser):
    parser.add_argument(
        "--conditioning_data_dir",
        type=str,
        default=None,
        help="conditioning data directory / 条件付けデータのディレクトリ",
    )
    parser.add_argument(
        "--masked_loss",
        action="store_true",
        help="apply mask for calculating loss. conditioning_data_dir is required for dataset. / 損失計算時にマスクを適用する。datasetにはconditioning_data_dirが必要",
    )


def add_dit_training_arguments(parser: argparse.ArgumentParser):
    # Text encoder related arguments
    parser.add_argument(
        "--cache_text_encoder_outputs", action="store_true", help="cache text encoder outputs / text encoderの出力をキャッシュする"
    )
    parser.add_argument(
        "--cache_text_encoder_outputs_to_disk",
        action="store_true",
        help="cache text encoder outputs to disk / text encoderの出力をディスクにキャッシュする",
    )
    parser.add_argument(
        "--text_encoder_batch_size",
        type=int,
        default=None,
        help="text encoder batch size (default: None, use dataset's batch size)"
        + " / text encoderのバッチサイズ（デフォルト: None, データセットのバッチサイズを使用）",
    )

    # Model loading optimization
    parser.add_argument(
        "--disable_mmap_load_safetensors",
        action="store_true",
        help="disable mmap load for safetensors. Speed up model loading in WSL environment / safetensorsのmmapロードを無効にする。WSL環境等でモデル読み込みを高速化できる",
    )

    # Training arguments. partial copy from Diffusers
    parser.add_argument(
        "--weighting_scheme",
        type=str,
        default="uniform",
        choices=["sigma_sqrt", "logit_normal", "mode", "cosmap", "none", "uniform"],
        help="weighting scheme for timestep distribution. Default is uniform, uniform and none are the same behavior"
        " / タイムステップ分布の重み付けスキーム、デフォルトはuniform、uniform と none は同じ挙動",
    )
    parser.add_argument(
        "--logit_mean",
        type=float,
        default=0.0,
        help="mean to use when using the `'logit_normal'` weighting scheme / `'logit_normal'`重み付けスキームを使用する場合の平均",
    )
    parser.add_argument(
        "--logit_std",
        type=float,
        default=1.0,
        help="std to use when using the `'logit_normal'` weighting scheme / `'logit_normal'`重み付けスキームを使用する場合のstd",
    )
    parser.add_argument(
        "--mode_scale",
        type=float,
        default=1.29,
        help="Scale of mode weighting scheme. Only effective when using the `'mode'` as the `weighting_scheme` / モード重み付けスキームのスケール",
    )

    # offloading
    parser.add_argument(
        "--blocks_to_swap",
        type=int,
        default=None,
        help="[EXPERIMENTAL] "
        "Sets the number of blocks to swap during the forward and backward passes."
        "Increasing this number lowers the overall VRAM used during training at the expense of training speed (s/it)."
        " / 順伝播および逆伝播中にスワップするブロックの数を設定します。"
        "この数を増やすと、トレーニング中のVRAM使用量が減りますが、トレーニング速度（s/it）も低下します。",
    )


def get_sanitized_config_or_none(args: argparse.Namespace):
    # if `--log_config` is enabled, return args for logging. if not, return None.
    # when `--log_config is enabled, filter out sensitive values from args
    # if wandb is not enabled, the log is not exposed to the public, but it is fine to filter out sensitive values to be safe

    if not args.log_config:
        return None

    sensitive_args = ["wandb_api_key", "huggingface_token"]
    sensitive_path_args = [
        "pretrained_model_name_or_path",
        "vae",
        "tokenizer_cache_dir",
        "train_data_dir",
        "conditioning_data_dir",
        "reg_data_dir",
        "output_dir",
        "logging_dir",
    ]
    filtered_args = {}
    for k, v in vars(args).items():
        # filter out sensitive values and convert to string if necessary
        if k not in sensitive_args + sensitive_path_args:
            # Accelerate values need to have type `bool`,`str`, `float`, `int`, or `None`.
            if v is None or isinstance(v, bool) or isinstance(v, str) or isinstance(v, float) or isinstance(v, int):
                filtered_args[k] = v
            # accelerate does not support lists
            elif isinstance(v, list):
                filtered_args[k] = f"{v}"
            # accelerate does not support objects
            elif isinstance(v, object):
                filtered_args[k] = f"{v}"

    return filtered_args


# verify command line args for training
def verify_command_line_training_args(args: argparse.Namespace):
    # if wandb is enabled, the command line is exposed to the public
    # check whether sensitive options are included in the command line arguments
    # if so, warn or inform the user to move them to the configuration file
    # wandbが有効な場合、コマンドラインが公開される
    # 学習用のコマンドライン引数に敏感なオプションが含まれているかどうかを確認し、
    # 含まれている場合は設定ファイルに移動するようにユーザーに警告または通知する

    wandb_enabled = args.log_with is not None and args.log_with != "tensorboard"  # "all" or "wandb"
    if not wandb_enabled:
        return

    sensitive_args = ["wandb_api_key", "huggingface_token"]
    sensitive_path_args = [
        "pretrained_model_name_or_path",
        "vae",
        "tokenizer_cache_dir",
        "train_data_dir",
        "conditioning_data_dir",
        "reg_data_dir",
        "output_dir",
        "logging_dir",
    ]

    for arg in sensitive_args:
        if getattr(args, arg, None) is not None:
            logger.warning(
                f"wandb is enabled, but option `{arg}` is included in the command line. Because the command line is exposed to the public, it is recommended to move it to the `.toml` file."
                + f" / wandbが有効で、かつオプション `{arg}` がコマンドラインに含まれています。コマンドラインは公開されるため、`.toml`ファイルに移動することをお勧めします。"
            )

    # if path is absolute, it may include sensitive information
    for arg in sensitive_path_args:
        if getattr(args, arg, None) is not None and os.path.isabs(getattr(args, arg)):
            logger.info(
                f"wandb is enabled, but option `{arg}` is included in the command line and it is an absolute path. Because the command line is exposed to the public, it is recommended to move it to the `.toml` file or use relative path."
                + f" / wandbが有効で、かつオプション `{arg}` がコマンドラインに含まれており、絶対パスです。コマンドラインは公開されるため、`.toml`ファイルに移動するか、相対パスを使用することをお勧めします。"
            )

    if getattr(args, "config_file", None) is not None:
        logger.info(
            f"wandb is enabled, but option `config_file` is included in the command line. Because the command line is exposed to the public, please be careful about the information included in the path."
            + f" / wandbが有効で、かつオプション `config_file` がコマンドラインに含まれています。コマンドラインは公開されるため、パスに含まれる情報にご注意ください。"
        )

    # other sensitive options
    if args.huggingface_repo_id is not None and args.huggingface_repo_visibility != "public":
        logger.info(
            f"wandb is enabled, but option huggingface_repo_id is included in the command line and huggingface_repo_visibility is not 'public'. Because the command line is exposed to the public, it is recommended to move it to the `.toml` file."
            + f" / wandbが有効で、かつオプション huggingface_repo_id がコマンドラインに含まれており、huggingface_repo_visibility が 'public' ではありません。コマンドラインは公開されるため、`.toml`ファイルに移動することをお勧めします。"
        )


def enable_high_vram(args: argparse.Namespace):
    if args.highvram:
        logger.info("highvram is enabled / highvramが有効です")
        global HIGH_VRAM
        HIGH_VRAM = True


def verify_training_args(args: argparse.Namespace):
    r"""
    Verify training arguments. Also reflect highvram option to global variable
    学習用引数を検証する。あわせて highvram オプションの指定をグローバル変数に反映する
    """
    enable_high_vram(args)

    if args.v2 and args.clip_skip is not None:
        logger.warning("v2 with clip_skip will be unexpected / v2でclip_skipを使用することは想定されていません")

    if args.cache_latents_to_disk and not args.cache_latents:
        args.cache_latents = True
        logger.warning(
            "cache_latents_to_disk is enabled, so cache_latents is also enabled / cache_latents_to_diskが有効なため、cache_latentsを有効にします"
        )

    # noise_offset, perlin_noise, multires_noise_iterations cannot be enabled at the same time
    # # Listを使って数えてもいいけど並べてしまえ
    # if args.noise_offset is not None and args.multires_noise_iterations is not None:
    #     raise ValueError(
    #         "noise_offset and multires_noise_iterations cannot be enabled at the same time / noise_offsetとmultires_noise_iterationsを同時に有効にできません"
    #     )
    # if args.noise_offset is not None and args.perlin_noise is not None:
    #     raise ValueError("noise_offset and perlin_noise cannot be enabled at the same time / noise_offsetとperlin_noiseは同時に有効にできません")
    # if args.perlin_noise is not None and args.multires_noise_iterations is not None:
    #     raise ValueError(
    #         "perlin_noise and multires_noise_iterations cannot be enabled at the same time / perlin_noiseとmultires_noise_iterationsを同時に有効にできません"
    #     )

    if args.adaptive_noise_scale is not None and args.noise_offset is None:
        raise ValueError("adaptive_noise_scale requires noise_offset / adaptive_noise_scaleを使用するにはnoise_offsetが必要です")

    if args.scale_v_pred_loss_like_noise_pred and not args.v_parameterization:
        raise ValueError(
            "scale_v_pred_loss_like_noise_pred can be enabled only with v_parameterization / scale_v_pred_loss_like_noise_predはv_parameterizationが有効なときのみ有効にできます"
        )

    if args.v_pred_like_loss and args.v_parameterization:
        raise ValueError(
            "v_pred_like_loss cannot be enabled with v_parameterization / v_pred_like_lossはv_parameterizationが有効なときには有効にできません"
        )

    if args.zero_terminal_snr and not args.v_parameterization:
        logger.warning(
            f"zero_terminal_snr is enabled, but v_parameterization is not enabled. training will be unexpected"
            + " / zero_terminal_snrが有効ですが、v_parameterizationが有効ではありません。学習結果は想定外になる可能性があります"
        )

    if args.sample_every_n_epochs is not None and args.sample_every_n_epochs <= 0:
        logger.warning(
            "sample_every_n_epochs is less than or equal to 0, so it will be disabled / sample_every_n_epochsに0以下の値が指定されたため無効になります"
        )
        args.sample_every_n_epochs = None

    if args.sample_every_n_steps is not None and args.sample_every_n_steps <= 0:
        logger.warning(
            "sample_every_n_steps is less than or equal to 0, so it will be disabled / sample_every_n_stepsに0以下の値が指定されたため無効になります"
        )
        args.sample_every_n_steps = None


def add_dataset_arguments(
    parser: argparse.ArgumentParser, support_dreambooth: bool, support_caption: bool, support_caption_dropout: bool
):
    # dataset common
    parser.add_argument(
        "--train_data_dir", type=str, default=None, help="directory for train images / 学習画像データのディレクトリ"
    )
    parser.add_argument(
        "--cache_info",
        action="store_true",
        help="cache meta information (caption and image size) for faster dataset loading. only available for DreamBooth"
        + " / メタ情報（キャプションとサイズ）をキャッシュしてデータセット読み込みを高速化する。DreamBooth方式のみ有効",
    )
    parser.add_argument(
        "--shuffle_caption", action="store_true", help="shuffle separated caption / 区切られたcaptionの各要素をshuffleする"
    )
    parser.add_argument("--caption_separator", type=str, default=",", help="separator for caption / captionの区切り文字")
    parser.add_argument(
        "--caption_extension", type=str, default=".caption", help="extension of caption files / 読み込むcaptionファイルの拡張子"
    )
    parser.add_argument(
        "--caption_extention",
        type=str,
        default=None,
        help="extension of caption files (backward compatibility) / 読み込むcaptionファイルの拡張子（スペルミスを残してあります）",
    )
    parser.add_argument(
        "--keep_tokens",
        type=int,
        default=0,
        help="keep heading N tokens when shuffling caption tokens (token means comma separated strings) / captionのシャッフル時に、先頭からこの個数のトークンをシャッフルしないで残す（トークンはカンマ区切りの各部分を意味する）",
    )
    parser.add_argument(
        "--keep_tokens_separator",
        type=str,
        default="",
        help="A custom separator to divide the caption into fixed and flexible parts. Tokens before this separator will not be shuffled. If not specified, '--keep_tokens' will be used to determine the fixed number of tokens."
        + " / captionを固定部分と可変部分に分けるためのカスタム区切り文字。この区切り文字より前のトークンはシャッフルされない。指定しない場合、'--keep_tokens'が固定部分のトークン数として使用される。",
    )
    parser.add_argument(
        "--secondary_separator",
        type=str,
        default=None,
        help="a secondary separator for caption. This separator is replaced to caption_separator after dropping/shuffling caption"
        + " / captionのセカンダリ区切り文字。この区切り文字はcaptionのドロップやシャッフル後にcaption_separatorに置き換えられる",
    )
    parser.add_argument(
        "--enable_wildcard",
        action="store_true",
        help="enable wildcard for caption (e.g. '{image|picture|rendition}') / captionのワイルドカードを有効にする（例：'{image|picture|rendition}'）",
    )
    parser.add_argument(
        "--caption_prefix",
        type=str,
        default=None,
        help="prefix for caption text / captionのテキストの先頭に付ける文字列",
    )
    parser.add_argument(
        "--caption_suffix",
        type=str,
        default=None,
        help="suffix for caption text / captionのテキストの末尾に付ける文字列",
    )
    parser.add_argument(
        "--color_aug", action="store_true", help="enable weak color augmentation / 学習時に色合いのaugmentationを有効にする"
    )
    parser.add_argument(
        "--flip_aug", action="store_true", help="enable horizontal flip augmentation / 学習時に左右反転のaugmentationを有効にする"
    )
    parser.add_argument(
        "--face_crop_aug_range",
        type=str,
        default=None,
        help="enable face-centered crop augmentation and its range (e.g. 2.0,4.0) / 学習時に顔を中心とした切り出しaugmentationを有効にするときは倍率を指定する（例：2.0,4.0）",
    )
    parser.add_argument(
        "--random_crop",
        action="store_true",
        help="enable random crop (for style training in face-centered crop augmentation) / ランダムな切り出しを有効にする（顔を中心としたaugmentationを行うときに画風の学習用に指定する）",
    )
    parser.add_argument(
        "--debug_dataset",
        action="store_true",
        help="show images for debugging (do not train) / デバッグ用に学習データを画面表示する（学習は行わない）",
    )
    parser.add_argument(
        "--resolution",
        type=str,
        default=None,
        help="resolution in training ('size' or 'width,height') / 学習時の画像解像度（'サイズ'指定、または'幅,高さ'指定）",
    )
    parser.add_argument(
        "--network_multiplier",
        type=float,
        default=1.0,
        help="network multiplier to adjust the influence of the network",
    )
    parser.add_argument(
        "--cache_latents",
        action="store_true",
        help="cache latents to main memory to reduce VRAM usage (augmentations must be disabled) / VRAM削減のためにlatentをメインメモリにcacheする（augmentationは使用不可） ",
    )
    parser.add_argument(
        "--vae_batch_size", type=int, default=1, help="batch size for caching latents / latentのcache時のバッチサイズ"
    )
    parser.add_argument(
        "--cache_latents_to_disk",
        action="store_true",
        help="cache latents to disk to reduce VRAM usage (augmentations must be disabled) / VRAM削減のためにlatentをディスクにcacheする（augmentationは使用不可）",
    )
    parser.add_argument(
        "--skip_cache_check",
        action="store_true",
        help="skip the content validation of cache (latent and text encoder output). Cache file existence check is always performed, and cache processing is performed if the file does not exist"
        " / cacheの内容の検証をスキップする（latentとテキストエンコーダの出力）。キャッシュファイルの存在確認は常に行われ、ファイルがなければキャッシュ処理が行われる",
    )
    parser.add_argument(
        "--enable_bucket",
        action="store_true",
        help="enable buckets for multi aspect ratio training / 複数解像度学習のためのbucketを有効にする",
    )
    parser.add_argument(
        "--min_bucket_reso",
        type=int,
        default=256,
        help="minimum resolution for buckets, must be divisible by bucket_reso_steps "
        " / bucketの最小解像度、bucket_reso_stepsで割り切れる必要があります",
    )
    parser.add_argument(
        "--max_bucket_reso",
        type=int,
        default=1024,
        help="maximum resolution for buckets, must be divisible by bucket_reso_steps "
        " / bucketの最大解像度、bucket_reso_stepsで割り切れる必要があります",
    )
    parser.add_argument(
        "--bucket_reso_steps",
        type=int,
        default=64,
        help="steps of resolution for buckets, divisible by 8 is recommended / bucketの解像度の単位、8で割り切れる値を推奨します",
    )
    parser.add_argument(
        "--bucket_no_upscale",
        action="store_true",
        help="make bucket for each image without upscaling / 画像を拡大せずbucketを作成します",
    )

    parser.add_argument(
        "--token_warmup_min",
        type=int,
        default=1,
        help="start learning at N tags (token means comma separated strinfloatgs) / タグ数をN個から増やしながら学習する",
    )
    parser.add_argument(
        "--token_warmup_step",
        type=float,
        default=0,
        help="tag length reaches maximum on N steps (or N*max_train_steps if N<1) / N（N<1ならN*max_train_steps）ステップでタグ長が最大になる。デフォルトは0（最初から最大）",
    )
    parser.add_argument(
        "--alpha_mask",
        action="store_true",
        help="use alpha channel as mask for training / 画像のアルファチャンネルをlossのマスクに使用する",
    )

    parser.add_argument(
        "--dataset_class",
        type=str,
        default=None,
        help="dataset class for arbitrary dataset (package.module.Class) / 任意のデータセットを用いるときのクラス名 (package.module.Class)",
    )

    if support_caption_dropout:
        # Textual Inversion はcaptionのdropoutをsupportしない
        # いわゆるtensorのDropoutと紛らわしいのでprefixにcaptionを付けておく　every_n_epochsは他と平仄を合わせてdefault Noneに
        parser.add_argument(
            "--caption_dropout_rate", type=float, default=0.0, help="Rate out dropout caption(0.0~1.0) / captionをdropoutする割合"
        )
        parser.add_argument(
            "--caption_dropout_every_n_epochs",
            type=int,
            default=0,
            help="Dropout all captions every N epochs / captionを指定エポックごとにdropoutする",
        )
        parser.add_argument(
            "--caption_tag_dropout_rate",
            type=float,
            default=0.0,
            help="Rate out dropout comma separated tokens(0.0~1.0) / カンマ区切りのタグをdropoutする割合",
        )

    if support_dreambooth:
        # DreamBooth dataset
        parser.add_argument(
            "--reg_data_dir", type=str, default=None, help="directory for regularization images / 正則化画像データのディレクトリ"
        )

    if support_caption:
        # caption dataset
        parser.add_argument(
            "--in_json", type=str, default=None, help="json metadata for dataset / データセットのmetadataのjsonファイル"
        )
        parser.add_argument(
            "--dataset_repeats",
            type=int,
            default=1,
            help="repeat dataset when training with captions / キャプションでの学習時にデータセットを繰り返す回数",
        )


def add_sd_saving_arguments(parser: argparse.ArgumentParser):
    parser.add_argument(
        "--save_model_as",
        type=str,
        default=None,
        choices=[None, "ckpt", "safetensors", "diffusers", "diffusers_safetensors"],
        help="format to save the model (default is same to original) / モデル保存時の形式（未指定時は元モデルと同じ）",
    )
    parser.add_argument(
        "--use_safetensors",
        action="store_true",
        help="use safetensors format to save (if save_model_as is not specified) / checkpoint、モデルをsafetensors形式で保存する（save_model_as未指定時）",
    )


def read_config_from_file(args: argparse.Namespace, parser: argparse.ArgumentParser):
    if not args.config_file:
        return args

    config_path = args.config_file + ".toml" if not args.config_file.endswith(".toml") else args.config_file

    if args.output_config:
        # check if config file exists
        if os.path.exists(config_path):
            logger.error(f"Config file already exists. Aborting... / 出力先の設定ファイルが既に存在します: {config_path}")
            exit(1)

        # convert args to dictionary
        args_dict = vars(args)

        # remove unnecessary keys
        for key in ["config_file", "output_config", "wandb_api_key"]:
            if key in args_dict:
                del args_dict[key]

        # get default args from parser
        default_args = vars(parser.parse_args([]))

        # remove default values: cannot use args_dict.items directly because it will be changed during iteration
        for key, value in list(args_dict.items()):
            if key in default_args and value == default_args[key]:
                del args_dict[key]

        # convert Path to str in dictionary
        for key, value in args_dict.items():
            if isinstance(value, pathlib.Path):
                args_dict[key] = str(value)

        # convert to toml and output to file
        with open(config_path, "w") as f:
            toml.dump(args_dict, f)

        logger.info(f"Saved config file / 設定ファイルを保存しました: {config_path}")
        exit(0)

    if not os.path.exists(config_path):
        logger.info(f"{config_path} not found.")
        exit(1)

    logger.info(f"Loading settings from {config_path}...")
    with open(config_path, "r", encoding="utf-8") as f:
        config_dict = toml.load(f)

    # combine all sections into one
    ignore_nesting_dict = {}
    for section_name, section_dict in config_dict.items():
        # if value is not dict, save key and value as is
        if not isinstance(section_dict, dict):
            ignore_nesting_dict[section_name] = section_dict
            continue

        # if value is dict, save all key and value into one dict
        for key, value in section_dict.items():
            ignore_nesting_dict[key] = value

    config_args = argparse.Namespace(**ignore_nesting_dict)
    args = parser.parse_args(namespace=config_args)
    args.config_file = os.path.splitext(args.config_file)[0]

    return args


# endregion

# region utils


def resume_from_local_or_hf_if_specified(accelerator, args):
    if not args.resume:
        return

    if not args.resume_from_huggingface:
        logger.info(f"resume training from local state: {args.resume}")
        accelerator.load_state(args.resume)
        return

    logger.info(f"resume training from huggingface state: {args.resume}")
    repo_id = args.resume.split("/")[0] + "/" + args.resume.split("/")[1]
    path_in_repo = "/".join(args.resume.split("/")[2:])
    revision = None
    repo_type = None
    if ":" in path_in_repo:
        divided = path_in_repo.split(":")
        if len(divided) == 2:
            path_in_repo, revision = divided
            repo_type = "model"
        else:
            path_in_repo, revision, repo_type = divided
    logger.info(f"Downloading state from huggingface: {repo_id}/{path_in_repo}@{revision}")

    list_files = huggingface_util.list_dir(
        repo_id=repo_id,
        subfolder=path_in_repo,
        revision=revision,
        token=args.huggingface_token,
        repo_type=repo_type,
    )

    async def download(filename) -> str:
        def task():
            return hf_hub_download(
                repo_id=repo_id,
                filename=filename,
                revision=revision,
                repo_type=repo_type,
                token=args.huggingface_token,
            )

        return await asyncio.get_event_loop().run_in_executor(None, task)

    loop = asyncio.get_event_loop()
    results = loop.run_until_complete(asyncio.gather(*[download(filename=filename.rfilename) for filename in list_files]))
    if len(results) == 0:
        raise ValueError(
            "No files found in the specified repo id/path/revision / 指定されたリポジトリID/パス/リビジョンにファイルが見つかりませんでした"
        )
    dirname = os.path.dirname(results[0])
    accelerator.load_state(dirname)


def get_optimizer(args, trainable_params, model=None) -> tuple[str, str, object]:
    # "Optimizer to use: AdamW, AdamW8bit, Lion, SGDNesterov, SGDNesterov8bit, PagedAdamW, PagedAdamW8bit, PagedAdamW32bit, Lion8bit, PagedLion8bit, AdEMAMix8bit, PagedAdEMAMix8bit, DAdaptation(DAdaptAdamPreprint), DAdaptAdaGrad, DAdaptAdam, DAdaptAdan, DAdaptAdanIP, DAdaptLion, DAdaptSGD, Adafactor"

    optimizer_type = args.optimizer_type
    if args.use_8bit_adam:
        assert (
            not args.use_lion_optimizer
        ), "both option use_8bit_adam and use_lion_optimizer are specified / use_8bit_adamとuse_lion_optimizerの両方のオプションが指定されています"
        assert (
            optimizer_type is None or optimizer_type == ""
        ), "both option use_8bit_adam and optimizer_type are specified / use_8bit_adamとoptimizer_typeの両方のオプションが指定されています"
        optimizer_type = "AdamW8bit"

    elif args.use_lion_optimizer:
        assert (
            optimizer_type is None or optimizer_type == ""
        ), "both option use_lion_optimizer and optimizer_type are specified / use_lion_optimizerとoptimizer_typeの両方のオプションが指定されています"
        optimizer_type = "Lion"

    if optimizer_type is None or optimizer_type == "":
        optimizer_type = "AdamW"
    optimizer_type = optimizer_type.lower()

    if args.fused_backward_pass:
        assert (
            optimizer_type in ["Adafactor".lower(),"lion", "adan", "adamw","ranger","stableadamw"]
        ), "fused_backward_pass currently only works with optimizer_type Adafactor / fused_backward_passは現在optimizer_type Adafactorでのみ機能します"
        assert (
            args.gradient_accumulation_steps == 1
        ), "fused_backward_pass does not work with gradient_accumulation_steps > 1 / fused_backward_passはgradient_accumulation_steps>1では機能しません"

    # 引数を分解する
    optimizer_kwargs = {}
    if args.optimizer_args is not None and len(args.optimizer_args) > 0:
        for arg in args.optimizer_args:
            key, value = arg.split("=")
            value = ast.literal_eval(value)

            # value = value.split(",")
            # for i in range(len(value)):
            #     if value[i].lower() == "true" or value[i].lower() == "false":
            #         value[i] = value[i].lower() == "true"
            #     else:
            #         value[i] = ast.float(value[i])
            # if len(value) == 1:
            #     value = value[0]
            # else:
            #     value = tuple(value)

            optimizer_kwargs[key] = value
    # logger.info(f"optkwargs {optimizer}_{kwargs}")

    schedulefree_wrapper_kwargs = {}

    lr = args.learning_rate
    optimizer = None
    optimizer_class = None

    if optimizer_type == "Lion".lower():
        try:
            import optimi
            logger.info(f"use optimi Lion optimizer | {optimizer_kwargs}")
            optimizer_class = optimi.Lion
            if args.fused_backward_pass and "gradient_release" not in optimizer_kwargs:
                optimizer_kwargs["gradient_release"] = True
        except:
            try:
                import lion_pytorch
                logger.info(f"use Lion optimizer | {optimizer_kwargs}")
                optimizer_class = lion_pytorch.Lion
            except ImportError:
                raise ImportError("No lion_pytorch / lion_pytorch がインストールされていないようです")
        optimizer = optimizer_class(trainable_params, lr=lr, **optimizer_kwargs)

    elif optimizer_type.endswith("8bit".lower()):
        try:
            import bitsandbytes as bnb
        except ImportError:
            raise ImportError("No bitsandbytes / bitsandbytesがインストールされていないようです")

        if optimizer_type == "AdamW8bit".lower():
            logger.info(f"use 8-bit AdamW optimizer | {optimizer_kwargs}")
            optimizer_class = bnb.optim.AdamW8bit
            optimizer = optimizer_class(trainable_params, lr=lr, **optimizer_kwargs)

        elif optimizer_type == "SGDNesterov8bit".lower():
            logger.info(f"use 8-bit SGD with Nesterov optimizer | {optimizer_kwargs}")
            if "momentum" not in optimizer_kwargs:
                logger.warning(
                    f"8-bit SGD with Nesterov must be with momentum, set momentum to 0.9 / 8-bit SGD with Nesterovはmomentum指定が必須のため0.9に設定します"
                )
                optimizer_kwargs["momentum"] = 0.9

            optimizer_class = bnb.optim.SGD8bit
            optimizer = optimizer_class(trainable_params, lr=lr, nesterov=True, **optimizer_kwargs)

        elif optimizer_type == "Lion8bit".lower():
            logger.info(f"use 8-bit Lion optimizer | {optimizer_kwargs}")
            try:
                optimizer_class = bnb.optim.Lion8bit
            except AttributeError:
                raise AttributeError(
                    "No Lion8bit. The version of bitsandbytes installed seems to be old. Please install 0.38.0 or later. / Lion8bitが定義されていません。インストールされているbitsandbytesのバージョンが古いようです。0.38.0以上をインストールしてください"
                )
        elif optimizer_type == "PagedAdamW8bit".lower():
            logger.info(f"use 8-bit PagedAdamW optimizer | {optimizer_kwargs}")
            try:
                optimizer_class = bnb.optim.PagedAdamW8bit
            except AttributeError:
                raise AttributeError(
                    "No PagedAdamW8bit. The version of bitsandbytes installed seems to be old. Please install 0.39.0 or later. / PagedAdamW8bitが定義されていません。インストールされているbitsandbytesのバージョンが古いようです。0.39.0以上をインストールしてください"
                )
        elif optimizer_type == "PagedLion8bit".lower():
            logger.info(f"use 8-bit Paged Lion optimizer | {optimizer_kwargs}")
            try:
                optimizer_class = bnb.optim.PagedLion8bit
            except AttributeError:
                raise AttributeError(
                    "No PagedLion8bit. The version of bitsandbytes installed seems to be old. Please install 0.39.0 or later. / PagedLion8bitが定義されていません。インストールされているbitsandbytesのバージョンが古いようです。0.39.0以上をインストールしてください"
                )

        if optimizer_class is not None:
            optimizer = optimizer_class(trainable_params, lr=lr, **optimizer_kwargs)

    elif optimizer_type == "PagedAdamW".lower():
        logger.info(f"use PagedAdamW optimizer | {optimizer_kwargs}")
        try:
            import bitsandbytes as bnb
        except ImportError:
            raise ImportError("No bitsandbytes / bitsandbytesがインストールされていないようです")
        try:
            optimizer_class = bnb.optim.PagedAdamW
        except AttributeError:
            raise AttributeError(
                "No PagedAdamW. The version of bitsandbytes installed seems to be old. Please install 0.39.0 or later. / PagedAdamWが定義されていません。インストールされているbitsandbytesのバージョンが古いようです。0.39.0以上をインストールしてください"
            )
        optimizer = optimizer_class(trainable_params, lr=lr, **optimizer_kwargs)

    elif optimizer_type == "PagedAdamW32bit".lower():
        logger.info(f"use 32-bit PagedAdamW optimizer | {optimizer_kwargs}")
        try:
            import bitsandbytes as bnb
        except ImportError:
            raise ImportError("No bitsandbytes / bitsandbytesがインストールされていないようです")
        try:
            optimizer_class = bnb.optim.PagedAdamW32bit
        except AttributeError:
            raise AttributeError(
                "No PagedAdamW32bit. The version of bitsandbytes installed seems to be old. Please install 0.39.0 or later. / PagedAdamW32bitが定義されていません。インストールされているbitsandbytesのバージョンが古いようです。0.39.0以上をインストールしてください"
            )
        optimizer = optimizer_class(trainable_params, lr=lr, **optimizer_kwargs)

    elif optimizer_type == "SGDNesterov".lower():
        logger.info(f"use SGD with Nesterov optimizer | {optimizer_kwargs}")
        if "momentum" not in optimizer_kwargs:
            logger.info(
                f"SGD with Nesterov must be with momentum, set momentum to 0.9 / SGD with Nesterovはmomentum指定が必須のため0.9に設定します"
            )
            optimizer_kwargs["momentum"] = 0.9

        optimizer_class = torch.optim.SGD
        optimizer = optimizer_class(trainable_params, lr=lr, nesterov=True, **optimizer_kwargs)

    elif optimizer_type == "Adan".lower():
        logger.info(f"use Adan optimizer | {optimizer_kwargs}")
        # optimi
        # check optimi is installed
        try:
            import optimi
        except ImportError:
            raise ImportError("No optimi / optimi がインストールされていないようです")
        if args.fused_backward_pass and "gradient_release" not in optimizer_kwargs:
            optimizer_kwargs["gradient_release"] = True
        optimizer_class = optimi.Adan
        optimizer = optimizer_class(trainable_params, lr=lr, **optimizer_kwargs)

    elif optimizer_type == "Ranger".lower():
        logger.info(f"use RAdam optimizer | {optimizer_kwargs}")
        # optimi
        # check optimi is installed
        try:
            import optimi
        except ImportError:
            raise ImportError("No optimi / optimi がインストールされていないようです")
        if args.fused_backward_pass and "gradient_release" not in optimizer_kwargs:
            optimizer_kwargs["gradient_release"] = True
        optimizer_class = optimi.Ranger
        optimizer = optimizer_class(trainable_params, lr=lr, **optimizer_kwargs)

    elif optimizer_type.startswith("DAdapt".lower()) or optimizer_type == "Prodigy".lower():
        # check lr and lr_count, and logger.info warning
        actual_lr = lr
        lr_count = 1
        if type(trainable_params) == list and type(trainable_params[0]) == dict:
            lrs = set()
            actual_lr = trainable_params[0].get("lr", actual_lr)
            for group in trainable_params:
                lrs.add(group.get("lr", actual_lr))
            lr_count = len(lrs)

        if actual_lr <= 0.1:
            logger.warning(
                f"learning rate is too low. If using D-Adaptation or Prodigy, set learning rate around 1.0 / 学習率が低すぎるようです。D-AdaptationまたはProdigyの使用時は1.0前後の値を指定してください: lr={actual_lr}"
            )
            logger.warning("recommend option: lr=1.0 / 推奨は1.0です")
        if lr_count > 1:
            logger.warning(
                f"when multiple learning rates are specified with dadaptation (e.g. for Text Encoder and U-Net), only the first one will take effect / D-AdaptationまたはProdigyで複数の学習率を指定した場合（Text EncoderとU-Netなど）、最初の学習率のみが有効になります: lr={actual_lr}"
            )

        if optimizer_type.startswith("DAdapt".lower()):
            # DAdaptation family
            # check dadaptation is installed
            try:
                import dadaptation
                import dadaptation.experimental as experimental
            except ImportError:
                raise ImportError("No dadaptation / dadaptation がインストールされていないようです")

            # set optimizer
            if optimizer_type == "DAdaptation".lower() or optimizer_type == "DAdaptAdamPreprint".lower():
                optimizer_class = experimental.DAdaptAdamPreprint
                logger.info(f"use D-Adaptation AdamPreprint optimizer | {optimizer_kwargs}")
            elif optimizer_type == "DAdaptAdaGrad".lower():
                optimizer_class = dadaptation.DAdaptAdaGrad
                logger.info(f"use D-Adaptation AdaGrad optimizer | {optimizer_kwargs}")
            elif optimizer_type == "DAdaptAdam".lower():
                optimizer_class = dadaptation.DAdaptAdam
                logger.info(f"use D-Adaptation Adam optimizer | {optimizer_kwargs}")
            elif optimizer_type == "DAdaptAdan".lower():
                optimizer_class = dadaptation.DAdaptAdan
                logger.info(f"use D-Adaptation Adan optimizer | {optimizer_kwargs}")
            elif optimizer_type == "DAdaptAdanIP".lower():
                optimizer_class = experimental.DAdaptAdanIP
                logger.info(f"use D-Adaptation AdanIP optimizer | {optimizer_kwargs}")
            elif optimizer_type == "DAdaptLion".lower():
                optimizer_class = dadaptation.DAdaptLion
                logger.info(f"use D-Adaptation Lion optimizer | {optimizer_kwargs}")
            elif optimizer_type == "DAdaptSGD".lower():
                optimizer_class = dadaptation.DAdaptSGD
                logger.info(f"use D-Adaptation SGD optimizer | {optimizer_kwargs}")
            else:
                raise ValueError(f"Unknown optimizer type: {optimizer_type}")

            optimizer = optimizer_class(trainable_params, lr=lr, **optimizer_kwargs)
        else:
            # Prodigy
            # check Prodigy is installed
            try:
                import prodigyopt
            except ImportError:
                raise ImportError("No Prodigy / Prodigy がインストールされていないようです")

            logger.info(f"use Prodigy optimizer | {optimizer_kwargs}")
            optimizer_class = prodigyopt.Prodigy
            optimizer = optimizer_class(trainable_params, lr=lr, **optimizer_kwargs)

    elif optimizer_type == "Prodigy".lower():
        # Prodigy
        # check Prodigy is installed
        try:
            import prodigyopt
        except ImportError:
            raise ImportError("No Prodigy / Prodigy がインストールされていないようです")

        # check lr and lr_count, and print warning
        actual_lr = lr
        lr_count = 1
        if type(trainable_params) == list and type(trainable_params[0]) == dict:
            lrs = set()
            actual_lr = trainable_params[0].get("lr", actual_lr)
            for group in trainable_params:
                lrs.add(group.get("lr", actual_lr))
            lr_count = len(lrs)

        if actual_lr <= 0.1:
            print(
                f"learning rate is too low. If using Prodigy, set learning rate around 1.0 / 学習率が低すぎるようです。1.0前後の値を指定してください: lr={actual_lr}"
            )
            print("recommend option: lr=1.0 / 推奨は1.0です")
        if lr_count > 1:
            print(
                f"when multiple learning rates are specified with Prodigy (e.g. for Text Encoder and U-Net), only the first one will take effect / Prodigyで複数の学習率を指定した場合（Text EncoderとU-Netなど）、最初の学習率のみが有効になります: lr={actual_lr}"
            )

        print(f"use Prodigy optimizer | {optimizer_kwargs}")
        optimizer_class = prodigyopt.Prodigy
        optimizer = optimizer_class(trainable_params, lr=lr, **optimizer_kwargs)

    elif optimizer_type == "Adafactor".lower():
        # 引数を確認して適宜補正する
        if "relative_step" not in optimizer_kwargs:
            optimizer_kwargs["relative_step"] = True  # default
        if not optimizer_kwargs["relative_step"] and optimizer_kwargs.get("warmup_init", False):
            logger.info(
                f"set relative_step to True because warmup_init is True / warmup_initがTrueのためrelative_stepをTrueにします"
            )
            optimizer_kwargs["relative_step"] = True
        logger.info(f"use Adafactor optimizer | {optimizer_kwargs}")

        if optimizer_kwargs["relative_step"]:
            logger.info(f"relative_step is true / relative_stepがtrueです")
            if lr != 0.0:
                logger.warning(f"learning rate is used as initial_lr / 指定したlearning rateはinitial_lrとして使用されます")
            args.learning_rate = None

            # trainable_paramsがgroupだった時の処理：lrを削除する
            if type(trainable_params) == list and type(trainable_params[0]) == dict:
                has_group_lr = False
                for group in trainable_params:
                    p = group.pop("lr", None)
                    has_group_lr = has_group_lr or (p is not None)

                if has_group_lr:
                    # 一応argsを無効にしておく TODO 依存関係が逆転してるのであまり望ましくない
                    logger.warning(f"unet_lr and text_encoder_lr are ignored / unet_lrとtext_encoder_lrは無視されます")
                    args.unet_lr = None
                    args.text_encoder_lr = None

            if args.lr_scheduler != "adafactor":
                logger.info(f"use adafactor_scheduler / スケジューラにadafactor_schedulerを使用します")
            args.lr_scheduler = f"adafactor:{lr}"  # ちょっと微妙だけど

            lr = None
        else:
            if args.max_grad_norm != 0.0:
                logger.warning(
                    f"because max_grad_norm is set, clip_grad_norm is enabled. consider set to 0 / max_grad_normが設定されているためclip_grad_normが有効になります。0に設定して無効にしたほうがいいかもしれません"
                )
            if args.lr_scheduler != "constant_with_warmup":
                logger.warning(f"constant_with_warmup will be good / スケジューラはconstant_with_warmupが良いかもしれません")
            if optimizer_kwargs.get("clip_threshold", 1.0) != 1.0:
                logger.warning(f"clip_threshold=1.0 will be good / clip_thresholdは1.0が良いかもしれません")

        optimizer_class = transformers.optimization.Adafactor
        optimizer = optimizer_class(trainable_params, lr=lr, **optimizer_kwargs)

    elif optimizer_type == "StableAdamW".lower():
        logger.info(f"use StableAdamW optimizer | {optimizer_kwargs}")
        # optimi
        # check optimi is installed
        try:
            import optimi
        except ImportError:
            raise ImportError("No optimi / optimi がインストールされていないようです")
        if args.fused_backward_pass and "gradient_release" not in optimizer_kwargs:
            optimizer_kwargs["gradient_release"] = True
        optimizer_class = optimi.StableAdamW
        optimizer = optimizer_class(trainable_params, lr=lr, **optimizer_kwargs)

    elif optimizer_type == "AdamW".lower():
        # optimi
        # check optimi is installed
        try:
            import optimi
            optimizer_class = optimi.AdamW
            logger.info(f"use optimi AdamW optimizer | {optimizer_kwargs}")
            if args.fused_backward_pass and "gradient_release" not in optimizer_kwargs:
                optimizer_kwargs["gradient_release"] = True
        except:
            optimizer_class = torch.optim.AdamW
            logger.info(f"use AdamW optimizer | {optimizer_kwargs}")
        optimizer = optimizer_class(trainable_params, lr=lr, **optimizer_kwargs)

    elif optimizer_type == "AdamMini".lower():
        logger.info(f"use AdamMini optimizer | {optimizer_kwargs}")
        try:
            import library.adam_mini as adam_mini
            optimizer_class = adam_mini.Adam_mini
        except ImportError:
            raise ImportError("No adam-mini / adam-mini がインストールされていないようです")

        named_params = [(name, param) for name, param in model.named_parameters() if param.requires_grad]

        optimizer = optimizer_class(named_params, lr=lr, **optimizer_kwargs)
        optimizer.embd_names.add("layer.weight")
        optimizer.embd_names.add("final_layer.linear.weight")
        optimizer.embd_names.add("final_layer.adaLN_modulation.1.weight")
        optimizer.wqk_names.add("attn")
        optimizer.wqk_names.add('mlp')

    elif optimizer_type == "Sara".lower():
        logger.info(f"use Sara optimizer | {optimizer_kwargs}")
        try:
            import library.adamw_sara as sara
            optimizer_class = sara.AdamW
        except ImportError:
            raise ImportError("No sara / sara がインストールされていないようです")
        optimizer = optimizer_class(model, **optimizer_kwargs)

    elif optimizer_type.endswith("schedulefree".lower()):
        try:
            import schedulefree as sf
        except ImportError:
            raise ImportError("No schedulefree / schedulefreeがインストールされていないようです")

        if optimizer_type == "RAdamScheduleFree".lower():
            optimizer_class = sf.RAdamScheduleFree
            logger.info(f"use RAdamScheduleFree optimizer | {optimizer_kwargs}")
        elif optimizer_type == "AdamWScheduleFree".lower():
            optimizer_class = sf.AdamWScheduleFree
            logger.info(f"use AdamWScheduleFree optimizer | {optimizer_kwargs}")
        elif optimizer_type == "SGDScheduleFree".lower():
            optimizer_class = sf.SGDScheduleFree
            logger.info(f"use SGDScheduleFree optimizer | {optimizer_kwargs}")
        elif optimizer_type == "RAdamScheduleFree".lower():
            optimizer_class = sf.RAdamScheduleFree
            logger.info(f"use RAdamScheduleFree optimizer | {optimizer_kwargs}")
        else:
            optimizer_class = None

        if optimizer_class is not None:
            optimizer = optimizer_class(trainable_params, lr=lr, **optimizer_kwargs)

    if optimizer is None:
        # 任意のoptimizerを使う
        case_sensitive_optimizer_type = args.optimizer_type  # not lower
        logger.info(f"use {case_sensitive_optimizer_type} | {optimizer_kwargs}")

        if "." not in case_sensitive_optimizer_type:  # from torch.optim
            optimizer_module = torch.optim
        else:  # from other library
            values = case_sensitive_optimizer_type.split(".")
            optimizer_module = importlib.import_module(".".join(values[:-1]))
            case_sensitive_optimizer_type = values[-1]

        optimizer_class = getattr(optimizer_module, case_sensitive_optimizer_type)
        optimizer = optimizer_class(trainable_params, lr=lr, **optimizer_kwargs)

    """
    # wrap any of above optimizer with schedulefree, if optimizer is not schedulefree
    if args.optimizer_schedulefree_wrapper and not optimizer_type.endswith("schedulefree".lower()):
        try:
            import schedulefree as sf
        except ImportError:
            raise ImportError("No schedulefree / schedulefreeがインストールされていないようです")

        schedulefree_wrapper_kwargs = {}
        if args.schedulefree_wrapper_args is not None and len(args.schedulefree_wrapper_args) > 0:
            for arg in args.schedulefree_wrapper_args:
                key, value = arg.split("=")
                value = ast.literal_eval(value)
                schedulefree_wrapper_kwargs[key] = value

        sf_wrapper = sf.ScheduleFreeWrapper(optimizer, **schedulefree_wrapper_kwargs)
        sf_wrapper.train()  # make optimizer as train mode

        # we need to make optimizer as a subclass of torch.optim.Optimizer, we make another Proxy class over SFWrapper
        class OptimizerProxy(torch.optim.Optimizer):
            def __init__(self, sf_wrapper):
                self._sf_wrapper = sf_wrapper

            def __getattr__(self, name):
                return getattr(self._sf_wrapper, name)

            # override properties
            @property
            def state(self):
                return self._sf_wrapper.state

            @state.setter
            def state(self, state):
                self._sf_wrapper.state = state

            @property
            def param_groups(self):
                return self._sf_wrapper.param_groups

            @param_groups.setter
            def param_groups(self, param_groups):
                self._sf_wrapper.param_groups = param_groups

            @property
            def defaults(self):
                return self._sf_wrapper.defaults

            @defaults.setter
            def defaults(self, defaults):
                self._sf_wrapper.defaults = defaults

            def add_param_group(self, param_group):
                self._sf_wrapper.add_param_group(param_group)

            def load_state_dict(self, state_dict):
                self._sf_wrapper.load_state_dict(state_dict)

            def state_dict(self):
                return self._sf_wrapper.state_dict()

            def zero_grad(self):
                self._sf_wrapper.zero_grad()

            def step(self, closure=None):
                self._sf_wrapper.step(closure)

            def train(self):
                self._sf_wrapper.train()

            def eval(self):
                self._sf_wrapper.eval()

            # isinstance チェックをパスするためのメソッド
            def __instancecheck__(self, instance):
                return isinstance(instance, (type(self), Optimizer))

        optimizer = OptimizerProxy(sf_wrapper)

        logger.info(f"wrap optimizer with ScheduleFreeWrapper | {schedulefree_wrapper_kwargs}")
    """

    # for logging
    optimizer_name = optimizer_class.__module__ + "." + optimizer_class.__name__
    optimizer_args = ",".join([f"{k}={v}" for k, v in optimizer_kwargs.items()])

    if hasattr(optimizer, "train") and callable(optimizer.train):
        # make optimizer as train mode before training for schedulefree optimizer. the optimizer will be in eval mode in sampling and saving.
        optimizer.train()

    return optimizer_name, optimizer_args, optimizer


def get_optimizer_train_eval_fn(optimizer: Optimizer, args: argparse.Namespace) -> Tuple[Callable, Callable]:
    if not is_schedulefree_optimizer(optimizer, args):
        # return dummy func
        return lambda: None, lambda: None

    # get train and eval functions from optimizer
    train_fn = optimizer.train
    eval_fn = optimizer.eval

    return train_fn, eval_fn


def is_schedulefree_optimizer(optimizer: Optimizer, args: argparse.Namespace) -> bool:
    return args.optimizer_type.lower().endswith("schedulefree".lower())  # or args.optimizer_schedulefree_wrapper


def get_dummy_scheduler(optimizer: Optimizer) -> Any:
    # dummy scheduler for schedulefree optimizer. supports only empty step(), get_last_lr() and optimizers.
    # this scheduler is used for logging only.
    # this isn't be wrapped by accelerator because of this class is not a subclass of torch.optim.lr_scheduler._LRScheduler
    class DummyScheduler:
        def __init__(self, optimizer: Optimizer):
            self.optimizer = optimizer

        def step(self):
            pass

        def get_last_lr(self):
            return [group["lr"] for group in self.optimizer.param_groups]

    return DummyScheduler(optimizer)


# Modified version of get_scheduler() function from diffusers.optimizer.get_scheduler
# Add some checking and features to the original function.


def get_scheduler_fix(args, optimizer: Optimizer, num_processes: int):
    """
    Unified API to get any scheduler from its name.
    """
    # if schedulefree optimizer, return dummy scheduler
    if is_schedulefree_optimizer(optimizer, args):
        return get_dummy_scheduler(optimizer)

    name = args.lr_scheduler
    num_training_steps = args.max_train_steps * num_processes  # * args.gradient_accumulation_steps
    num_warmup_steps: Optional[int] = (
        int(args.lr_warmup_steps * num_training_steps) if isinstance(args.lr_warmup_steps, float) else args.lr_warmup_steps
    )
    num_decay_steps: Optional[int] = (
        int(args.lr_decay_steps * num_training_steps) if isinstance(args.lr_decay_steps, float) else args.lr_decay_steps
    )
    num_stable_steps = num_training_steps - num_warmup_steps - num_decay_steps
    num_cycles = args.lr_scheduler_num_cycles
    power = args.lr_scheduler_power
    timescale = args.lr_scheduler_timescale
    min_lr_ratio = args.lr_scheduler_min_lr_ratio

    lr_scheduler_kwargs = {}  # get custom lr_scheduler kwargs
    if args.lr_scheduler_args is not None and len(args.lr_scheduler_args) > 0:
        for arg in args.lr_scheduler_args:
            key, value = arg.split("=")
            value = ast.literal_eval(value)
            lr_scheduler_kwargs[key] = value

    def wrap_check_needless_num_warmup_steps(return_vals):
        if num_warmup_steps is not None and num_warmup_steps != 0:
            raise ValueError(f"{name} does not require `num_warmup_steps`. Set None or 0.")
        return return_vals

    # using any lr_scheduler from other library
    if args.lr_scheduler_type:
        lr_scheduler_type = args.lr_scheduler_type
        logger.info(f"use {lr_scheduler_type} | {lr_scheduler_kwargs} as lr_scheduler")
        if "." not in lr_scheduler_type:  # default to use torch.optim
            lr_scheduler_module = torch.optim.lr_scheduler
        else:
            values = lr_scheduler_type.split(".")
            lr_scheduler_module = importlib.import_module(".".join(values[:-1]))
            lr_scheduler_type = values[-1]
        lr_scheduler_class = getattr(lr_scheduler_module, lr_scheduler_type)
        lr_scheduler = lr_scheduler_class(optimizer, **lr_scheduler_kwargs)
        return wrap_check_needless_num_warmup_steps(lr_scheduler)

    if name.startswith("adafactor"):
        assert (
            type(optimizer) == transformers.optimization.Adafactor
        ), f"adafactor scheduler must be used with Adafactor optimizer / adafactor schedulerはAdafactorオプティマイザと同時に使ってください"
        initial_lr = float(name.split(":")[1])
        # logger.info(f"adafactor scheduler init lr {initial_lr}")
        return wrap_check_needless_num_warmup_steps(transformers.optimization.AdafactorSchedule(optimizer, initial_lr))

    if name == DiffusersSchedulerType.PIECEWISE_CONSTANT.value:
        name = DiffusersSchedulerType(name)
        schedule_func = DIFFUSERS_TYPE_TO_SCHEDULER_FUNCTION[name]
        return schedule_func(optimizer, **lr_scheduler_kwargs)  # step_rules and last_epoch are given as kwargs

    name = SchedulerType(name)
    schedule_func = TYPE_TO_SCHEDULER_FUNCTION[name]

    if name == SchedulerType.CONSTANT:
        return wrap_check_needless_num_warmup_steps(schedule_func(optimizer, **lr_scheduler_kwargs))

    # All other schedulers require `num_warmup_steps`
    if num_warmup_steps is None:
        raise ValueError(f"{name} requires `num_warmup_steps`, please provide that argument.")

    if name == SchedulerType.CONSTANT_WITH_WARMUP:
        return schedule_func(optimizer, num_warmup_steps=num_warmup_steps, **lr_scheduler_kwargs)

    if name == SchedulerType.INVERSE_SQRT:
        return schedule_func(optimizer, num_warmup_steps=num_warmup_steps, timescale=timescale, **lr_scheduler_kwargs)

    # All other schedulers require `num_training_steps`
    if num_training_steps is None:
        raise ValueError(f"{name} requires `num_training_steps`, please provide that argument.")

    if name == SchedulerType.COSINE_WITH_RESTARTS:
        return schedule_func(
            optimizer,
            num_warmup_steps=num_warmup_steps,
            num_training_steps=num_training_steps,
            num_cycles=num_cycles,
            **lr_scheduler_kwargs,
        )

    if name == SchedulerType.POLYNOMIAL:
        return schedule_func(
            optimizer, num_warmup_steps=num_warmup_steps, num_training_steps=num_training_steps, power=power, **lr_scheduler_kwargs
        )

    if name == SchedulerType.COSINE_WITH_MIN_LR:
        return schedule_func(
            optimizer,
            num_warmup_steps=num_warmup_steps,
            num_training_steps=num_training_steps,
            num_cycles=num_cycles / 2,
            min_lr_rate=min_lr_ratio,
            **lr_scheduler_kwargs,
        )

    # these schedulers do not require `num_decay_steps`
    if name == SchedulerType.LINEAR or name == SchedulerType.COSINE:
        return schedule_func(
            optimizer,
            num_warmup_steps=num_warmup_steps,
            num_training_steps=num_training_steps,
            **lr_scheduler_kwargs,
        )

    # All other schedulers require `num_decay_steps`
    if num_decay_steps is None:
        raise ValueError(f"{name} requires `num_decay_steps`, please provide that argument.")
    if name == SchedulerType.WARMUP_STABLE_DECAY:
        return schedule_func(
            optimizer,
            num_warmup_steps=num_warmup_steps,
            num_stable_steps=num_stable_steps,
            num_decay_steps=num_decay_steps,
            num_cycles=num_cycles / 2,
            min_lr_ratio=min_lr_ratio if min_lr_ratio is not None else 0.0,
            **lr_scheduler_kwargs,
        )

    return schedule_func(
        optimizer,
        num_warmup_steps=num_warmup_steps,
        num_training_steps=num_training_steps,
        num_decay_steps=num_decay_steps,
        **lr_scheduler_kwargs,
    )


def prepare_dataset_args(args: argparse.Namespace, support_metadata: bool):
    # backward compatibility
    if args.caption_extention is not None:
        args.caption_extension = args.caption_extention
        args.caption_extention = None

    # assert args.resolution is not None, f"resolution is required / resolution（解像度）を指定してください"
    if args.resolution is not None:
        args.resolution = tuple([int(r) for r in args.resolution.split(",")])
        if len(args.resolution) == 1:
            args.resolution = (args.resolution[0], args.resolution[0])
        assert (
            len(args.resolution) == 2
        ), f"resolution must be 'size' or 'width,height' / resolution（解像度）は'サイズ'または'幅','高さ'で指定してください: {args.resolution}"

    if args.face_crop_aug_range is not None:
        args.face_crop_aug_range = tuple([float(r) for r in args.face_crop_aug_range.split(",")])
        assert (
            len(args.face_crop_aug_range) == 2 and args.face_crop_aug_range[0] <= args.face_crop_aug_range[1]
        ), f"face_crop_aug_range must be two floats / face_crop_aug_rangeは'下限,上限'で指定してください: {args.face_crop_aug_range}"
    else:
        args.face_crop_aug_range = None

    if support_metadata:
        if args.in_json is not None and (args.color_aug or args.random_crop):
            logger.warning(
                f"latents in npz is ignored when color_aug or random_crop is True / color_augまたはrandom_cropを有効にした場合、npzファイルのlatentsは無視されます"
            )


def prepare_accelerator(args: argparse.Namespace):
    """
    this function also prepares deepspeed plugin
    """

    if args.logging_dir is None:
        logging_dir = None
    else:
        log_prefix = "" if args.log_prefix is None else args.log_prefix
        logging_dir = args.logging_dir + "/" + log_prefix + time.strftime("%Y%m%d%H%M%S", time.localtime())

    if args.log_with is None:
        if logging_dir is not None:
            log_with = "tensorboard"
        else:
            log_with = None
    else:
        log_with = args.log_with
        if log_with in ["tensorboard", "all"]:
            if logging_dir is None:
                raise ValueError(
                    "logging_dir is required when log_with is tensorboard / Tensorboardを使う場合、logging_dirを指定してください"
                )
        if log_with in ["wandb", "all"]:
            try:
                import wandb
            except ImportError:
                raise ImportError("No wandb / wandb がインストールされていないようです")
            if logging_dir is not None:
                os.makedirs(logging_dir, exist_ok=True)
                os.environ["WANDB_DIR"] = logging_dir
            if args.wandb_api_key is not None:
                wandb.login(key=args.wandb_api_key)

    # torch.compile のオプション。 NO の場合は torch.compile は使わない
    dynamo_backend = "NO"
    if args.torch_compile:
        dynamo_backend = args.dynamo_backend

    kwargs_handlers = [
        (
            InitProcessGroupKwargs(
                backend="gloo" if os.name == "nt" or not torch.cuda.is_available() else "nccl",
                init_method=(
                    "env://?use_libuv=False" if os.name == "nt" and Version(torch.__version__) >= Version("2.4.0") else None
                ),
                timeout=datetime.timedelta(minutes=args.ddp_timeout) if args.ddp_timeout else None,
            )
            if torch.cuda.device_count() > 1
            else None
        ),
        (
            DistributedDataParallelKwargs(
                gradient_as_bucket_view=args.ddp_gradient_as_bucket_view, static_graph=args.ddp_static_graph
            )
            if args.ddp_gradient_as_bucket_view or args.ddp_static_graph
            else None
        ),
    ]
    kwargs_handlers = [i for i in kwargs_handlers if i is not None]
    deepspeed_plugin = deepspeed_utils.prepare_deepspeed_plugin(args)

    accelerator = Accelerator(
        gradient_accumulation_steps=args.gradient_accumulation_steps,
        mixed_precision=args.mixed_precision,
        log_with=log_with,
        project_dir=logging_dir,
        kwargs_handlers=kwargs_handlers,
        dynamo_backend=dynamo_backend,
        deepspeed_plugin=deepspeed_plugin,
    )
    print("accelerator device:", accelerator.device)
    return accelerator


def prepare_dtype(args: argparse.Namespace):
    weight_dtype = torch.float32
    if args.mixed_precision == "fp16":
        weight_dtype = torch.float16
    elif args.mixed_precision == "bf16":
        weight_dtype = torch.bfloat16

    save_dtype = None
    if args.save_precision == "fp16":
        save_dtype = torch.float16
    elif args.save_precision == "bf16":
        save_dtype = torch.bfloat16
    elif args.save_precision == "float":
        save_dtype = torch.float32

    return weight_dtype, save_dtype


def _load_target_model(args: argparse.Namespace, weight_dtype, device="cpu", unet_use_linear_projection_in_v2=False):
    name_or_path = args.pretrained_model_name_or_path
    name_or_path = os.path.realpath(name_or_path) if os.path.islink(name_or_path) else name_or_path
    load_stable_diffusion_format = os.path.isfile(name_or_path)  # determine SD or Diffusers
    if load_stable_diffusion_format:
        logger.info(f"load StableDiffusion checkpoint: {name_or_path}")
        text_encoder, vae, unet = model_util.load_models_from_stable_diffusion_checkpoint(
            args.v2, name_or_path, device, unet_use_linear_projection_in_v2=unet_use_linear_projection_in_v2
        )
    else:
        # Diffusers model is loaded to CPU
        logger.info(f"load Diffusers pretrained models: {name_or_path}")
        try:
            pipe = StableDiffusionPipeline.from_pretrained(name_or_path, tokenizer=None, safety_checker=None)
        except EnvironmentError as ex:
            logger.error(
                f"model is not found as a file or in Hugging Face, perhaps file name is wrong? / 指定したモデル名のファイル、またはHugging Faceのモデルが見つかりません。ファイル名が誤っているかもしれません: {name_or_path}"
            )
            raise ex
        text_encoder = pipe.text_encoder
        vae = pipe.vae
        unet = pipe.unet
        del pipe

        # Diffusers U-Net to original U-Net
        # TODO *.ckpt/*.safetensorsのv2と同じ形式にここで変換すると良さそう
        # logger.info(f"unet config: {unet.config}")
        original_unet = UNet2DConditionModel(
            unet.config.sample_size,
            unet.config.attention_head_dim,
            unet.config.cross_attention_dim,
            unet.config.use_linear_projection,
            unet.config.upcast_attention,
        )
        original_unet.load_state_dict(unet.state_dict())
        unet = original_unet
        logger.info("U-Net converted to original U-Net")

    # VAEを読み込む
    if args.vae is not None:
        vae = model_util.load_vae(args.vae, weight_dtype)
        logger.info("additional VAE loaded")

    return text_encoder, vae, unet, load_stable_diffusion_format


def load_target_model(args, weight_dtype, accelerator, unet_use_linear_projection_in_v2=False):
    for pi in range(accelerator.state.num_processes):
        if pi == accelerator.state.local_process_index:
            logger.info(f"loading model for process {accelerator.state.local_process_index}/{accelerator.state.num_processes}")

            text_encoder, vae, unet, load_stable_diffusion_format = _load_target_model(
                args,
                weight_dtype,
                accelerator.device if args.lowram else "cpu",
                unet_use_linear_projection_in_v2=unet_use_linear_projection_in_v2,
            )
            # work on low-ram device
            if args.lowram:
                text_encoder.to(accelerator.device)
                unet.to(accelerator.device)
                vae.to(accelerator.device)

            clean_memory_on_device(accelerator.device)
        accelerator.wait_for_everyone()
    return text_encoder, vae, unet, load_stable_diffusion_format


def patch_accelerator_for_fp16_training(accelerator):
    org_unscale_grads = accelerator.scaler._unscale_grads_

    def _unscale_grads_replacer(optimizer, inv_scale, found_inf, allow_fp16):
        return org_unscale_grads(optimizer, inv_scale, found_inf, True)

    accelerator.scaler._unscale_grads_ = _unscale_grads_replacer


def get_hidden_states(args: argparse.Namespace, input_ids, tokenizer, text_encoder, weight_dtype=None):
    # with no_token_padding, the length is not max length, return result immediately
    if input_ids.size()[-1] != tokenizer.model_max_length:
        return text_encoder(input_ids)[0]

    # input_ids: b,n,77
    b_size = input_ids.size()[0]
    input_ids = input_ids.reshape((-1, tokenizer.model_max_length))  # batch_size*3, 77

    if args.clip_skip is None:
        encoder_hidden_states = text_encoder(input_ids)[0]
    else:
        enc_out = text_encoder(input_ids, output_hidden_states=True, return_dict=True)
        encoder_hidden_states = enc_out["hidden_states"][-args.clip_skip]
        encoder_hidden_states = text_encoder.text_model.final_layer_norm(encoder_hidden_states)

    # bs*3, 77, 768 or 1024
    encoder_hidden_states = encoder_hidden_states.reshape((b_size, -1, encoder_hidden_states.shape[-1]))

    if args.max_token_length is not None:
        if args.v2:
            # v2: <BOS>...<EOS> <PAD> ... の三連を <BOS>...<EOS> <PAD> ... へ戻す　正直この実装でいいのかわからん
            states_list = [encoder_hidden_states[:, 0].unsqueeze(1)]  # <BOS>
            for i in range(1, args.max_token_length, tokenizer.model_max_length):
                chunk = encoder_hidden_states[:, i : i + tokenizer.model_max_length - 2]  # <BOS> の後から 最後の前まで
                if i > 0:
                    for j in range(len(chunk)):
                        if input_ids[j, 1] == tokenizer.eos_token:  # 空、つまり <BOS> <EOS> <PAD> ...のパターン
                            chunk[j, 0] = chunk[j, 1]  # 次の <PAD> の値をコピーする
                states_list.append(chunk)  # <BOS> の後から <EOS> の前まで
            states_list.append(encoder_hidden_states[:, -1].unsqueeze(1))  # <EOS> か <PAD> のどちらか
            encoder_hidden_states = torch.cat(states_list, dim=1)
        else:
            # v1: <BOS>...<EOS> の三連を <BOS>...<EOS> へ戻す
            states_list = [encoder_hidden_states[:, 0].unsqueeze(1)]  # <BOS>
            for i in range(1, args.max_token_length, tokenizer.model_max_length):
                states_list.append(
                    encoder_hidden_states[:, i : i + tokenizer.model_max_length - 2]
                )  # <BOS> の後から <EOS> の前まで
            states_list.append(encoder_hidden_states[:, -1].unsqueeze(1))  # <EOS>
            encoder_hidden_states = torch.cat(states_list, dim=1)

    if weight_dtype is not None:
        # this is required for additional network training
        encoder_hidden_states = encoder_hidden_states.to(weight_dtype)

    return encoder_hidden_states


def pool_workaround(
    text_encoder: CLIPTextModelWithProjection, last_hidden_state: torch.Tensor, input_ids: torch.Tensor, eos_token_id: int
):
    r"""
    workaround for CLIP's pooling bug: it returns the hidden states for the max token id as the pooled output
    instead of the hidden states for the EOS token
    If we use Textual Inversion, we need to use the hidden states for the EOS token as the pooled output

    Original code from CLIP's pooling function:

    \# text_embeds.shape = [batch_size, sequence_length, transformer.width]
    \# take features from the eot embedding (eot_token is the highest number in each sequence)
    \# casting to torch.int for onnx compatibility: argmax doesn't support int64 inputs with opset 14
    pooled_output = last_hidden_state[
        torch.arange(last_hidden_state.shape[0], device=last_hidden_state.device),
        input_ids.to(dtype=torch.int, device=last_hidden_state.device).argmax(dim=-1),
    ]
    """

    # input_ids: b*n,77
    # find index for EOS token

    # Following code is not working if one of the input_ids has multiple EOS tokens (very odd case)
    # eos_token_index = torch.where(input_ids == eos_token_id)[1]
    # eos_token_index = eos_token_index.to(device=last_hidden_state.device)

    # Create a mask where the EOS tokens are
    eos_token_mask = (input_ids == eos_token_id).int()

    # Use argmax to find the last index of the EOS token for each element in the batch
    eos_token_index = torch.argmax(eos_token_mask, dim=1)  # this will be 0 if there is no EOS token, it's fine
    eos_token_index = eos_token_index.to(device=last_hidden_state.device)

    # get hidden states for EOS token
    pooled_output = last_hidden_state[torch.arange(last_hidden_state.shape[0], device=last_hidden_state.device), eos_token_index]

    # apply projection: projection may be of different dtype than last_hidden_state
    pooled_output = text_encoder.text_projection(pooled_output.to(text_encoder.text_projection.weight.dtype))
    pooled_output = pooled_output.to(last_hidden_state.dtype)

    return pooled_output


def get_hidden_states_sdxl(
    max_token_length: int,
    input_ids1: torch.Tensor,
    input_ids2: torch.Tensor,
    tokenizer1: CLIPTokenizer,
    tokenizer2: CLIPTokenizer,
    text_encoder1: CLIPTextModel,
    text_encoder2: CLIPTextModelWithProjection,
    weight_dtype: Optional[str] = None,
    accelerator: Optional[Accelerator] = None,
):
    # input_ids: b,n,77 -> b*n, 77
    b_size = input_ids1.size()[0]
    input_ids1 = input_ids1.reshape((-1, tokenizer1.model_max_length))  # batch_size*n, 77
    input_ids2 = input_ids2.reshape((-1, tokenizer2.model_max_length))  # batch_size*n, 77

    # text_encoder1
    enc_out = text_encoder1(input_ids1, output_hidden_states=True, return_dict=True)
    hidden_states1 = enc_out["hidden_states"][11]

    # text_encoder2
    enc_out = text_encoder2(input_ids2, output_hidden_states=True, return_dict=True)
    hidden_states2 = enc_out["hidden_states"][-2]  # penuultimate layer

    # pool2 = enc_out["text_embeds"]
    unwrapped_text_encoder2 = text_encoder2 if accelerator is None else accelerator.unwrap_model(text_encoder2)
    pool2 = pool_workaround(unwrapped_text_encoder2, enc_out["last_hidden_state"], input_ids2, tokenizer2.eos_token_id)

    # b*n, 77, 768 or 1280 -> b, n*77, 768 or 1280
    n_size = 1 if max_token_length is None else max_token_length // 75
    hidden_states1 = hidden_states1.reshape((b_size, -1, hidden_states1.shape[-1]))
    hidden_states2 = hidden_states2.reshape((b_size, -1, hidden_states2.shape[-1]))

    if max_token_length is not None:
        # bs*3, 77, 768 or 1024
        # encoder1: <BOS>...<EOS> の三連を <BOS>...<EOS> へ戻す
        states_list = [hidden_states1[:, 0].unsqueeze(1)]  # <BOS>
        for i in range(1, max_token_length, tokenizer1.model_max_length):
            states_list.append(hidden_states1[:, i : i + tokenizer1.model_max_length - 2])  # <BOS> の後から <EOS> の前まで
        states_list.append(hidden_states1[:, -1].unsqueeze(1))  # <EOS>
        hidden_states1 = torch.cat(states_list, dim=1)

        # v2: <BOS>...<EOS> <PAD> ... の三連を <BOS>...<EOS> <PAD> ... へ戻す　正直この実装でいいのかわからん
        states_list = [hidden_states2[:, 0].unsqueeze(1)]  # <BOS>
        for i in range(1, max_token_length, tokenizer2.model_max_length):
            chunk = hidden_states2[:, i : i + tokenizer2.model_max_length - 2]  # <BOS> の後から 最後の前まで
            # this causes an error:
            # RuntimeError: one of the variables needed for gradient computation has been modified by an inplace operation
            # if i > 1:
            #     for j in range(len(chunk)):  # batch_size
            #         if input_ids2[n_index + j * n_size, 1] == tokenizer2.eos_token_id:  # 空、つまり <BOS> <EOS> <PAD> ...のパターン
            #             chunk[j, 0] = chunk[j, 1]  # 次の <PAD> の値をコピーする
            states_list.append(chunk)  # <BOS> の後から <EOS> の前まで
        states_list.append(hidden_states2[:, -1].unsqueeze(1))  # <EOS> か <PAD> のどちらか
        hidden_states2 = torch.cat(states_list, dim=1)

        # pool はnの最初のものを使う
        pool2 = pool2[::n_size]

    if weight_dtype is not None:
        # this is required for additional network training
        hidden_states1 = hidden_states1.to(weight_dtype)
        hidden_states2 = hidden_states2.to(weight_dtype)

    return hidden_states1, hidden_states2, pool2


def default_if_none(value, default):
    return default if value is None else value


def get_epoch_ckpt_name(args: argparse.Namespace, ext: str, epoch_no: int):
    model_name = default_if_none(args.output_name, DEFAULT_EPOCH_NAME)
    return EPOCH_FILE_NAME.format(model_name, epoch_no) + ext


def get_step_ckpt_name(args: argparse.Namespace, ext: str, step_no: int):
    model_name = default_if_none(args.output_name, DEFAULT_STEP_NAME)
    return STEP_FILE_NAME.format(model_name, step_no) + ext


def get_last_ckpt_name(args: argparse.Namespace, ext: str):
    model_name = default_if_none(args.output_name, DEFAULT_LAST_OUTPUT_NAME)
    return model_name + ext


def get_remove_epoch_no(args: argparse.Namespace, epoch_no: int):
    if args.save_last_n_epochs is None:
        return None

    remove_epoch_no = epoch_no - args.save_every_n_epochs * args.save_last_n_epochs
    if remove_epoch_no < 0:
        return None
    return remove_epoch_no


def get_remove_step_no(args: argparse.Namespace, step_no: int):
    if args.save_last_n_steps is None:
        return None

    # last_n_steps前のstep_noから、save_every_n_stepsの倍数のstep_noを計算して削除する
    # save_every_n_steps=10, save_last_n_steps=30の場合、50step目には30step分残し、10step目を削除する
    remove_step_no = step_no - args.save_last_n_steps - 1
    remove_step_no = remove_step_no - (remove_step_no % args.save_every_n_steps)
    if remove_step_no < 0:
        return None
    return remove_step_no


# epochとstepの保存、メタデータにepoch/stepが含まれ引数が同じになるため、統合している
# on_epoch_end: Trueならepoch終了時、Falseならstep経過時
def save_sd_model_on_epoch_end_or_stepwise(
    args: argparse.Namespace,
    on_epoch_end: bool,
    accelerator,
    src_path: str,
    save_stable_diffusion_format: bool,
    use_safetensors: bool,
    save_dtype: torch.dtype,
    epoch: int,
    num_train_epochs: int,
    global_step: int,
    text_encoder,
    unet,
    vae,
):
    def sd_saver(ckpt_file, epoch_no, global_step):
        sai_metadata = get_sai_model_spec(None, args, False, False, False, is_stable_diffusion_ckpt=True)
        model_util.save_stable_diffusion_checkpoint(
            args.v2, ckpt_file, text_encoder, unet, src_path, epoch_no, global_step, sai_metadata, save_dtype, vae
        )

    def diffusers_saver(out_dir):
        model_util.save_diffusers_checkpoint(
            args.v2, out_dir, text_encoder, unet, src_path, vae=vae, use_safetensors=use_safetensors
        )

    save_sd_model_on_epoch_end_or_stepwise_common(
        args,
        on_epoch_end,
        accelerator,
        save_stable_diffusion_format,
        use_safetensors,
        epoch,
        num_train_epochs,
        global_step,
        sd_saver,
        diffusers_saver,
    )


def save_sd_model_on_epoch_end_or_stepwise_common(
    args: argparse.Namespace,
    on_epoch_end: bool,
    accelerator,
    save_stable_diffusion_format: bool,
    use_safetensors: bool,
    epoch: int,
    num_train_epochs: int,
    global_step: int,
    sd_saver,
    diffusers_saver,
):
    if on_epoch_end:
        epoch_no = epoch + 1
        saving = epoch_no % args.save_every_n_epochs == 0 and epoch_no < num_train_epochs
        if not saving:
            return

        model_name = default_if_none(args.output_name, DEFAULT_EPOCH_NAME)
        remove_no = get_remove_epoch_no(args, epoch_no)
    else:
        # 保存するか否かは呼び出し側で判断済み

        model_name = default_if_none(args.output_name, DEFAULT_STEP_NAME)
        epoch_no = epoch  # 例: 最初のepochの途中で保存したら0になる、SDモデルに保存される
        remove_no = get_remove_step_no(args, global_step)

    os.makedirs(args.output_dir, exist_ok=True)
    if save_stable_diffusion_format:
        ext = ".safetensors" if use_safetensors else ".ckpt"

        if on_epoch_end:
            ckpt_name = get_epoch_ckpt_name(args, ext, epoch_no)
        else:
            ckpt_name = get_step_ckpt_name(args, ext, global_step)

        ckpt_file = os.path.join(args.output_dir, ckpt_name)
        logger.info("")
        logger.info(f"saving checkpoint: {ckpt_file}")
        sd_saver(ckpt_file, epoch_no, global_step)

        if args.huggingface_repo_id is not None:
            huggingface_util.upload(args, ckpt_file, "/" + ckpt_name)

        # remove older checkpoints
        if remove_no is not None:
            if on_epoch_end:
                remove_ckpt_name = get_epoch_ckpt_name(args, ext, remove_no)
            else:
                remove_ckpt_name = get_step_ckpt_name(args, ext, remove_no)

            remove_ckpt_file = os.path.join(args.output_dir, remove_ckpt_name)
            if os.path.exists(remove_ckpt_file):
                logger.info(f"removing old checkpoint: {remove_ckpt_file}")
                os.remove(remove_ckpt_file)

    else:
        if on_epoch_end:
            out_dir = os.path.join(args.output_dir, EPOCH_DIFFUSERS_DIR_NAME.format(model_name, epoch_no))
        else:
            out_dir = os.path.join(args.output_dir, STEP_DIFFUSERS_DIR_NAME.format(model_name, global_step))

        logger.info("")
        logger.info(f"saving model: {out_dir}")
        diffusers_saver(out_dir)

        if args.huggingface_repo_id is not None:
            huggingface_util.upload(args, out_dir, "/" + model_name)

        # remove older checkpoints
        if remove_no is not None:
            if on_epoch_end:
                remove_out_dir = os.path.join(args.output_dir, EPOCH_DIFFUSERS_DIR_NAME.format(model_name, remove_no))
            else:
                remove_out_dir = os.path.join(args.output_dir, STEP_DIFFUSERS_DIR_NAME.format(model_name, remove_no))

            if os.path.exists(remove_out_dir):
                logger.info(f"removing old model: {remove_out_dir}")
                shutil.rmtree(remove_out_dir)

    if args.save_state:
        if on_epoch_end:
            save_and_remove_state_on_epoch_end(args, accelerator, epoch_no)
        else:
            save_and_remove_state_stepwise(args, accelerator, global_step)


def save_and_remove_state_on_epoch_end(args: argparse.Namespace, accelerator, epoch_no):
    model_name = default_if_none(args.output_name, DEFAULT_EPOCH_NAME)

    logger.info("")
    logger.info(f"saving state at epoch {epoch_no}")
    os.makedirs(args.output_dir, exist_ok=True)

    state_dir = os.path.join(args.output_dir, EPOCH_STATE_NAME.format(model_name, epoch_no))
    accelerator.save_state(state_dir)
    if args.save_state_to_huggingface:
        logger.info("uploading state to huggingface.")
        huggingface_util.upload(args, state_dir, "/" + EPOCH_STATE_NAME.format(model_name, epoch_no))

    last_n_epochs = args.save_last_n_epochs_state if args.save_last_n_epochs_state else args.save_last_n_epochs
    if last_n_epochs is not None:
        remove_epoch_no = epoch_no - args.save_every_n_epochs * last_n_epochs
        state_dir_old = os.path.join(args.output_dir, EPOCH_STATE_NAME.format(model_name, remove_epoch_no))
        if os.path.exists(state_dir_old):
            logger.info(f"removing old state: {state_dir_old}")
            shutil.rmtree(state_dir_old)


def save_and_remove_state_stepwise(args: argparse.Namespace, accelerator, step_no):
    model_name = default_if_none(args.output_name, DEFAULT_STEP_NAME)

    logger.info("")
    logger.info(f"saving state at step {step_no}")
    os.makedirs(args.output_dir, exist_ok=True)

    state_dir = os.path.join(args.output_dir, STEP_STATE_NAME.format(model_name, step_no))
    accelerator.save_state(state_dir)
    if args.save_state_to_huggingface:
        logger.info("uploading state to huggingface.")
        huggingface_util.upload(args, state_dir, "/" + STEP_STATE_NAME.format(model_name, step_no))

    last_n_steps = args.save_last_n_steps_state if args.save_last_n_steps_state else args.save_last_n_steps
    if last_n_steps is not None:
        # last_n_steps前のstep_noから、save_every_n_stepsの倍数のstep_noを計算して削除する
        remove_step_no = step_no - last_n_steps - 1
        remove_step_no = remove_step_no - (remove_step_no % args.save_every_n_steps)

        if remove_step_no > 0:
            state_dir_old = os.path.join(args.output_dir, STEP_STATE_NAME.format(model_name, remove_step_no))
            if os.path.exists(state_dir_old):
                logger.info(f"removing old state: {state_dir_old}")
                shutil.rmtree(state_dir_old)


def save_state_on_train_end(args: argparse.Namespace, accelerator):
    model_name = default_if_none(args.output_name, DEFAULT_LAST_OUTPUT_NAME)

    logger.info("")
    logger.info("saving last state.")
    os.makedirs(args.output_dir, exist_ok=True)

    state_dir = os.path.join(args.output_dir, LAST_STATE_NAME.format(model_name))
    accelerator.save_state(state_dir)

    if args.save_state_to_huggingface:
        logger.info("uploading last state to huggingface.")
        huggingface_util.upload(args, state_dir, "/" + LAST_STATE_NAME.format(model_name))


def save_sd_model_on_train_end(
    args: argparse.Namespace,
    src_path: str,
    save_stable_diffusion_format: bool,
    use_safetensors: bool,
    save_dtype: torch.dtype,
    epoch: int,
    global_step: int,
    text_encoder,
    unet,
    vae,
):
    def sd_saver(ckpt_file, epoch_no, global_step):
        sai_metadata = get_sai_model_spec(None, args, False, False, False, is_stable_diffusion_ckpt=True)
        model_util.save_stable_diffusion_checkpoint(
            args.v2, ckpt_file, text_encoder, unet, src_path, epoch_no, global_step, sai_metadata, save_dtype, vae
        )

    def diffusers_saver(out_dir):
        model_util.save_diffusers_checkpoint(
            args.v2, out_dir, text_encoder, unet, src_path, vae=vae, use_safetensors=use_safetensors
        )

    save_sd_model_on_train_end_common(
        args, save_stable_diffusion_format, use_safetensors, epoch, global_step, sd_saver, diffusers_saver
    )


def save_sd_model_on_train_end_common(
    args: argparse.Namespace,
    save_stable_diffusion_format: bool,
    use_safetensors: bool,
    epoch: int,
    global_step: int,
    sd_saver,
    diffusers_saver,
):
    model_name = default_if_none(args.output_name, DEFAULT_LAST_OUTPUT_NAME)

    if save_stable_diffusion_format:
        os.makedirs(args.output_dir, exist_ok=True)

        ckpt_name = model_name + (".safetensors" if use_safetensors else ".ckpt")
        ckpt_file = os.path.join(args.output_dir, ckpt_name)

        logger.info(f"save trained model as StableDiffusion checkpoint to {ckpt_file}")
        sd_saver(ckpt_file, epoch, global_step)

        if args.huggingface_repo_id is not None:
            huggingface_util.upload(args, ckpt_file, "/" + ckpt_name, force_sync_upload=True)
    else:
        out_dir = os.path.join(args.output_dir, model_name)
        os.makedirs(out_dir, exist_ok=True)

        logger.info(f"save trained model as Diffusers to {out_dir}")
        diffusers_saver(out_dir)

        if args.huggingface_repo_id is not None:
            huggingface_util.upload(args, out_dir, "/" + model_name, force_sync_upload=True)


def get_timesteps(min_timestep: int, max_timestep: int, b_size: int, device: torch.device) -> torch.Tensor:
    if min_timestep < max_timestep:
        timesteps = torch.randint(min_timestep, max_timestep, (b_size,), device="cpu")
    else:
        timesteps = torch.full((b_size,), max_timestep, device="cpu")
    timesteps = timesteps.long().to(device)
    return timesteps


def immiscible_diffusion_get_noise(args, latents):
    # "Immiscible Diffusion: Accelerating Diffusion Training with Noise Assignment" (2024) Li et al. arxiv.org/abs/2406.12303
    # Minimize latent-noise pairs over a batch
    from scipy.optimize import linear_sum_assignment
    n = args.immiscible_noise # arg is an integer for how many noise tensors to generate
    size = [n] + list(latents.shape[1:])
    noise = torch.randn(size, dtype=latents.dtype, layout=latents.layout, device=latents.device)
    latents_expanded = latents.half().unsqueeze(1).expand(-1, n, *latents.shape[1:])
    noise_expanded = noise.half().unsqueeze(0).expand(latents.shape[0], *noise.shape)
    dist = (latents_expanded - noise_expanded)**2
    dist = dist.mean(list(range(2, dist.dim()))).cpu()
    assign_mat = linear_sum_assignment(dist)
    noise = noise[assign_mat[1]]
    return noise


def immiscible_diffusion(args, noise_scheduler, latents, noise, timesteps):
    # "Immiscible Diffusion: Accelerating Diffusion Training with Noise Assignment" (2024) Li et al. arxiv.org/abs/2406.12303
    batch_size, _, _, _= latents.shape
    alpha_t = noise_scheduler.alphas.to(timesteps.device)
    alpha_t = alpha_t[timesteps]
    alpha_t = alpha_t.view(batch_size, 1, 1, 1)
    sqrt_alpha_t = torch.sqrt(alpha_t)
    sqrt_one_minus_alpha_t = torch.sqrt(1 - alpha_t)
    x_t_b = sqrt_alpha_t * latents + sqrt_one_minus_alpha_t * noise
    return x_t_b


def get_noise_noisy_latents_and_timesteps(
    args, noise_scheduler, latents: torch.FloatTensor
) -> Tuple[torch.FloatTensor, torch.FloatTensor, torch.IntTensor]:
    # Sample noise that we'll add to the latents
    if args.immiscible_noise:
        noise = immiscible_diffusion_get_noise(args, latents)
    else:
        noise = torch.randn_like(latents, device=latents.device)

    if args.noise_offset:
        if args.noise_offset_random_strength:
            noise_offset = torch.rand(1, device=latents.device) * args.noise_offset
        else:
            noise_offset = args.noise_offset
        noise = custom_train_functions.apply_noise_offset(latents, noise, noise_offset, args.adaptive_noise_scale)
    if args.multires_noise_iterations:
        noise = custom_train_functions.pyramid_noise_like(
            noise, latents.device, args.multires_noise_iterations, args.multires_noise_discount
        )

    # Sample a random timestep for each image
    b_size = latents.shape[0]
    min_timestep = 0 if args.min_timestep is None else args.min_timestep
    max_timestep = noise_scheduler.config.num_train_timesteps if args.max_timestep is None else args.max_timestep

    timesteps = get_timesteps(min_timestep, max_timestep, b_size, latents.device)

    if args.immiscible_noise:
        latents = immiscible_diffusion(args, noise_scheduler, latents, noise, timesteps)

    # Add noise to the latents according to the noise magnitude at each timestep
    # (this is the forward diffusion process)
    if args.ip_noise_gamma:
        if args.ip_noise_gamma_random_strength:
            strength = torch.rand(1, device=latents.device) * args.ip_noise_gamma
        else:
            strength = args.ip_noise_gamma
        noisy_latents = noise_scheduler.add_noise(latents, noise + strength * torch.randn_like(latents), timesteps)
    else:
        noisy_latents = noise_scheduler.add_noise(latents, noise, timesteps)

    return noise, noisy_latents, timesteps


def get_huber_threshold_if_needed(args, timesteps: torch.Tensor, noise_scheduler) -> Optional[torch.Tensor]:
    if not (args.loss_type == "huber" or args.loss_type == "smooth_l1"):
        return None

    b_size = timesteps.shape[0]
    if args.huber_schedule == "exponential":
        alpha = -math.log(args.huber_c) / noise_scheduler.config.num_train_timesteps
        result = torch.exp(-alpha * timesteps) * args.huber_scale
    elif args.huber_schedule == "snr":
        if not hasattr(noise_scheduler, "alphas_cumprod"):
            raise NotImplementedError("Huber schedule 'snr' is not supported with the current model.")
        alphas_cumprod = torch.index_select(noise_scheduler.alphas_cumprod, 0, timesteps.cpu())
        sigmas = ((1.0 - alphas_cumprod) / alphas_cumprod) ** 0.5
        result = (1 - args.huber_c) / (1 + sigmas) ** 2 + args.huber_c
        result = result.to(timesteps.device)
    elif args.huber_schedule == "constant":
        result = torch.full((b_size,), args.huber_c * args.huber_scale, device=timesteps.device)
    else:
        raise NotImplementedError(f"Unknown Huber loss schedule {args.huber_schedule}!")

    return result


def conditional_loss(
    model_pred: torch.Tensor, target: torch.Tensor, loss_type: str, reduction: str, huber_c: Optional[torch.Tensor] = None
):
    """
    NOTE: if you're using the scheduled version, huber_c has to depend on the timesteps already
    """
    if loss_type == "l2":
        loss = torch.nn.functional.mse_loss(model_pred, target, reduction=reduction)
    elif loss_type == "l1":
        loss = torch.nn.functional.l1_loss(model_pred, target, reduction=reduction)
    elif loss_type == "huber":
        if huber_c is None:
            raise NotImplementedError("huber_c not implemented correctly")
        huber_c = huber_c.view(-1, 1, 1, 1)
        loss = 2 * huber_c * (torch.sqrt((model_pred - target) ** 2 + huber_c**2) - huber_c)
        if reduction == "mean":
            loss = torch.mean(loss)
        elif reduction == "sum":
            loss = torch.sum(loss)
    elif loss_type == "smooth_l1":
        if huber_c is None:
            raise NotImplementedError("huber_c not implemented correctly")
        huber_c = huber_c.view(-1, 1, 1, 1)
        loss = 2 * (torch.sqrt((model_pred - target) ** 2 + huber_c**2) - huber_c)
        if reduction == "mean":
            loss = torch.mean(loss)
        elif reduction == "sum":
            loss = torch.sum(loss)
    else:
        raise NotImplementedError(f"Unsupported Loss Type: {loss_type}")
    return loss


def append_lr_to_logs(logs, lr_scheduler, optimizer_type, including_unet=True):
    names = []
    if including_unet:
        names.append("unet")
    names.append("text_encoder1")
    names.append("text_encoder2")
    names.append("text_encoder3")  # SD3

    append_lr_to_logs_with_names(logs, lr_scheduler, optimizer_type, names)


def append_lr_to_logs_with_names(logs, lr_scheduler, optimizer_type, names):
    lrs = lr_scheduler.get_last_lr()

    for lr_index in range(len(lrs)):
        name = names[lr_index]
        logs["lr/" + name] = float(lrs[lr_index])

        if optimizer_type.lower().startswith("DAdapt".lower()) or optimizer_type.lower() == "Prodigy".lower():
            logs["lr/d*lr/" + name] = (
                lr_scheduler.optimizers[-1].param_groups[lr_index]["d"] * lr_scheduler.optimizers[-1].param_groups[lr_index]["lr"]
            )


# scheduler:
SCHEDULER_LINEAR_START = 0.00085
SCHEDULER_LINEAR_END = 0.0120
SCHEDULER_TIMESTEPS = 1000
SCHEDLER_SCHEDULE = "scaled_linear"


def get_my_scheduler(
    *,
    sample_sampler: str,
    v_parameterization: bool,
):
    sched_init_args = {}
    if sample_sampler == "ddim":
        scheduler_cls = DDIMScheduler
    elif sample_sampler == "ddpm":  # ddpmはおかしくなるのでoptionから外してある
        scheduler_cls = DDPMScheduler
    elif sample_sampler == "pndm":
        scheduler_cls = PNDMScheduler
    elif sample_sampler == "lms" or sample_sampler == "k_lms":
        scheduler_cls = LMSDiscreteScheduler
    elif sample_sampler == "euler" or sample_sampler == "k_euler":
        scheduler_cls = EulerDiscreteScheduler
    elif sample_sampler == "euler_a" or sample_sampler == "k_euler_a":
        scheduler_cls = EulerAncestralDiscreteScheduler
    elif sample_sampler == "dpmsolver" or sample_sampler == "dpmsolver++":
        scheduler_cls = DPMSolverMultistepScheduler
        sched_init_args["algorithm_type"] = sample_sampler
    elif sample_sampler == "dpmsingle":
        scheduler_cls = DPMSolverSinglestepScheduler
    elif sample_sampler == "heun":
        scheduler_cls = HeunDiscreteScheduler
    elif sample_sampler == "dpm_2" or sample_sampler == "k_dpm_2":
        scheduler_cls = KDPM2DiscreteScheduler
    elif sample_sampler == "dpm_2_a" or sample_sampler == "k_dpm_2_a":
        scheduler_cls = KDPM2AncestralDiscreteScheduler
    else:
        scheduler_cls = DDIMScheduler

    if v_parameterization:
        sched_init_args["prediction_type"] = "v_prediction"

    scheduler = scheduler_cls(
        num_train_timesteps=SCHEDULER_TIMESTEPS,
        beta_start=SCHEDULER_LINEAR_START,
        beta_end=SCHEDULER_LINEAR_END,
        beta_schedule=SCHEDLER_SCHEDULE,
        **sched_init_args,
    )

    # clip_sample=Trueにする
    if hasattr(scheduler.config, "clip_sample") and scheduler.config.clip_sample is False:
        # logger.info("set clip_sample to True")
        scheduler.config.clip_sample = True

    return scheduler


def sample_images(*args, **kwargs):
    return sample_images_common(StableDiffusionLongPromptWeightingPipeline, *args, **kwargs)


def line_to_prompt_dict(line: str) -> dict:
    # subset of gen_img_diffusers
    prompt_args = line.split(" --")
    prompt_dict = {}
    prompt_dict["prompt"] = prompt_args[0]

    for parg in prompt_args:
        try:
            m = re.match(r"w (\d+)", parg, re.IGNORECASE)
            if m:
                prompt_dict["width"] = int(m.group(1))
                continue

            m = re.match(r"h (\d+)", parg, re.IGNORECASE)
            if m:
                prompt_dict["height"] = int(m.group(1))
                continue

            m = re.match(r"d (\d+)", parg, re.IGNORECASE)
            if m:
                prompt_dict["seed"] = int(m.group(1))
                continue

            m = re.match(r"s (\d+)", parg, re.IGNORECASE)
            if m:  # steps
                prompt_dict["sample_steps"] = max(1, min(1000, int(m.group(1))))
                continue

            m = re.match(r"l ([\d\.]+)", parg, re.IGNORECASE)
            if m:  # scale
                prompt_dict["scale"] = float(m.group(1))
                continue

            m = re.match(r"n (.+)", parg, re.IGNORECASE)
            if m:  # negative prompt
                prompt_dict["negative_prompt"] = m.group(1)
                continue

            m = re.match(r"ss (.+)", parg, re.IGNORECASE)
            if m:
                prompt_dict["sample_sampler"] = m.group(1)
                continue

            m = re.match(r"cn (.+)", parg, re.IGNORECASE)
            if m:
                prompt_dict["controlnet_image"] = m.group(1)
                continue

            m = re.match(r"ct (.+)", parg, re.IGNORECASE)
            if m:
                prompt_dict["cfg_trunc_ratio"] = float(m.group(1))
                continue

            m = re.match(r"rc (.+)", parg, re.IGNORECASE)
            if m:
                prompt_dict["renorm_cfg"] = float(m.group(1))
                continue

        except ValueError as ex:
            logger.error(f"Exception in parsing / 解析エラー: {parg}")
            logger.error(ex)

    return prompt_dict


def load_prompts(prompt_file: str) -> List[Dict]:
    prompts = []
    # read prompts
    if prompt_file.endswith(".txt"):
        with open(prompt_file, "r", encoding="utf-8") as f:
            lines = f.readlines()
        prompts = [line.strip() for line in lines if len(line.strip()) > 0 and line[0] != "#"]
    elif prompt_file.endswith(".toml"):
        with open(prompt_file, "r", encoding="utf-8") as f:
            data = toml.load(f)
        prompts = [dict(**data["prompt"], **subset) for subset in data["prompt"]["subset"]]
    elif prompt_file.endswith(".json"):
        with open(prompt_file, "r", encoding="utf-8") as f:
            prompts = json.load(f)

    # preprocess prompts
    for i in range(len(prompts)):
        prompt_dict = prompts[i]
        if isinstance(prompt_dict, str):
            from library.train_util import line_to_prompt_dict

            prompt_dict = line_to_prompt_dict(prompt_dict)
            prompts[i] = prompt_dict
        assert isinstance(prompt_dict, dict)

        # Adds an enumerator to the dict based on prompt position. Used later to name image files. Also cleanup of extra data in original prompt dict.
        prompt_dict["enum"] = i
        prompt_dict.pop("subset", None)

    return prompts


def sample_images_common(
    pipe_class,
    accelerator: Accelerator,
    args: argparse.Namespace,
    epoch: int,
    steps: int,
    device,
    vae,
    tokenizer,
    text_encoder,
    unet,
    prompt_replacement=None,
    controlnet=None,
):
    """
    StableDiffusionLongPromptWeightingPipelineの改造版を使うようにしたので、clip skipおよびプロンプトの重みづけに対応した
    TODO Use strategies here
    """

    if steps == 0:
        if not args.sample_at_first:
            return
    else:
        if args.sample_every_n_steps is None and args.sample_every_n_epochs is None:
            return
        if args.sample_every_n_epochs is not None:
            # sample_every_n_steps は無視する
            if epoch is None or epoch % args.sample_every_n_epochs != 0:
                return
        else:
            if steps % args.sample_every_n_steps != 0 or epoch is not None:  # steps is not divisible or end of epoch
                return

    logger.info("")
    logger.info(f"generating sample images at step / サンプル画像生成 ステップ: {steps}")
    if not os.path.isfile(args.sample_prompts):
        logger.error(f"No prompt file / プロンプトファイルがありません: {args.sample_prompts}")
        return

    distributed_state = PartialState()  # for multi gpu distributed inference. this is a singleton, so it's safe to use it here

    org_vae_device = vae.device  # CPUにいるはず
    vae.to(distributed_state.device)  # distributed_state.device is same as accelerator.device

    # unwrap unet and text_encoder(s)
    unet = accelerator.unwrap_model(unet)
    if isinstance(text_encoder, (list, tuple)):
        text_encoder = [accelerator.unwrap_model(te) for te in text_encoder]
    else:
        text_encoder = accelerator.unwrap_model(text_encoder)

    # read prompts
    if args.sample_prompts.endswith(".txt"):
        with open(args.sample_prompts, "r", encoding="utf-8") as f:
            lines = f.readlines()
        prompts = [line.strip() for line in lines if len(line.strip()) > 0 and line[0] != "#"]
    elif args.sample_prompts.endswith(".toml"):
        with open(args.sample_prompts, "r", encoding="utf-8") as f:
            data = toml.load(f)
        prompts = [dict(**data["prompt"], **subset) for subset in data["prompt"]["subset"]]
    elif args.sample_prompts.endswith(".json"):
        with open(args.sample_prompts, "r", encoding="utf-8") as f:
            prompts = json.load(f)

    default_scheduler = get_my_scheduler(sample_sampler=args.sample_sampler, v_parameterization=args.v_parameterization)

    pipeline = pipe_class(
        text_encoder=text_encoder,
        vae=vae,
        unet=unet,
        tokenizer=tokenizer,
        scheduler=default_scheduler,
        safety_checker=None,
        feature_extractor=None,
        requires_safety_checker=False,
        clip_skip=args.clip_skip,
    )
    pipeline.to(distributed_state.device)
    save_dir = args.output_dir + "/sample"
    os.makedirs(save_dir, exist_ok=True)

    # preprocess prompts
    for i in range(len(prompts)):
        prompt_dict = prompts[i]
        if isinstance(prompt_dict, str):
            prompt_dict = line_to_prompt_dict(prompt_dict)
            prompts[i] = prompt_dict
        assert isinstance(prompt_dict, dict)

        # Adds an enumerator to the dict based on prompt position. Used later to name image files. Also cleanup of extra data in original prompt dict.
        prompt_dict["enum"] = i
        prompt_dict.pop("subset", None)

    # save random state to restore later
    rng_state = torch.get_rng_state()
    cuda_rng_state = None
    try:
        cuda_rng_state = torch.cuda.get_rng_state() if torch.cuda.is_available() else None
    except Exception:
        pass

    if distributed_state.num_processes <= 1:
        # If only one device is available, just use the original prompt list. We don't need to care about the distribution of prompts.
        with torch.no_grad():
            for prompt_dict in prompts:
                sample_image_inference(
                    accelerator, args, pipeline, save_dir, prompt_dict, epoch, steps, prompt_replacement, controlnet=controlnet
                )
    else:
        # Creating list with N elements, where each element is a list of prompt_dicts, and N is the number of processes available (number of devices available)
        # prompt_dicts are assigned to lists based on order of processes, to attempt to time the image creation time to match enum order. Probably only works when steps and sampler are identical.
        per_process_prompts = []  # list of lists
        for i in range(distributed_state.num_processes):
            per_process_prompts.append(prompts[i :: distributed_state.num_processes])

        with torch.no_grad():
            with distributed_state.split_between_processes(per_process_prompts) as prompt_dict_lists:
                for prompt_dict in prompt_dict_lists[0]:
                    sample_image_inference(
                        accelerator, args, pipeline, save_dir, prompt_dict, epoch, steps, prompt_replacement, controlnet=controlnet
                    )

    # clear pipeline and cache to reduce vram usage
    del pipeline

    torch.set_rng_state(rng_state)
    if torch.cuda.is_available() and cuda_rng_state is not None:
        torch.cuda.set_rng_state(cuda_rng_state)
    vae.to(org_vae_device)

    clean_memory_on_device(accelerator.device)


def sample_image_inference(
    accelerator: Accelerator,
    args: argparse.Namespace,
    pipeline: Union[StableDiffusionLongPromptWeightingPipeline, SdxlStableDiffusionLongPromptWeightingPipeline],
    save_dir,
    prompt_dict,
    epoch,
    steps,
    prompt_replacement,
    controlnet=None,
):
    assert isinstance(prompt_dict, dict)
    negative_prompt = prompt_dict.get("negative_prompt")
    sample_steps = prompt_dict.get("sample_steps", 30)
    width = prompt_dict.get("width", 512)
    height = prompt_dict.get("height", 512)
    scale = prompt_dict.get("scale", 7.5)
    seed = prompt_dict.get("seed")
    controlnet_image = prompt_dict.get("controlnet_image")
    prompt: str = prompt_dict.get("prompt", "")
    sampler_name: str = prompt_dict.get("sample_sampler", args.sample_sampler)

    if prompt_replacement is not None:
        prompt = prompt.replace(prompt_replacement[0], prompt_replacement[1])
        if negative_prompt is not None:
            negative_prompt = negative_prompt.replace(prompt_replacement[0], prompt_replacement[1])

    if seed is not None:
        torch.manual_seed(seed)
        if torch.cuda.is_available():
            torch.cuda.manual_seed(seed)
    else:
        # True random sample image generation
        torch.seed()
        if torch.cuda.is_available():
            torch.cuda.seed()

    scheduler = get_my_scheduler(
        sample_sampler=sampler_name,
        v_parameterization=args.v_parameterization,
    )
    pipeline.scheduler = scheduler

    if controlnet_image is not None:
        controlnet_image = Image.open(controlnet_image).convert("RGB")
        controlnet_image = controlnet_image.resize((width, height), Image.LANCZOS)

    height = max(64, height - height % 8)  # round to divisible by 8
    width = max(64, width - width % 8)  # round to divisible by 8
    logger.info(f"prompt: {prompt}")
    logger.info(f"negative_prompt: {negative_prompt}")
    logger.info(f"height: {height}")
    logger.info(f"width: {width}")
    logger.info(f"sample_steps: {sample_steps}")
    logger.info(f"scale: {scale}")
    logger.info(f"sample_sampler: {sampler_name}")
    if seed is not None:
        logger.info(f"seed: {seed}")
    with accelerator.autocast():
        latents = pipeline(
            prompt=prompt,
            height=height,
            width=width,
            num_inference_steps=sample_steps,
            guidance_scale=scale,
            negative_prompt=negative_prompt,
            controlnet=controlnet,
            controlnet_image=controlnet_image,
        )

    if torch.cuda.is_available():
        with torch.cuda.device(torch.cuda.current_device()):
            torch.cuda.empty_cache()

    image = pipeline.latents_to_image(latents)[0]

    # adding accelerator.wait_for_everyone() here should sync up and ensure that sample images are saved in the same order as the original prompt list
    # but adding 'enum' to the filename should be enough

    ts_str = time.strftime("%Y%m%d%H%M%S", time.localtime())
    num_suffix = f"e{epoch:06d}" if epoch is not None else f"{steps:06d}"
    seed_suffix = "" if seed is None else f"_{seed}"
    i: int = prompt_dict["enum"]
    img_filename = f"{'' if args.output_name is None else args.output_name + '_'}{num_suffix}_{i:02d}_{ts_str}{seed_suffix}.png"
    image.save(os.path.join(save_dir, img_filename))

    # send images to wandb if enabled
    if "wandb" in [tracker.name for tracker in accelerator.trackers]:
        wandb_tracker = accelerator.get_tracker("wandb")

        import wandb

        # not to commit images to avoid inconsistency between training and logging steps
        wandb_tracker.log({f"sample_{i}": wandb.Image(image, caption=prompt)}, commit=False)  # positive prompt as a caption


def init_trackers(accelerator: Accelerator, args: argparse.Namespace, default_tracker_name: str):
    """
    Initialize experiment trackers with tracker specific behaviors
    """
    if accelerator.is_main_process:
        init_kwargs = {}
        if args.wandb_run_name:
            init_kwargs["wandb"] = {"name": args.wandb_run_name}
        if args.log_tracker_config is not None:
            init_kwargs = toml.load(args.log_tracker_config)
        accelerator.init_trackers(
            default_tracker_name if args.log_tracker_name is None else args.log_tracker_name,
            config=get_sanitized_config_or_none(args),
            init_kwargs=init_kwargs,
        )

        if "wandb" in [tracker.name for tracker in accelerator.trackers]:
            import wandb

            wandb_tracker = accelerator.get_tracker("wandb", unwrap=True)

            # Define specific metrics to handle validation and epochs "steps"
            wandb_tracker.define_metric("epoch", hidden=True)
            wandb_tracker.define_metric("val_step", hidden=True)

            wandb_tracker.define_metric("global_step", hidden=True)


# endregion


# region 前処理用


class ImageLoadingDataset(torch.utils.data.Dataset):
    def __init__(self, image_paths):
        self.images = image_paths

    def __len__(self):
        return len(self.images)

    def __getitem__(self, idx):
        img_path = self.images[idx]

        try:
            image = Image.open(img_path).convert("RGB")
            # convert to tensor temporarily so dataloader will accept it
            tensor_pil = transforms.functional.pil_to_tensor(image)
        except Exception as e:
            logger.error(f"Could not load image path / 画像を読み込めません: {img_path}, error: {e}")
            return None

        return (tensor_pil, img_path)


# endregion


# collate_fn用 epoch,stepはmultiprocessing.Value
class collator_class:
    def __init__(self, epoch, step, dataset):
        self.current_epoch = epoch
        self.current_step = step
        self.dataset = dataset  # not used if worker_info is not None, in case of multiprocessing

    def __call__(self, examples):
        worker_info = torch.utils.data.get_worker_info()
        # worker_info is None in the main process
        if worker_info is not None:
            dataset = worker_info.dataset
        else:
            dataset = self.dataset

        # set epoch and step
        dataset.set_current_epoch(self.current_epoch.value)
        dataset.set_current_step(self.current_step.value)
        return examples[0]


class LossRecorder:
    def __init__(self):
        self.loss_list: List[float] = []
        self.loss_total: float = 0.0

    def add(self, *, epoch: int, step: int, loss: float) -> None:
        if epoch == 0:
            self.loss_list.append(loss)
        else:
            while len(self.loss_list) <= step:
                self.loss_list.append(0.0)
            self.loss_total -= self.loss_list[step]
            self.loss_list[step] = loss
        self.loss_total += loss

    @property
    def moving_average(self) -> float:
        losses = len(self.loss_list)
        if losses == 0:
            return 0
        return self.loss_total / losses<|MERGE_RESOLUTION|>--- conflicted
+++ resolved
@@ -139,11 +139,11 @@
 
 
 def split_train_val(
-    paths: List[str], 
+    paths: List[str],
     sizes: List[Optional[Tuple[int, int]]],
-    is_training_dataset: bool, 
-    validation_split: float, 
-    validation_seed: int | None
+    is_training_dataset: bool,
+    validation_split: float,
+    validation_seed: int | None,
 ) -> Tuple[List[str], List[Optional[Tuple[int, int]]]]:
     """
     Split the dataset into train and validation
@@ -1707,12 +1707,8 @@
             text_encoder_outputs_list.append(text_encoder_outputs)
 
             if tokenization_required:
-<<<<<<< HEAD
-                system_prompt = subset.system_prompt or ""
-=======
                 system_prompt_special_token = "<Prompt Start>"
                 system_prompt = f"{subset.system_prompt} {system_prompt_special_token} " if subset.system_prompt else ""
->>>>>>> dfe1ab6c
                 caption = self.process_caption(subset, image_info.caption)
                 input_ids = [ids[0] for ids in self.tokenize_strategy.tokenize(system_prompt + caption)]  # remove batch dimension
                 # if self.XTI_layers:
@@ -2020,15 +2016,11 @@
                     if self.is_training_dataset is False:
                         img_paths = []
                         sizes = []
-                    # Otherwise the img_paths remain as original img_paths and no split 
+                    # Otherwise the img_paths remain as original img_paths and no split
                     # required for training images dataset of regularization images
                 else:
                     img_paths, sizes = split_train_val(
-                        img_paths, 
-                        sizes,
-                        self.is_training_dataset, 
-                        self.validation_split, 
-                        self.validation_seed
+                        img_paths, sizes, self.is_training_dataset, self.validation_split, self.validation_seed
                     )
 
             logger.info(f"found directory {subset.image_dir} contains {len(img_paths)} image files")
@@ -2115,12 +2107,8 @@
             else:
                 num_train_images += num_repeats * len(img_paths)
 
-<<<<<<< HEAD
-            system_prompt = self.system_prompt or subset.system_prompt or ""
-=======
             system_prompt_special_token = "<Prompt Start>"
             system_prompt = f"{self.system_prompt or subset.system_prompt} {system_prompt_special_token} " if self.system_prompt or subset.system_prompt else ""
->>>>>>> dfe1ab6c
             for img_path, caption, size in zip(img_paths, captions, sizes):
                 info = ImageInfo(img_path, num_repeats, system_prompt + caption, subset.is_reg, img_path)
                 if size is not None:
