# common functions for training

import argparse
import ast
import asyncio
from concurrent.futures import Future, ThreadPoolExecutor
import datetime
import importlib
import json
import logging
import pathlib
import re
import shutil
import time
import typing
from typing import Any, Callable, Dict, List, NamedTuple, Optional, Sequence, Tuple, Union
from accelerate import Accelerator, InitProcessGroupKwargs, DistributedDataParallelKwargs, PartialState
import glob
import math
import os
import random
import hashlib
import subprocess
from io import BytesIO
import toml

# from concurrent.futures import ThreadPoolExecutor, as_completed

from tqdm import tqdm
from packaging.version import Version

import torch
from library.device_utils import init_ipex, clean_memory_on_device
from library.strategy_base import LatentsCachingStrategy, TokenizeStrategy, TextEncoderOutputsCachingStrategy, TextEncodingStrategy

init_ipex()

from torch.nn.parallel import DistributedDataParallel as DDP
from torch.optim import Optimizer
from torchvision import transforms
from transformers import CLIPTokenizer, CLIPTextModel, CLIPTextModelWithProjection, T5Tokenizer
import transformers
from diffusers.optimization import (
    SchedulerType as DiffusersSchedulerType,
    TYPE_TO_SCHEDULER_FUNCTION as DIFFUSERS_TYPE_TO_SCHEDULER_FUNCTION,
)
from transformers.optimization import SchedulerType, TYPE_TO_SCHEDULER_FUNCTION
from diffusers import (
    StableDiffusionPipeline,
    DDPMScheduler,
    EulerAncestralDiscreteScheduler,
    DPMSolverMultistepScheduler,
    DPMSolverSinglestepScheduler,
    LMSDiscreteScheduler,
    PNDMScheduler,
    DDIMScheduler,
    EulerDiscreteScheduler,
    HeunDiscreteScheduler,
    KDPM2DiscreteScheduler,
    KDPM2AncestralDiscreteScheduler,
    AutoencoderKL,
)
from library import custom_train_functions, sd3_utils
from library.original_unet import UNet2DConditionModel
from huggingface_hub import hf_hub_download
import numpy as np
from PIL import Image
import imagesize
import cv2
import safetensors.torch
from library.lpw_stable_diffusion import StableDiffusionLongPromptWeightingPipeline
from library.sdxl_lpw_stable_diffusion import SdxlStableDiffusionLongPromptWeightingPipeline
import library.model_util as model_util
import library.hunyuan_utils as hunyuan_utils
import library.huggingface_util as huggingface_util
import library.sai_model_spec as sai_model_spec
import library.deepspeed_utils as deepspeed_utils
from library.utils import setup_logging, pil_resize

setup_logging()
import logging

logger = logging.getLogger(__name__)
# from library.attention_processors import FlashAttnProcessor
# from library.hypernetwork import replace_attentions_for_hypernetwork
from library.original_unet import UNet2DConditionModel

HIGH_VRAM = False

# checkpointファイル名
EPOCH_STATE_NAME = "{}-{:06d}-state"
EPOCH_FILE_NAME = "{}-{:06d}"
EPOCH_DIFFUSERS_DIR_NAME = "{}-{:06d}"
LAST_STATE_NAME = "{}-state"
DEFAULT_EPOCH_NAME = "epoch"
DEFAULT_LAST_OUTPUT_NAME = "last"

DEFAULT_STEP_NAME = "at"
STEP_STATE_NAME = "{}-step{:08d}-state"
STEP_FILE_NAME = "{}-step{:08d}"
STEP_DIFFUSERS_DIR_NAME = "{}-step{:08d}"

# region dataset

IMAGE_EXTENSIONS = [".png", ".jpg", ".jpeg", ".webp", ".bmp", ".PNG", ".JPG", ".JPEG", ".WEBP", ".BMP"]

try:
    import pillow_avif

    IMAGE_EXTENSIONS.extend([".avif", ".AVIF"])
except:
    pass

# JPEG-XL on Linux
try:
    from jxlpy import JXLImagePlugin

    IMAGE_EXTENSIONS.extend([".jxl", ".JXL"])
except:
    pass

# JPEG-XL on Windows
try:
    import pillow_jxl

    IMAGE_EXTENSIONS.extend([".jxl", ".JXL"])
except:
    pass

IMAGE_TRANSFORMS = transforms.Compose(
    [
        transforms.ToTensor(),
        transforms.Normalize([0.5], [0.5]),
    ]
)

TEXT_ENCODER_OUTPUTS_CACHE_SUFFIX = "_te_outputs.npz"
TEXT_ENCODER_OUTPUTS_CACHE_SUFFIX_SD3 = "_sd3_te.npz"


def split_train_val(
<<<<<<< HEAD
    paths: List[str],
    sizes: List[Optional[Tuple[int, int]]],
    is_training_dataset: bool,
    validation_split: float,
    validation_seed: int | None,
=======
    paths: List[str], 
    sizes: List[Optional[Tuple[int, int]]],
    is_training_dataset: bool, 
    validation_split: float, 
    validation_seed: int | None
>>>>>>> a1a5627b
) -> Tuple[List[str], List[Optional[Tuple[int, int]]]]:
    """
    Split the dataset into train and validation

    Shuffle the dataset based on the validation_seed or the current random seed.
    For example if the split of 0.2 of 100 images.
    [0:80] = 80 training images
    [80:] = 20 validation images
    """
    dataset = list(zip(paths, sizes))
    if validation_seed is not None:
        logging.info(f"Using validation seed: {validation_seed}")
        prevstate = random.getstate()
        random.seed(validation_seed)
        random.shuffle(dataset)
        random.setstate(prevstate)
    else:
        random.shuffle(dataset)

    paths, sizes = zip(*dataset)
    paths = list(paths)
    sizes = list(sizes)
    # Split the dataset between training and validation
    if is_training_dataset:
        # Training dataset we split to the first part
        split = math.ceil(len(paths) * (1 - validation_split))
        return paths[0:split], sizes[0:split]
    else:
        # Validation dataset we split to the second part
        split = len(paths) - round(len(paths) * validation_split)
        return paths[split:], sizes[split:]


class ImageInfo:
    def __init__(self, image_key: str, num_repeats: int, caption: str, is_reg: bool, absolute_path: str) -> None:
        self.image_key: str = image_key
        self.num_repeats: int = num_repeats
        self.caption: str = caption
        self.is_reg: bool = is_reg
        self.absolute_path: str = absolute_path
        self.image_size: Tuple[int, int] = None
        self.resized_size: Tuple[int, int] = None
        self.bucket_reso: Tuple[int, int] = None
        self.latents: Optional[torch.Tensor] = None
        self.latents_flipped: Optional[torch.Tensor] = None
        self.latents_npz: Optional[str] = None  # set in cache_latents
        self.latents_original_size: Optional[Tuple[int, int]] = None  # original image size, not latents size
        self.latents_crop_ltrb: Optional[Tuple[int, int, int, int]] = (
            None  # crop left top right bottom in original pixel size, not latents size
        )
        self.cond_img_path: Optional[str] = None
        self.image: Optional[Image.Image] = None  # optional, original PIL Image
        self.text_encoder_outputs_npz: Optional[str] = None  # set in cache_text_encoder_outputs

        # new
        self.text_encoder_outputs: Optional[List[torch.Tensor]] = None
        # old
        self.text_encoder_outputs1: Optional[torch.Tensor] = None
        self.text_encoder_outputs2: Optional[torch.Tensor] = None
        self.text_encoder_pool2: Optional[torch.Tensor] = None

        self.alpha_mask: Optional[torch.Tensor] = None  # alpha mask can be flipped in runtime

        self.system_prompt: Optional[str] = None


class BucketManager:
    def __init__(self, no_upscale, max_reso, min_size, max_size, reso_steps) -> None:
        if max_size is not None:
            if max_reso is not None:
                assert max_size >= max_reso[0], "the max_size should be larger than the width of max_reso"
                assert max_size >= max_reso[1], "the max_size should be larger than the height of max_reso"
            if min_size is not None:
                assert max_size >= min_size, "the max_size should be larger than the min_size"

        self.no_upscale = no_upscale
        if max_reso is None:
            self.max_reso = None
            self.max_area = None
        else:
            self.max_reso = max_reso
            self.max_area = max_reso[0] * max_reso[1]
        self.min_size = min_size
        self.max_size = max_size
        self.reso_steps = reso_steps

        self.resos = []
        self.reso_to_id = {}
        self.buckets = []  # 前処理時は (image_key, image, original size, crop left/top)、学習時は image_key

    def add_image(self, reso, image_or_info):
        bucket_id = self.reso_to_id[reso]
        self.buckets[bucket_id].append(image_or_info)

    def shuffle(self):
        for bucket in self.buckets:
            random.shuffle(bucket)

    def sort(self):
        # 解像度順にソートする（表示時、メタデータ格納時の見栄えをよくするためだけ）。bucketsも入れ替えてreso_to_idも振り直す
        sorted_resos = self.resos.copy()
        sorted_resos.sort()

        sorted_buckets = []
        sorted_reso_to_id = {}
        for i, reso in enumerate(sorted_resos):
            bucket_id = self.reso_to_id[reso]
            sorted_buckets.append(self.buckets[bucket_id])
            sorted_reso_to_id[reso] = i

        self.resos = sorted_resos
        self.buckets = sorted_buckets
        self.reso_to_id = sorted_reso_to_id

    def make_buckets(self):
        resos = model_util.make_bucket_resolutions(self.max_reso, self.min_size, self.max_size, self.reso_steps)
        self.set_predefined_resos(resos)

    def set_predefined_resos(self, resos):
        # 規定サイズから選ぶ場合の解像度、aspect ratioの情報を格納しておく
        self.predefined_resos = resos.copy()
        self.predefined_resos_set = set(resos)
        self.predefined_aspect_ratios = np.array([w / h for w, h in resos])

    def add_if_new_reso(self, reso):
        if reso not in self.reso_to_id:
            bucket_id = len(self.resos)
            self.reso_to_id[reso] = bucket_id
            self.resos.append(reso)
            self.buckets.append([])
            # logger.info(reso, bucket_id, len(self.buckets))

    def round_to_steps(self, x):
        x = int(x + 0.5)
        return x - x % self.reso_steps

    def select_bucket(self, image_width, image_height):
        aspect_ratio = image_width / image_height
        if not self.no_upscale:
            # 拡大および縮小を行う
            # 同じaspect ratioがあるかもしれないので（fine tuningで、no_upscale=Trueで前処理した場合）、解像度が同じものを優先する
            reso = (image_width, image_height)
            if reso in self.predefined_resos_set:
                pass
            else:
                ar_errors = self.predefined_aspect_ratios - aspect_ratio
                predefined_bucket_id = np.abs(ar_errors).argmin()  # 当該解像度以外でaspect ratio errorが最も少ないもの
                reso = self.predefined_resos[predefined_bucket_id]

            ar_reso = reso[0] / reso[1]
            if aspect_ratio > ar_reso:  # 横が長い→縦を合わせる
                scale = reso[1] / image_height
            else:
                scale = reso[0] / image_width

            resized_size = (int(image_width * scale + 0.5), int(image_height * scale + 0.5))
            # logger.info(f"use predef, {image_width}, {image_height}, {reso}, {resized_size}")
        else:
            # 縮小のみを行う
            if image_width * image_height > self.max_area:
                # 画像が大きすぎるのでアスペクト比を保ったまま縮小することを前提にbucketを決める
                resized_width = math.sqrt(self.max_area * aspect_ratio)
                resized_height = self.max_area / resized_width
                assert abs(resized_width / resized_height - aspect_ratio) < 1e-2, "aspect is illegal"

                # リサイズ後の短辺または長辺をreso_steps単位にする：aspect ratioの差が少ないほうを選ぶ
                # 元のbucketingと同じロジック
                b_width_rounded = self.round_to_steps(resized_width)
                b_height_in_wr = self.round_to_steps(b_width_rounded / aspect_ratio)
                ar_width_rounded = b_width_rounded / b_height_in_wr

                b_height_rounded = self.round_to_steps(resized_height)
                b_width_in_hr = self.round_to_steps(b_height_rounded * aspect_ratio)
                ar_height_rounded = b_width_in_hr / b_height_rounded

                # logger.info(b_width_rounded, b_height_in_wr, ar_width_rounded)
                # logger.info(b_width_in_hr, b_height_rounded, ar_height_rounded)

                if abs(ar_width_rounded - aspect_ratio) < abs(ar_height_rounded - aspect_ratio):
                    resized_size = (b_width_rounded, int(b_width_rounded / aspect_ratio + 0.5))
                else:
                    resized_size = (int(b_height_rounded * aspect_ratio + 0.5), b_height_rounded)
                # logger.info(resized_size)
            else:
                resized_size = (image_width, image_height)  # リサイズは不要

            # 画像のサイズ未満をbucketのサイズとする（paddingせずにcroppingする）
            bucket_width = resized_size[0] - resized_size[0] % self.reso_steps
            bucket_height = resized_size[1] - resized_size[1] % self.reso_steps
            # logger.info(f"use arbitrary {image_width}, {image_height}, {resized_size}, {bucket_width}, {bucket_height}")

            reso = (bucket_width, bucket_height)

        self.add_if_new_reso(reso)

        ar_error = (reso[0] / reso[1]) - aspect_ratio
        return reso, resized_size, ar_error

    @staticmethod
    def get_crop_ltrb(bucket_reso: Tuple[int, int], image_size: Tuple[int, int]):
        # Stability AIの前処理に合わせてcrop left/topを計算する。crop rightはflipのaugmentationのために求める
        # Calculate crop left/top according to the preprocessing of Stability AI. Crop right is calculated for flip augmentation.

        bucket_ar = bucket_reso[0] / bucket_reso[1]
        image_ar = image_size[0] / image_size[1]
        if bucket_ar > image_ar:
            # bucketのほうが横長→縦を合わせる
            resized_width = bucket_reso[1] * image_ar
            resized_height = bucket_reso[1]
        else:
            resized_width = bucket_reso[0]
            resized_height = bucket_reso[0] / image_ar
        crop_left = (bucket_reso[0] - resized_width) // 2
        crop_top = (bucket_reso[1] - resized_height) // 2
        crop_right = crop_left + resized_width
        crop_bottom = crop_top + resized_height
        return crop_left, crop_top, crop_right, crop_bottom


class BucketBatchIndex(NamedTuple):
    bucket_index: int
    bucket_batch_size: int
    batch_index: int


class AugHelper:
    # albumentationsへの依存をなくしたがとりあえず同じinterfaceを持たせる

    def __init__(self):
        pass

    def color_aug(self, image: np.ndarray):
        # self.color_aug_method = albu.OneOf(
        #     [
        #         albu.HueSaturationValue(8, 0, 0, p=0.5),
        #         albu.RandomGamma((95, 105), p=0.5),
        #     ],
        #     p=0.33,
        # )
        hue_shift_limit = 8

        # remove dependency to albumentations
        if random.random() <= 0.33:
            if random.random() > 0.5:
                # hue shift
                hsv_img = cv2.cvtColor(image, cv2.COLOR_BGR2HSV)
                hue_shift = random.uniform(-hue_shift_limit, hue_shift_limit)
                if hue_shift < 0:
                    hue_shift = 180 + hue_shift
                hsv_img[:, :, 0] = (hsv_img[:, :, 0] + hue_shift) % 180
                image = cv2.cvtColor(hsv_img, cv2.COLOR_HSV2BGR)
            else:
                # random gamma
                gamma = random.uniform(0.95, 1.05)
                image = np.clip(image**gamma, 0, 255).astype(np.uint8)

        return {"image": image}

    def get_augmentor(self, use_color_aug: bool):  # -> Optional[Callable[[np.ndarray], Dict[str, np.ndarray]]]:
        return self.color_aug if use_color_aug else None


class BaseSubset:
    def __init__(
        self,
        image_dir: Optional[str],
        alpha_mask: Optional[bool],
        num_repeats: int,
        shuffle_caption: bool,
        caption_separator: str,
        keep_tokens: int,
        keep_tokens_separator: str,
        secondary_separator: Optional[str],
        enable_wildcard: bool,
        color_aug: bool,
        flip_aug: bool,
        face_crop_aug_range: Optional[Tuple[float, float]],
        random_crop: bool,
        caption_dropout_rate: float,
        caption_dropout_every_n_epochs: int,
        caption_tag_dropout_rate: float,
        caption_prefix: Optional[str],
        caption_suffix: Optional[str],
        token_warmup_min: int,
        token_warmup_step: Union[float, int],
        custom_attributes: Optional[Dict[str, Any]] = None,
        validation_seed: Optional[int] = None,
        validation_split: Optional[float] = 0.0,
        system_prompt: Optional[str] = None
    ) -> None:
        self.image_dir = image_dir
        self.alpha_mask = alpha_mask if alpha_mask is not None else False
        self.num_repeats = num_repeats
        self.shuffle_caption = shuffle_caption
        self.caption_separator = caption_separator
        self.keep_tokens = keep_tokens
        self.keep_tokens_separator = keep_tokens_separator
        self.secondary_separator = secondary_separator
        self.enable_wildcard = enable_wildcard
        self.color_aug = color_aug
        self.flip_aug = flip_aug
        self.face_crop_aug_range = face_crop_aug_range
        self.random_crop = random_crop
        self.caption_dropout_rate = caption_dropout_rate
        self.caption_dropout_every_n_epochs = caption_dropout_every_n_epochs
        self.caption_tag_dropout_rate = caption_tag_dropout_rate
        self.caption_prefix = caption_prefix
        self.caption_suffix = caption_suffix

        self.token_warmup_min = token_warmup_min  # step=0におけるタグの数
        self.token_warmup_step = token_warmup_step  # N（N<1ならN*max_train_steps）ステップ目でタグの数が最大になる

        self.custom_attributes = custom_attributes if custom_attributes is not None else {}

        self.img_count = 0

        self.validation_seed = validation_seed
        self.validation_split = validation_split

        self.system_prompt = system_prompt


class DreamBoothSubset(BaseSubset):
    def __init__(
        self,
        image_dir: str,
        is_reg: bool,
        class_tokens: Optional[str],
        caption_extension: str,
        cache_info: bool,
        alpha_mask: bool,
        num_repeats,
        shuffle_caption,
        caption_separator: str,
        keep_tokens,
        keep_tokens_separator,
        secondary_separator,
        enable_wildcard,
        color_aug,
        flip_aug,
        face_crop_aug_range,
        random_crop,
        caption_dropout_rate,
        caption_dropout_every_n_epochs,
        caption_tag_dropout_rate,
        caption_prefix,
        caption_suffix,
        token_warmup_min,
        token_warmup_step,
        custom_attributes: Optional[Dict[str, Any]] = None,
        validation_seed: Optional[int] = None,
        validation_split: Optional[float] = 0.0,
        system_prompt: Optional[str] = None
    ) -> None:
        assert image_dir is not None, "image_dir must be specified / image_dirは指定が必須です"

        super().__init__(
            image_dir,
            alpha_mask,
            num_repeats,
            shuffle_caption,
            caption_separator,
            keep_tokens,
            keep_tokens_separator,
            secondary_separator,
            enable_wildcard,
            color_aug,
            flip_aug,
            face_crop_aug_range,
            random_crop,
            caption_dropout_rate,
            caption_dropout_every_n_epochs,
            caption_tag_dropout_rate,
            caption_prefix,
            caption_suffix,
            token_warmup_min,
            token_warmup_step,
            custom_attributes=custom_attributes,
            validation_seed=validation_seed,
            validation_split=validation_split,
            system_prompt=system_prompt
        )

        self.is_reg = is_reg
        self.class_tokens = class_tokens
        self.caption_extension = caption_extension
        if self.caption_extension and not self.caption_extension.startswith("."):
            self.caption_extension = "." + self.caption_extension
        self.cache_info = cache_info

    def __eq__(self, other) -> bool:
        if not isinstance(other, DreamBoothSubset):
            return NotImplemented
        return self.image_dir == other.image_dir


class FineTuningSubset(BaseSubset):
    def __init__(
        self,
        image_dir,
        metadata_file: str,
        alpha_mask: bool,
        num_repeats,
        shuffle_caption,
        caption_separator,
        keep_tokens,
        keep_tokens_separator,
        secondary_separator,
        enable_wildcard,
        color_aug,
        flip_aug,
        face_crop_aug_range,
        random_crop,
        caption_dropout_rate,
        caption_dropout_every_n_epochs,
        caption_tag_dropout_rate,
        caption_prefix,
        caption_suffix,
        token_warmup_min,
        token_warmup_step,
        custom_attributes: Optional[Dict[str, Any]] = None,
        validation_seed: Optional[int] = None,
        validation_split: Optional[float] = 0.0,
        system_prompt: Optional[str] = None
    ) -> None:
        assert metadata_file is not None, "metadata_file must be specified / metadata_fileは指定が必須です"

        super().__init__(
            image_dir,
            alpha_mask,
            num_repeats,
            shuffle_caption,
            caption_separator,
            keep_tokens,
            keep_tokens_separator,
            secondary_separator,
            enable_wildcard,
            color_aug,
            flip_aug,
            face_crop_aug_range,
            random_crop,
            caption_dropout_rate,
            caption_dropout_every_n_epochs,
            caption_tag_dropout_rate,
            caption_prefix,
            caption_suffix,
            token_warmup_min,
            token_warmup_step,
            custom_attributes=custom_attributes,
            validation_seed=validation_seed,
            validation_split=validation_split,
            system_prompt=system_prompt
        )

        self.metadata_file = metadata_file

    def __eq__(self, other) -> bool:
        if not isinstance(other, FineTuningSubset):
            return NotImplemented
        return self.metadata_file == other.metadata_file


class ControlNetSubset(BaseSubset):
    def __init__(
        self,
        image_dir: str,
        conditioning_data_dir: str,
        caption_extension: str,
        cache_info: bool,
        num_repeats,
        shuffle_caption,
        caption_separator,
        keep_tokens,
        keep_tokens_separator,
        secondary_separator,
        enable_wildcard,
        color_aug,
        flip_aug,
        face_crop_aug_range,
        random_crop,
        caption_dropout_rate,
        caption_dropout_every_n_epochs,
        caption_tag_dropout_rate,
        caption_prefix,
        caption_suffix,
        token_warmup_min,
        token_warmup_step,
        custom_attributes: Optional[Dict[str, Any]] = None,
        validation_seed: Optional[int] = None,
        validation_split: Optional[float] = 0.0,
        system_prompt: Optional[str] = None
    ) -> None:
        assert image_dir is not None, "image_dir must be specified / image_dirは指定が必須です"

        super().__init__(
            image_dir,
            False,  # alpha_mask
            num_repeats,
            shuffle_caption,
            caption_separator,
            keep_tokens,
            keep_tokens_separator,
            secondary_separator,
            enable_wildcard,
            color_aug,
            flip_aug,
            face_crop_aug_range,
            random_crop,
            caption_dropout_rate,
            caption_dropout_every_n_epochs,
            caption_tag_dropout_rate,
            caption_prefix,
            caption_suffix,
            token_warmup_min,
            token_warmup_step,
            custom_attributes=custom_attributes,
            validation_seed=validation_seed,
            validation_split=validation_split,
            system_prompt=system_prompt
        )

        self.conditioning_data_dir = conditioning_data_dir
        self.caption_extension = caption_extension
        if self.caption_extension and not self.caption_extension.startswith("."):
            self.caption_extension = "." + self.caption_extension
        self.cache_info = cache_info

    def __eq__(self, other) -> bool:
        if not isinstance(other, ControlNetSubset):
            return NotImplemented
        return self.image_dir == other.image_dir and self.conditioning_data_dir == other.conditioning_data_dir


class BaseDataset(torch.utils.data.Dataset):
    def __init__(
        self,
        resolution: Optional[Tuple[int, int]],
        network_multiplier: float,
        debug_dataset: bool,
    ) -> None:
        super().__init__()

        # width/height is used when enable_bucket==False
        self.width, self.height = (None, None) if resolution is None else resolution
        self.network_multiplier = network_multiplier
        self.debug_dataset = debug_dataset

        self.subsets: List[Union[DreamBoothSubset, FineTuningSubset]] = []

        self.token_padding_disabled = False
        self.tag_frequency = {}
        self.XTI_layers = None
        self.token_strings = None

        self.enable_bucket = False
        self.bucket_manager: BucketManager = None  # not initialized
        self.min_bucket_reso = None
        self.max_bucket_reso = None
        self.bucket_reso_steps = None
        self.bucket_no_upscale = None
        self.bucket_info = None  # for metadata

        self.current_epoch: int = 0  # インスタンスがepochごとに新しく作られるようなので外側から渡さないとダメ

        self.current_step: int = 0
        self.max_train_steps: int = 0
        self.seed: int = 0

        # augmentation
        self.aug_helper = AugHelper()

        self.image_transforms = IMAGE_TRANSFORMS

        self.image_data: Dict[str, ImageInfo] = {}
        self.image_to_subset: Dict[str, Union[DreamBoothSubset, FineTuningSubset]] = {}

        self.replacements = {}

        # caching
        self.caching_mode = None  # None, 'latents', 'text'

        self.tokenize_strategy = None
        self.text_encoder_output_caching_strategy = None
        self.latents_caching_strategy = None

    def set_current_strategies(self):
        self.tokenize_strategy = TokenizeStrategy.get_strategy()
        self.text_encoder_output_caching_strategy = TextEncoderOutputsCachingStrategy.get_strategy()
        self.latents_caching_strategy = LatentsCachingStrategy.get_strategy()

    def adjust_min_max_bucket_reso_by_steps(
        self, resolution: Tuple[int, int], min_bucket_reso: int, max_bucket_reso: int, bucket_reso_steps: int
    ) -> Tuple[int, int]:
        # make min/max bucket reso to be multiple of bucket_reso_steps
        if min_bucket_reso % bucket_reso_steps != 0:
            adjusted_min_bucket_reso = min_bucket_reso - min_bucket_reso % bucket_reso_steps
            logger.warning(
                f"min_bucket_reso is adjusted to be multiple of bucket_reso_steps"
                f" / min_bucket_resoがbucket_reso_stepsの倍数になるように調整されました: {min_bucket_reso} -> {adjusted_min_bucket_reso}"
            )
            min_bucket_reso = adjusted_min_bucket_reso
        if max_bucket_reso % bucket_reso_steps != 0:
            adjusted_max_bucket_reso = max_bucket_reso + bucket_reso_steps - max_bucket_reso % bucket_reso_steps
            logger.warning(
                f"max_bucket_reso is adjusted to be multiple of bucket_reso_steps"
                f" / max_bucket_resoがbucket_reso_stepsの倍数になるように調整されました: {max_bucket_reso} -> {adjusted_max_bucket_reso}"
            )
            max_bucket_reso = adjusted_max_bucket_reso

        assert (
            min(resolution) >= min_bucket_reso
        ), f"min_bucket_reso must be equal or less than resolution / min_bucket_resoは最小解像度より大きくできません。解像度を大きくするかmin_bucket_resoを小さくしてください"
        assert (
            max(resolution) <= max_bucket_reso
        ), f"max_bucket_reso must be equal or greater than resolution / max_bucket_resoは最大解像度より小さくできません。解像度を小さくするかmin_bucket_resoを大きくしてください"

        return min_bucket_reso, max_bucket_reso

    def set_seed(self, seed):
        self.seed = seed

    def set_caching_mode(self, mode):
        self.caching_mode = mode

    def set_current_epoch(self, epoch):
        if not self.current_epoch == epoch:  # epochが切り替わったらバケツをシャッフルする
            if epoch > self.current_epoch:
                logger.info("epoch is incremented. current_epoch: {}, epoch: {}".format(self.current_epoch, epoch))
                num_epochs = epoch - self.current_epoch
                for _ in range(num_epochs):
                    self.current_epoch += 1
                    self.shuffle_buckets()
                # self.current_epoch seem to be set to 0 again in the next epoch. it may be caused by skipped_dataloader?
            else:
                logger.warning("epoch is not incremented. current_epoch: {}, epoch: {}".format(self.current_epoch, epoch))
                self.current_epoch = epoch

    def set_current_step(self, step):
        self.current_step = step

    def set_max_train_steps(self, max_train_steps):
        self.max_train_steps = max_train_steps

    def set_tag_frequency(self, dir_name, captions):
        frequency_for_dir = self.tag_frequency.get(dir_name, {})
        self.tag_frequency[dir_name] = frequency_for_dir
        for caption in captions:
            for tag in caption.split(","):
                tag = tag.strip()
                if tag:
                    tag = tag.lower()
                    frequency = frequency_for_dir.get(tag, 0)
                    frequency_for_dir[tag] = frequency + 1

    def disable_token_padding(self):
        self.token_padding_disabled = True

    def enable_XTI(self, layers=None, token_strings=None):
        self.XTI_layers = layers
        self.token_strings = token_strings

    def add_replacement(self, str_from, str_to):
        self.replacements[str_from] = str_to

    def process_caption(self, subset: BaseSubset, caption):
        # caption に prefix/suffix を付ける
        if subset.caption_prefix:
            caption = subset.caption_prefix + " " + caption
        if subset.caption_suffix:
            caption = caption + " " + subset.caption_suffix

        # dropoutの決定：tag dropがこのメソッド内にあるのでここで行うのが良い
        is_drop_out = subset.caption_dropout_rate > 0 and random.random() < subset.caption_dropout_rate
        is_drop_out = (
            is_drop_out
            or subset.caption_dropout_every_n_epochs > 0
            and self.current_epoch % subset.caption_dropout_every_n_epochs == 0
        )

        if is_drop_out:
            caption = ""
        else:
            # process wildcards
            if subset.enable_wildcard:
                # if caption is multiline, random choice one line
                if "\n" in caption:
                    caption = random.choice(caption.split("\n"))

                # wildcard is like '{aaa|bbb|ccc...}'
                # escape the curly braces like {{ or }}
                replacer1 = "⦅"
                replacer2 = "⦆"
                while replacer1 in caption or replacer2 in caption:
                    replacer1 += "⦅"
                    replacer2 += "⦆"

                caption = caption.replace("{{", replacer1).replace("}}", replacer2)

                # replace the wildcard
                def replace_wildcard(match):
                    return random.choice(match.group(1).split("|"))

                caption = re.sub(r"\{([^}]+)\}", replace_wildcard, caption)

                # unescape the curly braces
                caption = caption.replace(replacer1, "{").replace(replacer2, "}")
            else:
                # if caption is multiline, use the first line
                caption = caption.split("\n")[0]

            if subset.shuffle_caption or subset.token_warmup_step > 0 or subset.caption_tag_dropout_rate > 0:
                fixed_tokens = []
                flex_tokens = []
                fixed_suffix_tokens = []
                if (
                    hasattr(subset, "keep_tokens_separator")
                    and subset.keep_tokens_separator
                    and subset.keep_tokens_separator in caption
                ):
                    fixed_part, flex_part = caption.split(subset.keep_tokens_separator, 1)
                    if subset.keep_tokens_separator in flex_part:
                        flex_part, fixed_suffix_part = flex_part.split(subset.keep_tokens_separator, 1)
                        fixed_suffix_tokens = [t.strip() for t in fixed_suffix_part.split(subset.caption_separator) if t.strip()]

                    fixed_tokens = [t.strip() for t in fixed_part.split(subset.caption_separator) if t.strip()]
                    flex_tokens = [t.strip() for t in flex_part.split(subset.caption_separator) if t.strip()]
                else:
                    tokens = [t.strip() for t in caption.strip().split(subset.caption_separator)]
                    flex_tokens = tokens[:]
                    if subset.keep_tokens > 0:
                        fixed_tokens = flex_tokens[: subset.keep_tokens]
                        flex_tokens = tokens[subset.keep_tokens :]

                if subset.token_warmup_step < 1:  # 初回に上書きする
                    subset.token_warmup_step = math.floor(subset.token_warmup_step * self.max_train_steps)
                if subset.token_warmup_step and self.current_step < subset.token_warmup_step:
                    tokens_len = (
                        math.floor(
                            (self.current_step) * ((len(flex_tokens) - subset.token_warmup_min) / (subset.token_warmup_step))
                        )
                        + subset.token_warmup_min
                    )
                    flex_tokens = flex_tokens[:tokens_len]

                def dropout_tags(tokens):
                    if subset.caption_tag_dropout_rate <= 0:
                        return tokens
                    l = []
                    for token in tokens:
                        if random.random() >= subset.caption_tag_dropout_rate:
                            l.append(token)
                    return l

                if subset.shuffle_caption:
                    random.shuffle(flex_tokens)

                flex_tokens = dropout_tags(flex_tokens)

                caption = ", ".join(fixed_tokens + flex_tokens + fixed_suffix_tokens)

            # process secondary separator
            if subset.secondary_separator:
                caption = caption.replace(subset.secondary_separator, subset.caption_separator)

            # textual inversion対応
            for str_from, str_to in self.replacements.items():
                if str_from == "":
                    # replace all
                    if type(str_to) == list:
                        caption = random.choice(str_to)
                    else:
                        caption = str_to
                else:
                    caption = caption.replace(str_from, str_to)

        return caption

    def get_input_ids(self, caption, tokenizer=None):
        if tokenizer is None:
            tokenizer = self.tokenizers[0]

        # HunYuan DiT
        if not isinstance(tokenizer, CLIPTokenizer):
            if isinstance(tokenizer, T5Tokenizer):
                result = tokenizer(
                    caption,
                    padding="max_length",
                    truncation=True,
                    max_length=256,
                    return_tensors="pt",
                ).input_ids
            else:
                result = hunyuan_utils.clip_get_input_ids(caption, tokenizer, self.tokenizer_max_length)
            return result

        input_ids = tokenizer(
            caption, padding="max_length", truncation=True, max_length=self.tokenizer_max_length, return_tensors="pt"
        ).input_ids

        if self.tokenizer_max_length > tokenizer.model_max_length:
            input_ids = input_ids.squeeze(0)
            iids_list = []
            if tokenizer.pad_token_id == tokenizer.eos_token_id:
                # v1
                # 77以上の時は "<BOS> .... <EOS> <EOS> <EOS>" でトータル227とかになっているので、"<BOS>...<EOS>"の三連に変換する
                # 1111氏のやつは , で区切る、とかしているようだが　とりあえず単純に
                for i in range(
                    1, self.tokenizer_max_length - tokenizer.model_max_length + 2, tokenizer.model_max_length - 2
                ):  # (1, 152, 75)
                    ids_chunk = (
                        input_ids[0].unsqueeze(0),
                        input_ids[i : i + tokenizer.model_max_length - 2],
                        input_ids[-1].unsqueeze(0),
                    )
                    ids_chunk = torch.cat(ids_chunk)
                    iids_list.append(ids_chunk)
            else:
                # v2 or SDXL
                # 77以上の時は "<BOS> .... <EOS> <PAD> <PAD>..." でトータル227とかになっているので、"<BOS>...<EOS> <PAD> <PAD> ..."の三連に変換する
                for i in range(1, self.tokenizer_max_length - tokenizer.model_max_length + 2, tokenizer.model_max_length - 2):
                    ids_chunk = (
                        input_ids[0].unsqueeze(0),  # BOS
                        input_ids[i : i + tokenizer.model_max_length - 2],
                        input_ids[-1].unsqueeze(0),
                    )  # PAD or EOS
                    ids_chunk = torch.cat(ids_chunk)

                    # 末尾が <EOS> <PAD> または <PAD> <PAD> の場合は、何もしなくてよい
                    # 末尾が x <PAD/EOS> の場合は末尾を <EOS> に変える（x <EOS> なら結果的に変化なし）
                    if ids_chunk[-2] != tokenizer.eos_token_id and ids_chunk[-2] != tokenizer.pad_token_id:
                        ids_chunk[-1] = tokenizer.eos_token_id
                    # 先頭が <BOS> <PAD> ... の場合は <BOS> <EOS> <PAD> ... に変える
                    if ids_chunk[1] == tokenizer.pad_token_id:
                        ids_chunk[1] = tokenizer.eos_token_id

                    iids_list.append(ids_chunk)

            input_ids = torch.stack(iids_list)  # 3,77
        return input_ids

    def register_image(self, info: ImageInfo, subset: BaseSubset):
        self.image_data[info.image_key] = info
        self.image_to_subset[info.image_key] = subset

    def make_buckets(self):
        """
        bucketingを行わない場合も呼び出し必須（ひとつだけbucketを作る）
        min_size and max_size are ignored when enable_bucket is False
        """
        logger.info("loading image sizes.")
        for info in tqdm(self.image_data.values()):
            if info.image_size is None:
                info.image_size = self.get_image_size(info.absolute_path)

        # # run in parallel
        # max_workers = min(os.cpu_count(), len(self.image_data))  # TODO consider multi-gpu (processes)
        # with ThreadPoolExecutor(max_workers) as executor:
        #     futures = []
        #     for info in tqdm(self.image_data.values(), desc="loading image sizes"):
        #         if info.image_size is None:
        #             def get_and_set_image_size(info):
        #                 info.image_size = self.get_image_size(info.absolute_path)
        #             futures.append(executor.submit(get_and_set_image_size, info))
        #             # consume futures to reduce memory usage and prevent Ctrl-C hang
        #             if len(futures) >= max_workers:
        #                 for future in futures:
        #                     future.result()
        #                 futures = []
        #     for future in futures:
        #         future.result()

        if self.enable_bucket:
            logger.info("make buckets")
        else:
            logger.info("prepare dataset")

        # bucketを作成し、画像をbucketに振り分ける
        if self.enable_bucket:
            if self.bucket_manager is None:  # fine tuningの場合でmetadataに定義がある場合は、すでに初期化済み
                self.bucket_manager = BucketManager(
                    self.bucket_no_upscale,
                    (self.width, self.height),
                    self.min_bucket_reso,
                    self.max_bucket_reso,
                    self.bucket_reso_steps,
                )
                if not self.bucket_no_upscale:
                    self.bucket_manager.make_buckets()
                else:
                    logger.warning(
                        "min_bucket_reso and max_bucket_reso are ignored if bucket_no_upscale is set, because bucket reso is defined by image size automatically / bucket_no_upscaleが指定された場合は、bucketの解像度は画像サイズから自動計算されるため、min_bucket_resoとmax_bucket_resoは無視されます"
                    )

            img_ar_errors = []
            for image_info in self.image_data.values():
                image_width, image_height = image_info.image_size
                image_info.bucket_reso, image_info.resized_size, ar_error = self.bucket_manager.select_bucket(
                    image_width, image_height
                )

                # logger.info(image_info.image_key, image_info.bucket_reso)
                img_ar_errors.append(abs(ar_error))

            self.bucket_manager.sort()
        else:
            self.bucket_manager = BucketManager(False, (self.width, self.height), None, None, None)
            self.bucket_manager.set_predefined_resos([(self.width, self.height)])  # ひとつの固定サイズbucketのみ
            for image_info in self.image_data.values():
                image_width, image_height = image_info.image_size
                image_info.bucket_reso, image_info.resized_size, _ = self.bucket_manager.select_bucket(image_width, image_height)

        for image_info in self.image_data.values():
            for _ in range(image_info.num_repeats):
                self.bucket_manager.add_image(image_info.bucket_reso, image_info.image_key)

        # bucket情報を表示、格納する
        if self.enable_bucket:
            self.bucket_info = {"buckets": {}}
            logger.info("number of images (including repeats) / 各bucketの画像枚数（繰り返し回数を含む）")
            for i, (reso, bucket) in enumerate(zip(self.bucket_manager.resos, self.bucket_manager.buckets)):
                count = len(bucket)
                if count > 0:
                    self.bucket_info["buckets"][i] = {"resolution": reso, "count": len(bucket)}
                    logger.info(f"bucket {i}: resolution {reso}, count: {len(bucket)}")

            img_ar_errors = np.array(img_ar_errors)
            mean_img_ar_error = np.mean(np.abs(img_ar_errors))
            self.bucket_info["mean_img_ar_error"] = mean_img_ar_error
            logger.info(f"mean ar error (without repeats): {mean_img_ar_error}")

        # データ参照用indexを作る。このindexはdatasetのshuffleに用いられる
        self.buckets_indices: List[BucketBatchIndex] = []
        for bucket_index, bucket in enumerate(self.bucket_manager.buckets):
            batch_count = int(math.ceil(len(bucket) / self.batch_size))
            for batch_index in range(batch_count):
                self.buckets_indices.append(BucketBatchIndex(bucket_index, self.batch_size, batch_index))

        self.shuffle_buckets()
        self._length = len(self.buckets_indices)

    def shuffle_buckets(self):
        # set random seed for this epoch
        random.seed(self.seed + self.current_epoch)

        random.shuffle(self.buckets_indices)
        self.bucket_manager.shuffle()

    def verify_bucket_reso_steps(self, min_steps: int):
        assert self.bucket_reso_steps is None or self.bucket_reso_steps % min_steps == 0, (
            f"bucket_reso_steps is {self.bucket_reso_steps}. it must be divisible by {min_steps}.\n"
            + f"bucket_reso_stepsが{self.bucket_reso_steps}です。{min_steps}で割り切れる必要があります"
        )

    def is_latent_cacheable(self):
        return all([not subset.color_aug and not subset.random_crop for subset in self.subsets])

    def is_text_encoder_output_cacheable(self):
        return all(
            [
                not (
                    subset.caption_dropout_rate > 0
                    or subset.shuffle_caption
                    or subset.token_warmup_step > 0
                    or subset.caption_tag_dropout_rate > 0
                )
                for subset in self.subsets
            ]
        )

    def new_cache_latents(self, model: Any, accelerator: Accelerator):
        r"""
        a brand new method to cache latents. This method caches latents with caching strategy.
        normal cache_latents method is used by default, but this method is used when caching strategy is specified.
        """
        logger.info("caching latents with caching strategy.")
        caching_strategy = LatentsCachingStrategy.get_strategy()
        image_infos = list(self.image_data.values())

        # sort by resolution
        image_infos.sort(key=lambda info: info.bucket_reso[0] * info.bucket_reso[1])

        # split by resolution and some conditions
        class Condition:
            def __init__(self, reso, flip_aug, alpha_mask, random_crop):
                self.reso = reso
                self.flip_aug = flip_aug
                self.alpha_mask = alpha_mask
                self.random_crop = random_crop

            def __eq__(self, other):
                return (
                    self.reso == other.reso
                    and self.flip_aug == other.flip_aug
                    and self.alpha_mask == other.alpha_mask
                    and self.random_crop == other.random_crop
                )

        batch: List[ImageInfo] = []
        current_condition = None

        # support multiple-gpus
        num_processes = accelerator.num_processes
        process_index = accelerator.process_index

        # define a function to submit a batch to cache
        def submit_batch(batch, cond):
            for info in batch:
                if info.image is not None and isinstance(info.image, Future):
                    info.image = info.image.result()  # future to image
            caching_strategy.cache_batch_latents(model, batch, cond.flip_aug, cond.alpha_mask, cond.random_crop)

            # remove image from memory
            for info in batch:
                info.image = None

        # define ThreadPoolExecutor to load images in parallel
        max_workers = min(os.cpu_count(), len(image_infos))
        max_workers = max(1, max_workers // num_processes)  # consider multi-gpu
        max_workers = min(max_workers, caching_strategy.batch_size)  # max_workers should be less than batch_size
        executor = ThreadPoolExecutor(max_workers)

        try:
            # iterate images
            logger.info("caching latents...")
            for i, info in enumerate(tqdm(image_infos)):
                subset = self.image_to_subset[info.image_key]

                if info.latents_npz is not None:  # fine tuning dataset
                    continue

                # check disk cache exists and size of latents
                if caching_strategy.cache_to_disk:
                    # info.latents_npz = os.path.splitext(info.absolute_path)[0] + file_suffix
                    info.latents_npz = caching_strategy.get_latents_npz_path(info.absolute_path, info.image_size)

                    # if the modulo of num_processes is not equal to process_index, skip caching
                    # this makes each process cache different latents
                    if i % num_processes != process_index:
                        continue

                    # print(f"{process_index}/{num_processes} {i}/{len(image_infos)} {info.latents_npz}")

                    cache_available = caching_strategy.is_disk_cached_latents_expected(
                        info.bucket_reso, info.latents_npz, subset.flip_aug, subset.alpha_mask
                    )
                    if cache_available:  # do not add to batch
                        continue

                # if batch is not empty and condition is changed, flush the batch. Note that current_condition is not None if batch is not empty
                condition = Condition(info.bucket_reso, subset.flip_aug, subset.alpha_mask, subset.random_crop)
                if len(batch) > 0 and current_condition != condition:
                    submit_batch(batch, current_condition)
                    batch = []

                if info.image is None:
                    # load image in parallel
                    info.image = executor.submit(load_image, info.absolute_path, condition.alpha_mask)

                batch.append(info)
                current_condition = condition

                # if number of data in batch is enough, flush the batch
                if len(batch) >= caching_strategy.batch_size:
                    submit_batch(batch, current_condition)
                    batch = []
                    current_condition = None

            if len(batch) > 0:
                submit_batch(batch, current_condition)

        finally:
            executor.shutdown()

    def cache_latents(self, vae, vae_batch_size=1, cache_to_disk=False, is_main_process=True, file_suffix=".npz"):
        # マルチGPUには対応していないので、そちらはtools/cache_latents.pyを使うこと
        logger.info("caching latents.")

        image_infos = list(self.image_data.values())

        # sort by resolution
        image_infos.sort(key=lambda info: info.bucket_reso[0] * info.bucket_reso[1])

        # split by resolution and some conditions
        class Condition:
            def __init__(self, reso, flip_aug, alpha_mask, random_crop):
                self.reso = reso
                self.flip_aug = flip_aug
                self.alpha_mask = alpha_mask
                self.random_crop = random_crop

            def __eq__(self, other):
                return (
                    self.reso == other.reso
                    and self.flip_aug == other.flip_aug
                    and self.alpha_mask == other.alpha_mask
                    and self.random_crop == other.random_crop
                )

        batches: List[Tuple[Condition, List[ImageInfo]]] = []
        batch: List[ImageInfo] = []
        current_condition = None

        logger.info("checking cache validity...")
        for info in tqdm(image_infos):
            subset = self.image_to_subset[info.image_key]

            if info.latents_npz is not None:  # fine tuning dataset
                continue

            # check disk cache exists and size of latents
            if cache_to_disk:
                info.latents_npz = os.path.splitext(info.absolute_path)[0] + file_suffix
                if not is_main_process:  # store to info only
                    continue

                cache_available = is_disk_cached_latents_is_expected(
                    info.bucket_reso, info.latents_npz, subset.flip_aug, subset.alpha_mask
                )

                if cache_available:  # do not add to batch
                    continue

            # if batch is not empty and condition is changed, flush the batch. Note that current_condition is not None if batch is not empty
            condition = Condition(info.bucket_reso, subset.flip_aug, subset.alpha_mask, subset.random_crop)
            if len(batch) > 0 and current_condition != condition:
                batches.append((current_condition, batch))
                batch = []

            batch.append(info)
            current_condition = condition

            # if number of data in batch is enough, flush the batch
            if len(batch) >= vae_batch_size:
                batches.append((current_condition, batch))
                batch = []
                current_condition = None

        if len(batch) > 0:
            batches.append((current_condition, batch))

        if cache_to_disk and not is_main_process:  # if cache to disk, don't cache latents in non-main process, set to info only
            return

        # iterate batches: batch doesn't have image, image will be loaded in cache_batch_latents and discarded
        logger.info("caching latents...")
        for condition, batch in tqdm(batches, smoothing=1, total=len(batches)):
            cache_batch_latents(vae, cache_to_disk, batch, condition.flip_aug, condition.alpha_mask, condition.random_crop)

    def new_cache_text_encoder_outputs(self, models: List[Any], accelerator: Accelerator):
        r"""
        a brand new method to cache text encoder outputs. This method caches text encoder outputs with caching strategy.
        """
        tokenize_strategy = TokenizeStrategy.get_strategy()
        text_encoding_strategy = TextEncodingStrategy.get_strategy()
        caching_strategy = TextEncoderOutputsCachingStrategy.get_strategy()
        batch_size = caching_strategy.batch_size or self.batch_size

        logger.info("caching Text Encoder outputs with caching strategy.")
        image_infos = list(self.image_data.values())

        # split by resolution
        batches = []
        batch = []

        # support multiple-gpus
        num_processes = accelerator.num_processes
        process_index = accelerator.process_index

        logger.info("checking cache validity...")
        for i, info in enumerate(tqdm(image_infos)):
            # check disk cache exists and size of text encoder outputs
            if caching_strategy.cache_to_disk:
                te_out_npz = caching_strategy.get_outputs_npz_path(info.absolute_path)
                info.text_encoder_outputs_npz = te_out_npz  # set npz filename regardless of cache availability

                # if the modulo of num_processes is not equal to process_index, skip caching
                # this makes each process cache different text encoder outputs
                if i % num_processes != process_index:
                    continue

                cache_available = caching_strategy.is_disk_cached_outputs_expected(te_out_npz)
                if cache_available:  # do not add to batch
                    continue

            batch.append(info)

            # if number of data in batch is enough, flush the batch
            if len(batch) >= batch_size:
                batches.append(batch)
                batch = []

        if len(batch) > 0:
            batches.append(batch)

        if len(batches) == 0:
            logger.info("no Text Encoder outputs to cache")
            return

        # iterate batches
        logger.info("caching Text Encoder outputs...")
        for batch in tqdm(batches, smoothing=1, total=len(batches)):
            # cache_batch_latents(vae, cache_to_disk, batch, subset.flip_aug, subset.alpha_mask, subset.random_crop)
            caching_strategy.cache_batch_outputs(tokenize_strategy, models, text_encoding_strategy, batch)

    # if weight_dtype is specified, Text Encoder itself and output will be converted to the dtype
    # this method is only for SDXL, but it should be implemented here because it needs to be a method of dataset
    # to support SD1/2, it needs a flag for v2, but it is postponed
    def cache_text_encoder_outputs(
        self, tokenizers, text_encoders, device, output_dtype, cache_to_disk=False, is_main_process=True
    ):
        assert len(tokenizers) == 2, "only support SDXL"
        return self.cache_text_encoder_outputs_common(
            tokenizers, text_encoders, [device, device], output_dtype, [output_dtype], cache_to_disk, is_main_process
        )

    # same as above, but for SD3
    def cache_text_encoder_outputs_sd3(
        self, tokenizer, text_encoders, devices, output_dtype, te_dtypes, cache_to_disk=False, is_main_process=True, batch_size=None
    ):
        return self.cache_text_encoder_outputs_common(
            [tokenizer],
            text_encoders,
            devices,
            output_dtype,
            te_dtypes,
            cache_to_disk,
            is_main_process,
            TEXT_ENCODER_OUTPUTS_CACHE_SUFFIX_SD3,
            batch_size,
        )

    def cache_text_encoder_outputs_common(
        self,
        tokenizers,
        text_encoders,
        devices,
        output_dtype,
        te_dtypes,
        cache_to_disk=False,
        is_main_process=True,
        file_suffix=TEXT_ENCODER_OUTPUTS_CACHE_SUFFIX,
        batch_size=None,
    ):
        # latentsのキャッシュと同様に、ディスクへのキャッシュに対応する
        # またマルチGPUには対応していないので、そちらはtools/cache_latents.pyを使うこと
        logger.info("caching text encoder outputs.")

        tokenize_strategy = TokenizeStrategy.get_strategy()

        if batch_size is None:
            batch_size = self.batch_size

        image_infos = list(self.image_data.values())

        logger.info("checking cache existence...")
        image_infos_to_cache = []
        for info in tqdm(image_infos):
            # subset = self.image_to_subset[info.image_key]
            if cache_to_disk:
                te_out_npz = os.path.splitext(info.absolute_path)[0] + file_suffix
                info.text_encoder_outputs_npz = te_out_npz

                if not is_main_process:  # store to info only
                    continue

                if os.path.exists(te_out_npz):
                    # TODO check varidity of cache here
                    continue

            image_infos_to_cache.append(info)

        if cache_to_disk and not is_main_process:  # if cache to disk, don't cache latents in non-main process, set to info only
            return

        # prepare tokenizers and text encoders
        for text_encoder, device, te_dtype in zip(text_encoders, devices, te_dtypes):
            text_encoder.to(device)
            if te_dtype is not None:
                text_encoder.to(dtype=te_dtype)

        # create batch
        is_sd3 = len(tokenizers) == 1
        batch = []
        batches = []
        for info in image_infos_to_cache:
            if not is_sd3:
                input_ids1 = self.get_input_ids(info.caption, tokenizers[0])
                input_ids2 = self.get_input_ids(info.caption, tokenizers[1])
                batch.append((info, input_ids1, input_ids2))
            else:
                l_tokens, g_tokens, t5_tokens = tokenize_strategy.tokenize(info.caption)
                batch.append((info, l_tokens, g_tokens, t5_tokens))

            if len(batch) >= batch_size:
                batches.append(batch)
                batch = []

        if len(batch) > 0:
            batches.append(batch)

        # iterate batches: call text encoder and cache outputs for memory or disk
        logger.info("caching text encoder outputs...")
        if not is_sd3:
            for batch in tqdm(batches):
                infos, input_ids1, input_ids2 = zip(*batch)
                input_ids1 = torch.stack(input_ids1, dim=0)
                input_ids2 = torch.stack(input_ids2, dim=0)
                cache_batch_text_encoder_outputs(
                    infos, tokenizers, text_encoders, self.max_token_length, cache_to_disk, input_ids1, input_ids2, output_dtype
                )
        else:
            for batch in tqdm(batches):
                infos, l_tokens, g_tokens, t5_tokens = zip(*batch)

                # stack tokens
                # l_tokens = [tokens[0] for tokens in l_tokens]
                # g_tokens = [tokens[0] for tokens in g_tokens]
                # t5_tokens = [tokens[0] for tokens in t5_tokens]

                cache_batch_text_encoder_outputs_sd3(
                    infos,
                    tokenizers[0],
                    text_encoders,
                    self.max_token_length,
                    cache_to_disk,
                    (l_tokens, g_tokens, t5_tokens),
                    output_dtype,
                )

    def get_image_size(self, image_path):
        # return imagesize.get(image_path)
        image_size = imagesize.get(image_path)
        if image_size[0] <= 0:
            # imagesize doesn't work for some images, so use PIL as a fallback
            try:
                with Image.open(image_path) as img:
                    image_size = img.size
            except Exception as e:
                logger.warning(f"failed to get image size: {image_path}, error: {e}")
                image_size = (0, 0)
        return image_size

    def load_image_with_face_info(self, subset: BaseSubset, image_path: str, alpha_mask=False):
        img = load_image(image_path, alpha_mask)

        face_cx = face_cy = face_w = face_h = 0
        if subset.face_crop_aug_range is not None:
            tokens = os.path.splitext(os.path.basename(image_path))[0].split("_")
            if len(tokens) >= 5:
                face_cx = int(tokens[-4])
                face_cy = int(tokens[-3])
                face_w = int(tokens[-2])
                face_h = int(tokens[-1])

        return img, face_cx, face_cy, face_w, face_h

    # いい感じに切り出す
    def crop_target(self, subset: BaseSubset, image, face_cx, face_cy, face_w, face_h):
        height, width = image.shape[0:2]
        if height == self.height and width == self.width:
            return image

        # 画像サイズはsizeより大きいのでリサイズする
        face_size = max(face_w, face_h)
        size = min(self.height, self.width)  # 短いほう
        min_scale = max(self.height / height, self.width / width)  # 画像がモデル入力サイズぴったりになる倍率（最小の倍率）
        min_scale = min(1.0, max(min_scale, size / (face_size * subset.face_crop_aug_range[1])))  # 指定した顔最小サイズ
        max_scale = min(1.0, max(min_scale, size / (face_size * subset.face_crop_aug_range[0])))  # 指定した顔最大サイズ
        if min_scale >= max_scale:  # range指定がmin==max
            scale = min_scale
        else:
            scale = random.uniform(min_scale, max_scale)

        nh = int(height * scale + 0.5)
        nw = int(width * scale + 0.5)
        assert nh >= self.height and nw >= self.width, f"internal error. small scale {scale}, {width}*{height}"
        image = cv2.resize(image, (nw, nh), interpolation=cv2.INTER_AREA)
        face_cx = int(face_cx * scale + 0.5)
        face_cy = int(face_cy * scale + 0.5)
        height, width = nh, nw

        # 顔を中心として448*640とかへ切り出す
        for axis, (target_size, length, face_p) in enumerate(zip((self.height, self.width), (height, width), (face_cy, face_cx))):
            p1 = face_p - target_size // 2  # 顔を中心に持ってくるための切り出し位置

            if subset.random_crop:
                # 背景も含めるために顔を中心に置く確率を高めつつずらす
                range = max(length - face_p, face_p)  # 画像の端から顔中心までの距離の長いほう
                p1 = p1 + (random.randint(0, range) + random.randint(0, range)) - range  # -range ~ +range までのいい感じの乱数
            else:
                # range指定があるときのみ、すこしだけランダムに（わりと適当）
                if subset.face_crop_aug_range[0] != subset.face_crop_aug_range[1]:
                    if face_size > size // 10 and face_size >= 40:
                        p1 = p1 + random.randint(-face_size // 20, +face_size // 20)

            p1 = max(0, min(p1, length - target_size))

            if axis == 0:
                image = image[p1 : p1 + target_size, :]
            else:
                image = image[:, p1 : p1 + target_size]

        return image

    def __len__(self):
        return self._length

    def __getitem__(self, index):
        bucket = self.bucket_manager.buckets[self.buckets_indices[index].bucket_index]
        bucket_batch_size = self.buckets_indices[index].bucket_batch_size
        image_index = self.buckets_indices[index].batch_index * bucket_batch_size

        if self.caching_mode is not None:  # return batch for latents/text encoder outputs caching
            return self.get_item_for_caching(bucket, bucket_batch_size, image_index)

        loss_weights = []
        captions = []
        input_ids_list = []
        latents_list = []
        alpha_mask_list = []
        images = []
        original_sizes_hw = []
        crop_top_lefts = []
        target_sizes_hw = []
        flippeds = []  # 変数名が微妙
        text_encoder_outputs_list = []
        custom_attributes = []

        for image_key in bucket[image_index : image_index + bucket_batch_size]:
            image_info = self.image_data[image_key]
            subset = self.image_to_subset[image_key]

            custom_attributes.append(subset.custom_attributes)

            # in case of fine tuning, is_reg is always False
            loss_weights.append(self.prior_loss_weight if image_info.is_reg else 1.0)

            flipped = subset.flip_aug and random.random() < 0.5  # not flipped or flipped with 50% chance

            # image/latentsを処理する
            if image_info.latents is not None:  # cache_latents=Trueの場合
                original_size = image_info.latents_original_size
                crop_ltrb = image_info.latents_crop_ltrb  # calc values later if flipped
                if not flipped:
                    latents = image_info.latents
                    alpha_mask = image_info.alpha_mask
                else:
                    latents = image_info.latents_flipped
                    alpha_mask = None if image_info.alpha_mask is None else torch.flip(image_info.alpha_mask, [1])

                image = None
            elif image_info.latents_npz is not None:  # FineTuningDatasetまたはcache_latents_to_disk=Trueの場合
                latents, original_size, crop_ltrb, flipped_latents, alpha_mask = (
                    self.latents_caching_strategy.load_latents_from_disk(image_info.latents_npz, image_info.bucket_reso)
                )
                if flipped:
                    latents = flipped_latents
                    alpha_mask = None if alpha_mask is None else alpha_mask[:, ::-1].copy()  # copy to avoid negative stride problem
                    del flipped_latents
                latents = torch.FloatTensor(latents)
                if alpha_mask is not None:
                    alpha_mask = torch.FloatTensor(alpha_mask)

                image = None
            else:
                # 画像を読み込み、必要ならcropする
                img, face_cx, face_cy, face_w, face_h = self.load_image_with_face_info(
                    subset, image_info.absolute_path, subset.alpha_mask
                )
                im_h, im_w = img.shape[0:2]

                if self.enable_bucket:
                    img, original_size, crop_ltrb = trim_and_resize_if_required(
                        subset.random_crop, img, image_info.bucket_reso, image_info.resized_size
                    )
                else:
                    if face_cx > 0:  # 顔位置情報あり
                        img = self.crop_target(subset, img, face_cx, face_cy, face_w, face_h)
                    elif im_h > self.height or im_w > self.width:
                        assert (
                            subset.random_crop
                        ), f"image too large, but cropping and bucketing are disabled / 画像サイズが大きいのでface_crop_aug_rangeかrandom_crop、またはbucketを有効にしてください: {image_info.absolute_path}"
                        if im_h > self.height:
                            p = random.randint(0, im_h - self.height)
                            img = img[p : p + self.height]
                        if im_w > self.width:
                            p = random.randint(0, im_w - self.width)
                            img = img[:, p : p + self.width]

                    im_h, im_w = img.shape[0:2]
                    assert (
                        im_h == self.height and im_w == self.width
                    ), f"image size is small / 画像サイズが小さいようです: {image_info.absolute_path}"

                    original_size = [im_w, im_h]
                    crop_ltrb = (0, 0, 0, 0)

                # augmentation
                aug = self.aug_helper.get_augmentor(subset.color_aug)
                if aug is not None:
                    # augment RGB channels only
                    img_rgb = img[:, :, :3]
                    img_rgb = aug(image=img_rgb)["image"]
                    img[:, :, :3] = img_rgb

                if flipped:
                    img = img[:, ::-1, :].copy()  # copy to avoid negative stride problem

                if subset.alpha_mask:
                    if img.shape[2] == 4:
                        alpha_mask = img[:, :, 3]  # [H,W]
                        alpha_mask = alpha_mask.astype(np.float32) / 255.0  # 0.0~1.0
                        alpha_mask = torch.FloatTensor(alpha_mask)
                    else:
                        alpha_mask = torch.ones((img.shape[0], img.shape[1]), dtype=torch.float32)
                else:
                    alpha_mask = None

                img = img[:, :, :3]  # remove alpha channel

                latents = None
                image = self.image_transforms(img)  # -1.0~1.0のtorch.Tensorになる
                del img

            images.append(image)
            latents_list.append(latents)
            alpha_mask_list.append(alpha_mask)

            target_size = (image.shape[2], image.shape[1]) if image is not None else (latents.shape[2] * 8, latents.shape[1] * 8)

            if not flipped:
                crop_left_top = (crop_ltrb[0], crop_ltrb[1])
            else:
                # crop_ltrb[2] is right, so target_size[0] - crop_ltrb[2] is left in flipped image
                crop_left_top = (target_size[0] - crop_ltrb[2], crop_ltrb[1])

            original_sizes_hw.append((int(original_size[1]), int(original_size[0])))
            crop_top_lefts.append((int(crop_left_top[1]), int(crop_left_top[0])))
            target_sizes_hw.append((int(target_size[1]), int(target_size[0])))
            flippeds.append(flipped)

            # captionとtext encoder outputを処理する
            caption = image_info.caption  # default

            tokenization_required = (
                self.text_encoder_output_caching_strategy is None or self.text_encoder_output_caching_strategy.is_partial
            )
            text_encoder_outputs = None
            input_ids = None

            if image_info.text_encoder_outputs is not None:
                # cached
                text_encoder_outputs = image_info.text_encoder_outputs
            elif image_info.text_encoder_outputs_npz is not None:
                # on disk
                text_encoder_outputs = self.text_encoder_output_caching_strategy.load_outputs_npz(
                    image_info.text_encoder_outputs_npz
                )
            else:
                tokenization_required = True
            text_encoder_outputs_list.append(text_encoder_outputs)

            if tokenization_required:
                system_prompt = subset.system_prompt or ""
                caption = self.process_caption(subset, image_info.caption)
                input_ids = [ids[0] for ids in self.tokenize_strategy.tokenize(system_prompt + caption)]  # remove batch dimension
                # if self.XTI_layers:
                #     caption_layer = []
                #     for layer in self.XTI_layers:
                #         token_strings_from = " ".join(self.token_strings)
                #         token_strings_to = " ".join([f"{x}_{layer}" for x in self.token_strings])
                #         caption_ = caption.replace(token_strings_from, token_strings_to)
                #         caption_layer.append(caption_)
                #     captions.append(caption_layer)
                # else:
                #     captions.append(caption)

                # if not self.token_padding_disabled:  # this option might be omitted in future
                #     # TODO get_input_ids must support SD3
                #     if self.XTI_layers:
                #         token_caption = self.get_input_ids(caption_layer, self.tokenizers[0])
                #     else:
                #         token_caption = self.get_input_ids(caption, self.tokenizers[0])
                #     input_ids_list.append(token_caption)

                #     if len(self.tokenizers) > 1:
                #         if self.XTI_layers:
                #             token_caption2 = self.get_input_ids(caption_layer, self.tokenizers[1])
                #         else:
                #             token_caption2 = self.get_input_ids(caption, self.tokenizers[1])
                #         input_ids2_list.append(token_caption2)

            input_ids_list.append(input_ids)
            captions.append(caption)

        def none_or_stack_elements(tensors_list, converter):
            # [[clip_l, clip_g, t5xxl], [clip_l, clip_g, t5xxl], ...] -> [torch.stack(clip_l), torch.stack(clip_g), torch.stack(t5xxl)]
            if len(tensors_list) == 0 or tensors_list[0] == None or len(tensors_list[0]) == 0 or tensors_list[0][0] is None:
                return None
            return [torch.stack([converter(x[i]) for x in tensors_list]) for i in range(len(tensors_list[0]))]

        # set example
        example = {}
        example["custom_attributes"] = custom_attributes  # may be list of empty dict
        example["loss_weights"] = torch.FloatTensor(loss_weights)
        example["text_encoder_outputs_list"] = none_or_stack_elements(text_encoder_outputs_list, torch.FloatTensor)
        example["input_ids_list"] = none_or_stack_elements(input_ids_list, lambda x: x)

        # if one of alpha_masks is not None, we need to replace None with ones
        none_or_not = [x is None for x in alpha_mask_list]
        if all(none_or_not):
            example["alpha_masks"] = None
        elif any(none_or_not):
            for i in range(len(alpha_mask_list)):
                if alpha_mask_list[i] is None:
                    if images[i] is not None:
                        alpha_mask_list[i] = torch.ones((images[i].shape[1], images[i].shape[2]), dtype=torch.float32)
                    else:
                        alpha_mask_list[i] = torch.ones(
                            (latents_list[i].shape[1] * 8, latents_list[i].shape[2] * 8), dtype=torch.float32
                        )
            example["alpha_masks"] = torch.stack(alpha_mask_list)
        else:
            example["alpha_masks"] = torch.stack(alpha_mask_list)

        if images[0] is not None:
            images = torch.stack(images)
            images = images.to(memory_format=torch.contiguous_format).float()
        else:
            images = None
        example["images"] = images

        example["latents"] = torch.stack(latents_list) if latents_list[0] is not None else None
        example["captions"] = captions

        example["original_sizes_hw"] = torch.stack([torch.LongTensor(x) for x in original_sizes_hw])
        example["crop_top_lefts"] = torch.stack([torch.LongTensor(x) for x in crop_top_lefts])
        example["target_sizes_hw"] = torch.stack([torch.LongTensor(x) for x in target_sizes_hw])
        example["flippeds"] = flippeds

        example["network_multipliers"] = torch.FloatTensor([self.network_multiplier] * len(captions))

        if self.debug_dataset:
            example["image_keys"] = bucket[image_index : image_index + self.batch_size]
        return example

    def get_item_for_caching(self, bucket, bucket_batch_size, image_index):
        captions = []
        images = []
        input_ids1_list = []
        input_ids2_list = []
        absolute_paths = []
        resized_sizes = []
        bucket_reso = None
        flip_aug = None
        alpha_mask = None
        random_crop = None

        for image_key in bucket[image_index : image_index + bucket_batch_size]:
            image_info = self.image_data[image_key]
            subset = self.image_to_subset[image_key]

            if flip_aug is None:
                flip_aug = subset.flip_aug
                alpha_mask = subset.alpha_mask
                random_crop = subset.random_crop
                bucket_reso = image_info.bucket_reso
            else:
                # TODO そもそも混在してても動くようにしたほうがいい
                assert flip_aug == subset.flip_aug, "flip_aug must be same in a batch"
                assert alpha_mask == subset.alpha_mask, "alpha_mask must be same in a batch"
                assert random_crop == subset.random_crop, "random_crop must be same in a batch"
                assert bucket_reso == image_info.bucket_reso, "bucket_reso must be same in a batch"

            caption = image_info.caption  # TODO cache some patterns of dropping, shuffling, etc.

            if self.caching_mode == "latents":
                image = load_image(image_info.absolute_path)
            else:
                image = None

            if self.caching_mode == "text":
                input_ids1 = self.get_input_ids(caption, self.tokenizers[0])
                input_ids2 = self.get_input_ids(caption, self.tokenizers[1])
            else:
                input_ids1 = None
                input_ids2 = None

            captions.append(caption)
            images.append(image)
            input_ids1_list.append(input_ids1)
            input_ids2_list.append(input_ids2)
            absolute_paths.append(image_info.absolute_path)
            resized_sizes.append(image_info.resized_size)

        example = {}

        if images[0] is None:
            images = None
        example["images"] = images

        example["captions"] = captions
        example["input_ids1_list"] = input_ids1_list
        example["input_ids2_list"] = input_ids2_list
        example["absolute_paths"] = absolute_paths
        example["resized_sizes"] = resized_sizes
        example["flip_aug"] = flip_aug
        example["alpha_mask"] = alpha_mask
        example["random_crop"] = random_crop
        example["bucket_reso"] = bucket_reso
        return example


class DreamBoothDataset(BaseDataset):
    IMAGE_INFO_CACHE_FILE = "metadata_cache.json"

    # The is_training_dataset defines the type of dataset, training or validation
    # if is_training_dataset is True -> training dataset
    # if is_training_dataset is False -> validation dataset
    def __init__(
        self,
        subsets: Sequence[DreamBoothSubset],
        is_training_dataset: bool,
        batch_size: int,
        resolution,
        network_multiplier: float,
        enable_bucket: bool,
        min_bucket_reso: int,
        max_bucket_reso: int,
        bucket_reso_steps: int,
        bucket_no_upscale: bool,
        prior_loss_weight: float,
        debug_dataset: bool,
        validation_split: float,
        validation_seed: Optional[int],
        system_prompt: Optional[str],
    ) -> None:
        super().__init__(resolution, network_multiplier, debug_dataset)

        assert resolution is not None, f"resolution is required / resolution（解像度）指定は必須です"

        self.batch_size = batch_size
        self.size = min(self.width, self.height)  # 短いほう
        self.prior_loss_weight = prior_loss_weight
        self.latents_cache = None
        self.is_training_dataset = is_training_dataset
        self.validation_seed = validation_seed
        self.validation_split = validation_split
        self.system_prompt = system_prompt

        self.enable_bucket = enable_bucket
        if self.enable_bucket:
            min_bucket_reso, max_bucket_reso = self.adjust_min_max_bucket_reso_by_steps(
                resolution, min_bucket_reso, max_bucket_reso, bucket_reso_steps
            )
            self.min_bucket_reso = min_bucket_reso
            self.max_bucket_reso = max_bucket_reso
            self.bucket_reso_steps = bucket_reso_steps
            self.bucket_no_upscale = bucket_no_upscale
        else:
            self.min_bucket_reso = None
            self.max_bucket_reso = None
            self.bucket_reso_steps = None  # この情報は使われない
            self.bucket_no_upscale = False

        def read_caption(img_path, caption_extension, enable_wildcard):
            # captionの候補ファイル名を作る
            base_name = os.path.splitext(img_path)[0]
            base_name_face_det = base_name
            tokens = base_name.split("_")
            if len(tokens) >= 5:
                base_name_face_det = "_".join(tokens[:-4])
            cap_paths = [base_name + caption_extension, base_name_face_det + caption_extension]

            caption = None
            for cap_path in cap_paths:
                if os.path.isfile(cap_path):
                    with open(cap_path, "rt", encoding="utf-8") as f:
                        try:
                            lines = f.readlines()
                        except UnicodeDecodeError as e:
                            logger.error(f"illegal char in file (not UTF-8) / ファイルにUTF-8以外の文字があります: {cap_path}")
                            raise e
                        assert len(lines) > 0, f"caption file is empty / キャプションファイルが空です: {cap_path}"
                        if enable_wildcard:
                            caption = "\n".join([line.strip() for line in lines if line.strip() != ""])  # 空行を除く、改行で連結
                        else:
                            caption = lines[0].strip()
                    break
            return caption

        def load_dreambooth_dir(subset: DreamBoothSubset):
            if not os.path.isdir(subset.image_dir):
                logger.warning(f"not directory: {subset.image_dir}")
                return [], [], []

            info_cache_file = os.path.join(subset.image_dir, self.IMAGE_INFO_CACHE_FILE)
            use_cached_info_for_subset = subset.cache_info
            if use_cached_info_for_subset:
                logger.info(
                    f"using cached image info for this subset / このサブセットで、キャッシュされた画像情報を使います: {info_cache_file}"
                )
                if not os.path.isfile(info_cache_file):
                    logger.warning(
                        f"image info file not found. You can ignore this warning if this is the first time to use this subset"
                        + " / キャッシュファイルが見つかりませんでした。初回実行時はこの警告を無視してください: {metadata_file}"
                    )
                    use_cached_info_for_subset = False

            if use_cached_info_for_subset:
                # json: {`img_path`:{"caption": "caption...", "resolution": [width, height]}, ...}
                with open(info_cache_file, "r", encoding="utf-8") as f:
                    metas = json.load(f)
                img_paths = list(metas.keys())
                sizes: List[Optional[Tuple[int, int]]] = [meta["resolution"] for meta in metas.values()]

                # we may need to check image size and existence of image files, but it takes time, so user should check it before training
            else:
                img_paths = glob_images(subset.image_dir, "*")
                sizes: List[Optional[Tuple[int, int]]] = [None] * len(img_paths)

                # new caching: get image size from cache files
                strategy = LatentsCachingStrategy.get_strategy()
                if strategy is not None:
                    logger.info("get image size from name of cache files")

                    # make image path to npz path mapping
                    npz_paths = glob.glob(os.path.join(subset.image_dir, "*" + strategy.cache_suffix))
                    npz_paths.sort(
                        key=lambda item: item.rsplit("_", maxsplit=2)[0]
                    )  # sort by name excluding resolution and cache_suffix
                    npz_path_index = 0

                    size_set_count = 0
                    for i, img_path in enumerate(tqdm(img_paths)):
                        l = len(os.path.splitext(img_path)[0])  # remove extension
                        found = False
                        while npz_path_index < len(npz_paths):  # until found or end of npz_paths
                            # npz_paths are sorted, so if npz_path > img_path, img_path is not found
                            if npz_paths[npz_path_index][:l] > img_path[:l]:
                                break
                            if npz_paths[npz_path_index][:l] == img_path[:l]:  # found
                                found = True
                                break
                            npz_path_index += 1  # next npz_path

                        if found:
                            w, h = strategy.get_image_size_from_disk_cache_path(img_path, npz_paths[npz_path_index])
                        else:
                            w, h = None, None

                        if w is not None and h is not None:
                            sizes[i] = (w, h)
                            size_set_count += 1
                    logger.info(f"set image size from cache files: {size_set_count}/{len(img_paths)}")

            # We want to create a training and validation split. This should be improved in the future
            # to allow a clearer distinction between training and validation. This can be seen as a
            # short-term solution to limit what is necessary to implement validation datasets
            #
            # We split the dataset for the subset based on if we are doing a validation split
            # The self.is_training_dataset defines the type of dataset, training or validation
            # if self.is_training_dataset is True -> training dataset
            # if self.is_training_dataset is False -> validation dataset
            if self.validation_split > 0.0:
                # For regularization images we do not want to split this dataset.
                if subset.is_reg is True:
                    # Skip any validation dataset for regularization images
                    if self.is_training_dataset is False:
                        img_paths = []
                        sizes = []
<<<<<<< HEAD
                    # Otherwise the img_paths remain as original img_paths and no split
                    # required for training images dataset of regularization images
                else:
                    img_paths, sizes = split_train_val(
                        img_paths, sizes, self.is_training_dataset, self.validation_split, self.validation_seed
=======
                    # Otherwise the img_paths remain as original img_paths and no split 
                    # required for training images dataset of regularization images
                else:
                    img_paths, sizes = split_train_val(
                        img_paths, 
                        sizes,
                        self.is_training_dataset, 
                        self.validation_split, 
                        self.validation_seed
>>>>>>> a1a5627b
                    )

            logger.info(f"found directory {subset.image_dir} contains {len(img_paths)} image files")

            if use_cached_info_for_subset:
                captions = [meta["caption"] for meta in metas.values()]
                missing_captions = [img_path for img_path, caption in zip(img_paths, captions) if caption is None or caption == ""]
            else:
                # 画像ファイルごとにプロンプトを読み込み、もしあればそちらを使う
                captions = []
                missing_captions = []
                for img_path in tqdm(img_paths, desc="read caption"):
                    cap_for_img = read_caption(img_path, subset.caption_extension, subset.enable_wildcard)
                    if cap_for_img is None and subset.class_tokens is None:
                        logger.warning(
                            f"neither caption file nor class tokens are found. use empty caption for {img_path} / キャプションファイルもclass tokenも見つかりませんでした。空のキャプションを使用します: {img_path}"
                        )
                        captions.append("")
                        missing_captions.append(img_path)
                    else:
                        if cap_for_img is None:
                            captions.append(subset.class_tokens)
                            missing_captions.append(img_path)
                        else:
                            captions.append(cap_for_img)

            self.set_tag_frequency(os.path.basename(subset.image_dir), captions)  # タグ頻度を記録

            if missing_captions:
                number_of_missing_captions = len(missing_captions)
                number_of_missing_captions_to_show = 5
                remaining_missing_captions = number_of_missing_captions - number_of_missing_captions_to_show

                logger.warning(
                    f"No caption file found for {number_of_missing_captions} images. Training will continue without captions for these images. If class token exists, it will be used. / {number_of_missing_captions}枚の画像にキャプションファイルが見つかりませんでした。これらの画像についてはキャプションなしで学習を続行します。class tokenが存在する場合はそれを使います。"
                )
                for i, missing_caption in enumerate(missing_captions):
                    if i >= number_of_missing_captions_to_show:
                        logger.warning(missing_caption + f"... and {remaining_missing_captions} more")
                        break
                    logger.warning(missing_caption)

            if not use_cached_info_for_subset and subset.cache_info:
                logger.info(f"cache image info for / 画像情報をキャッシュします : {info_cache_file}")
                sizes = [self.get_image_size(img_path) for img_path in tqdm(img_paths, desc="get image size")]
                matas = {}
                for img_path, caption, size in zip(img_paths, captions, sizes):
                    matas[img_path] = {"caption": caption, "resolution": list(size)}
                with open(info_cache_file, "w", encoding="utf-8") as f:
                    json.dump(matas, f, ensure_ascii=False, indent=2)
                logger.info(f"cache image info done for / 画像情報を出力しました : {info_cache_file}")

            # if sizes are not set, image size will be read in make_buckets
            return img_paths, captions, sizes

        logger.info("prepare images.")
        num_train_images = 0
        num_reg_images = 0
        reg_infos: List[Tuple[ImageInfo, DreamBoothSubset]] = []

        for subset in subsets:
            num_repeats = subset.num_repeats if self.is_training_dataset else 1
            if num_repeats < 1:
                logger.warning(
                    f"ignore subset with image_dir='{subset.image_dir}': num_repeats is less than 1 / num_repeatsが1を下回っているためサブセットを無視します: {num_repeats}"
                )
                continue

            if subset in self.subsets:
                logger.warning(
                    f"ignore duplicated subset with image_dir='{subset.image_dir}': use the first one / 既にサブセットが登録されているため、重複した後発のサブセットを無視します"
                )
                continue

            img_paths, captions, sizes = load_dreambooth_dir(subset)
            if len(img_paths) < 1:
                logger.warning(
                    f"ignore subset with image_dir='{subset.image_dir}': no images found / 画像が見つからないためサブセットを無視します"
                )
                continue

            if subset.is_reg:
                num_reg_images += num_repeats * len(img_paths)
            else:
                num_train_images += num_repeats * len(img_paths)

            system_prompt = self.system_prompt or subset.system_prompt or ""
            for img_path, caption, size in zip(img_paths, captions, sizes):
                info = ImageInfo(img_path, num_repeats, system_prompt + caption, subset.is_reg, img_path)
                if size is not None:
                    info.image_size = size
                if subset.is_reg:
                    reg_infos.append((info, subset))
                else:
                    self.register_image(info, subset)

            subset.img_count = len(img_paths)
            self.subsets.append(subset)

        images_split_name = "train" if self.is_training_dataset else "validation"
        logger.info(f"{num_train_images} {images_split_name} images with repeats.")

        self.num_train_images = num_train_images

        logger.info(f"{num_reg_images} reg images with repeats.")
        if num_train_images < num_reg_images:
            logger.warning("some of reg images are not used / 正則化画像の数が多いので、一部使用されない正則化画像があります")

        if num_reg_images == 0:
            logger.warning("no regularization images / 正則化画像が見つかりませんでした")
        else:
            # num_repeatsを計算する：どうせ大した数ではないのでループで処理する
            n = 0
            first_loop = True
            while n < num_train_images:
                for info, subset in reg_infos:
                    if first_loop:
                        self.register_image(info, subset)
                        n += info.num_repeats
                    else:
                        info.num_repeats += 1  # rewrite registered info
                        n += 1
                    if n >= num_train_images:
                        break
                first_loop = False

        self.num_reg_images = num_reg_images


class FineTuningDataset(BaseDataset):
    def __init__(
        self,
        subsets: Sequence[FineTuningSubset],
        batch_size: int,
        resolution,
        network_multiplier: float,
        enable_bucket: bool,
        min_bucket_reso: int,
        max_bucket_reso: int,
        bucket_reso_steps: int,
        bucket_no_upscale: bool,
        debug_dataset: bool,
        validation_seed: int,
        validation_split: float,
    ) -> None:
        super().__init__(resolution, network_multiplier, debug_dataset)

        self.batch_size = batch_size

        self.num_train_images = 0
        self.num_reg_images = 0

        for subset in subsets:
            if subset.num_repeats < 1:
                logger.warning(
                    f"ignore subset with metadata_file='{subset.metadata_file}': num_repeats is less than 1 / num_repeatsが1を下回っているためサブセットを無視します: {subset.num_repeats}"
                )
                continue

            if subset in self.subsets:
                logger.warning(
                    f"ignore duplicated subset with metadata_file='{subset.metadata_file}': use the first one / 既にサブセットが登録されているため、重複した後発のサブセットを無視します"
                )
                continue

            # メタデータを読み込む
            if os.path.exists(subset.metadata_file):
                logger.info(f"loading existing metadata: {subset.metadata_file}")
                with open(subset.metadata_file, "rt", encoding="utf-8") as f:
                    metadata = json.load(f)
            else:
                raise ValueError(f"no metadata / メタデータファイルがありません: {subset.metadata_file}")

            if len(metadata) < 1:
                logger.warning(
                    f"ignore subset with '{subset.metadata_file}': no image entries found / 画像に関するデータが見つからないためサブセットを無視します"
                )
                continue

            tags_list = []
            for image_key, img_md in metadata.items():
                # path情報を作る
                abs_path = None

                # まず画像を優先して探す
                if os.path.exists(image_key):
                    abs_path = image_key
                else:
                    # わりといい加減だがいい方法が思いつかん
                    paths = glob_images(subset.image_dir, image_key)
                    if len(paths) > 0:
                        abs_path = paths[0]

                # なければnpzを探す
                if abs_path is None:
                    if os.path.exists(os.path.splitext(image_key)[0] + ".npz"):
                        abs_path = os.path.splitext(image_key)[0] + ".npz"
                    else:
                        npz_path = os.path.join(subset.image_dir, image_key + ".npz")
                        if os.path.exists(npz_path):
                            abs_path = npz_path

                assert abs_path is not None, f"no image / 画像がありません: {image_key}"

                caption = img_md.get("caption")
                tags = img_md.get("tags")
                if caption is None:
                    caption = tags  # could be multiline
                    tags = None

                if subset.enable_wildcard:
                    # tags must be single line
                    if tags is not None:
                        tags = tags.replace("\n", subset.caption_separator)

                    # add tags to each line of caption
                    if caption is not None and tags is not None:
                        caption = "\n".join(
                            [f"{line}{subset.caption_separator}{tags}" for line in caption.split("\n") if line.strip() != ""]
                        )
                else:
                    # use as is
                    if tags is not None and len(tags) > 0:
                        caption = caption + subset.caption_separator + tags
                        tags_list.append(tags)

                if caption is None:
                    caption = ""

                image_info = ImageInfo(image_key, subset.num_repeats, caption, False, abs_path)
                image_info.image_size = img_md.get("train_resolution")

                if not subset.color_aug and not subset.random_crop:
                    # if npz exists, use them
                    image_info.latents_npz, image_info.latents_npz_flipped = self.image_key_to_npz_file(subset, image_key)

                self.register_image(image_info, subset)

            self.num_train_images += len(metadata) * subset.num_repeats

            # TODO do not record tag freq when no tag
            self.set_tag_frequency(os.path.basename(subset.metadata_file), tags_list)
            subset.img_count = len(metadata)
            self.subsets.append(subset)

        # check existence of all npz files
        use_npz_latents = all([not (subset.color_aug or subset.random_crop) for subset in self.subsets])
        if use_npz_latents:
            flip_aug_in_subset = False
            npz_any = False
            npz_all = True

            for image_info in self.image_data.values():
                subset = self.image_to_subset[image_info.image_key]

                has_npz = image_info.latents_npz is not None
                npz_any = npz_any or has_npz

                if subset.flip_aug:
                    has_npz = has_npz and image_info.latents_npz_flipped is not None
                    flip_aug_in_subset = True
                npz_all = npz_all and has_npz

                if npz_any and not npz_all:
                    break

            if not npz_any:
                use_npz_latents = False
                logger.warning(f"npz file does not exist. ignore npz files / npzファイルが見つからないためnpzファイルを無視します")
            elif not npz_all:
                use_npz_latents = False
                logger.warning(
                    f"some of npz file does not exist. ignore npz files / いくつかのnpzファイルが見つからないためnpzファイルを無視します"
                )
                if flip_aug_in_subset:
                    logger.warning("maybe no flipped files / 反転されたnpzファイルがないのかもしれません")
        # else:
        #   logger.info("npz files are not used with color_aug and/or random_crop / color_augまたはrandom_cropが指定されているためnpzファイルは使用されません")

        # check min/max bucket size
        sizes = set()
        resos = set()
        for image_info in self.image_data.values():
            if image_info.image_size is None:
                sizes = None  # not calculated
                break
            sizes.add(image_info.image_size[0])
            sizes.add(image_info.image_size[1])
            resos.add(tuple(image_info.image_size))

        if sizes is None:
            if use_npz_latents:
                use_npz_latents = False
                logger.warning(
                    f"npz files exist, but no bucket info in metadata. ignore npz files / メタデータにbucket情報がないためnpzファイルを無視します"
                )

            assert (
                resolution is not None
            ), "if metadata doesn't have bucket info, resolution is required / メタデータにbucket情報がない場合はresolutionを指定してください"

            self.enable_bucket = enable_bucket
            if self.enable_bucket:
                min_bucket_reso, max_bucket_reso = self.adjust_min_max_bucket_reso_by_steps(
                    resolution, min_bucket_reso, max_bucket_reso, bucket_reso_steps
                )
                self.min_bucket_reso = min_bucket_reso
                self.max_bucket_reso = max_bucket_reso
                self.bucket_reso_steps = bucket_reso_steps
                self.bucket_no_upscale = bucket_no_upscale
        else:
            if not enable_bucket:
                logger.info("metadata has bucket info, enable bucketing / メタデータにbucket情報があるためbucketを有効にします")
            logger.info("using bucket info in metadata / メタデータ内のbucket情報を使います")
            self.enable_bucket = True

            assert (
                not bucket_no_upscale
            ), "if metadata has bucket info, bucket reso is precalculated, so bucket_no_upscale cannot be used / メタデータ内にbucket情報がある場合はbucketの解像度は計算済みのため、bucket_no_upscaleは使えません"

            # bucket情報を初期化しておく、make_bucketsで再作成しない
            self.bucket_manager = BucketManager(False, None, None, None, None)
            self.bucket_manager.set_predefined_resos(resos)

        # npz情報をきれいにしておく
        if not use_npz_latents:
            for image_info in self.image_data.values():
                image_info.latents_npz = image_info.latents_npz_flipped = None

    def image_key_to_npz_file(self, subset: FineTuningSubset, image_key):
        base_name = os.path.splitext(image_key)[0]
        npz_file_norm = base_name + ".npz"

        if os.path.exists(npz_file_norm):
            # image_key is full path
            npz_file_flip = base_name + "_flip.npz"
            if not os.path.exists(npz_file_flip):
                npz_file_flip = None
            return npz_file_norm, npz_file_flip

        # if not full path, check image_dir. if image_dir is None, return None
        if subset.image_dir is None:
            return None, None

        # image_key is relative path
        npz_file_norm = os.path.join(subset.image_dir, image_key + ".npz")
        npz_file_flip = os.path.join(subset.image_dir, image_key + "_flip.npz")

        if not os.path.exists(npz_file_norm):
            npz_file_norm = None
            npz_file_flip = None
        elif not os.path.exists(npz_file_flip):
            npz_file_flip = None

        return npz_file_norm, npz_file_flip


class ControlNetDataset(BaseDataset):
    def __init__(
        self,
        subsets: Sequence[ControlNetSubset],
        batch_size: int,
        resolution,
        network_multiplier: float,
        enable_bucket: bool,
        min_bucket_reso: int,
        max_bucket_reso: int,
        bucket_reso_steps: int,
        bucket_no_upscale: bool,
        debug_dataset: bool,
        validation_split: float,
        validation_seed: Optional[int],
    ) -> None:
        super().__init__(resolution, network_multiplier, debug_dataset)

        db_subsets = []
        for subset in subsets:
            assert (
                not subset.random_crop
            ), "random_crop is not supported in ControlNetDataset / random_cropはControlNetDatasetではサポートされていません"
            db_subset = DreamBoothSubset(
                subset.image_dir,
                False,
                None,
                subset.caption_extension,
                subset.cache_info,
                False,
                subset.num_repeats,
                subset.shuffle_caption,
                subset.caption_separator,
                subset.keep_tokens,
                subset.keep_tokens_separator,
                subset.secondary_separator,
                subset.enable_wildcard,
                subset.color_aug,
                subset.flip_aug,
                subset.face_crop_aug_range,
                subset.random_crop,
                subset.caption_dropout_rate,
                subset.caption_dropout_every_n_epochs,
                subset.caption_tag_dropout_rate,
                subset.caption_prefix,
                subset.caption_suffix,
                subset.token_warmup_min,
                subset.token_warmup_step,
            )
            db_subsets.append(db_subset)

        self.dreambooth_dataset_delegate = DreamBoothDataset(
            db_subsets,
            True,
            batch_size,
            resolution,
            network_multiplier,
            enable_bucket,
            min_bucket_reso,
            max_bucket_reso,
            bucket_reso_steps,
            bucket_no_upscale,
            1.0,
            debug_dataset,
            validation_split,
            validation_seed,
        )

        # config_util等から参照される値をいれておく（若干微妙なのでなんとかしたい）
        self.image_data = self.dreambooth_dataset_delegate.image_data
        self.batch_size = batch_size
        self.num_train_images = self.dreambooth_dataset_delegate.num_train_images
        self.num_reg_images = self.dreambooth_dataset_delegate.num_reg_images
        self.validation_split = validation_split
        self.validation_seed = validation_seed

        # assert all conditioning data exists
        missing_imgs = []
        cond_imgs_with_pair = set()
        for image_key, info in self.dreambooth_dataset_delegate.image_data.items():
            db_subset = self.dreambooth_dataset_delegate.image_to_subset[image_key]
            subset = None
            for s in subsets:
                if s.image_dir == db_subset.image_dir:
                    subset = s
                    break
            assert subset is not None, "internal error: subset not found"

            if not os.path.isdir(subset.conditioning_data_dir):
                logger.warning(f"not directory: {subset.conditioning_data_dir}")
                continue

            img_basename = os.path.splitext(os.path.basename(info.absolute_path))[0]
            ctrl_img_path = glob_images(subset.conditioning_data_dir, img_basename)
            if len(ctrl_img_path) < 1:
                missing_imgs.append(img_basename)
                continue
            ctrl_img_path = ctrl_img_path[0]
            ctrl_img_path = os.path.abspath(ctrl_img_path)  # normalize path

            info.cond_img_path = ctrl_img_path
            cond_imgs_with_pair.add(os.path.splitext(ctrl_img_path)[0])  # remove extension because Windows is case insensitive

        extra_imgs = []
        for subset in subsets:
            conditioning_img_paths = glob_images(subset.conditioning_data_dir, "*")
            conditioning_img_paths = [os.path.abspath(p) for p in conditioning_img_paths]  # normalize path
            extra_imgs.extend([p for p in conditioning_img_paths if os.path.splitext(p)[0] not in cond_imgs_with_pair])

        assert (
            len(missing_imgs) == 0
        ), f"missing conditioning data for {len(missing_imgs)} images / 制御用画像が見つかりませんでした: {missing_imgs}"
        assert (
            len(extra_imgs) == 0
        ), f"extra conditioning data for {len(extra_imgs)} images / 余分な制御用画像があります: {extra_imgs}"

        self.conditioning_image_transforms = IMAGE_TRANSFORMS

    def set_current_strategies(self):
        return self.dreambooth_dataset_delegate.set_current_strategies()

    def make_buckets(self):
        self.dreambooth_dataset_delegate.make_buckets()
        self.bucket_manager = self.dreambooth_dataset_delegate.bucket_manager
        self.buckets_indices = self.dreambooth_dataset_delegate.buckets_indices

    def cache_latents(self, vae, vae_batch_size=1, cache_to_disk=False, is_main_process=True, file_suffix=".npz"):
        return self.dreambooth_dataset_delegate.cache_latents(vae, vae_batch_size, cache_to_disk, is_main_process, file_suffix)

    def new_cache_latents(self, model: Any, accelerator: Accelerator):
        return self.dreambooth_dataset_delegate.new_cache_latents(model, accelerator)

    def new_cache_text_encoder_outputs(self, models: List[Any], is_main_process: bool):
        return self.dreambooth_dataset_delegate.new_cache_text_encoder_outputs(models, is_main_process)

    def __len__(self):
        return self.dreambooth_dataset_delegate.__len__()

    def __getitem__(self, index):
        example = self.dreambooth_dataset_delegate[index]

        bucket = self.dreambooth_dataset_delegate.bucket_manager.buckets[
            self.dreambooth_dataset_delegate.buckets_indices[index].bucket_index
        ]
        bucket_batch_size = self.dreambooth_dataset_delegate.buckets_indices[index].bucket_batch_size
        image_index = self.dreambooth_dataset_delegate.buckets_indices[index].batch_index * bucket_batch_size

        conditioning_images = []

        for i, image_key in enumerate(bucket[image_index : image_index + bucket_batch_size]):
            image_info = self.dreambooth_dataset_delegate.image_data[image_key]

            target_size_hw = example["target_sizes_hw"][i]
            original_size_hw = example["original_sizes_hw"][i]
            crop_top_left = example["crop_top_lefts"][i]
            flipped = example["flippeds"][i]
            cond_img = load_image(image_info.cond_img_path)

            if self.dreambooth_dataset_delegate.enable_bucket:
                assert (
                    cond_img.shape[0] == original_size_hw[0] and cond_img.shape[1] == original_size_hw[1]
                ), f"size of conditioning image is not match / 画像サイズが合いません: {image_info.absolute_path}"
                cond_img = cv2.resize(
                    cond_img, image_info.resized_size, interpolation=cv2.INTER_AREA
                )  # INTER_AREAでやりたいのでcv2でリサイズ

                # TODO support random crop
                # 現在サポートしているcropはrandomではなく中央のみ
                h, w = target_size_hw
                ct = (cond_img.shape[0] - h) // 2
                cl = (cond_img.shape[1] - w) // 2
                cond_img = cond_img[ct : ct + h, cl : cl + w]
            else:
                # assert (
                #     cond_img.shape[0] == self.height and cond_img.shape[1] == self.width
                # ), f"image size is small / 画像サイズが小さいようです: {image_info.absolute_path}"
                # resize to target
                if cond_img.shape[0] != target_size_hw[0] or cond_img.shape[1] != target_size_hw[1]:
                    cond_img = pil_resize(cond_img, (int(target_size_hw[1]), int(target_size_hw[0])))

            if flipped:
                cond_img = cond_img[:, ::-1, :].copy()  # copy to avoid negative stride

            cond_img = self.conditioning_image_transforms(cond_img)
            conditioning_images.append(cond_img)

        example["conditioning_images"] = torch.stack(conditioning_images).to(memory_format=torch.contiguous_format).float()

        return example


# behave as Dataset mock
class DatasetGroup(torch.utils.data.ConcatDataset):
    def __init__(self, datasets: Sequence[Union[DreamBoothDataset, FineTuningDataset]]):
        self.datasets: List[Union[DreamBoothDataset, FineTuningDataset]]

        super().__init__(datasets)

        self.image_data = {}
        self.num_train_images = 0
        self.num_reg_images = 0

        # simply concat together
        # TODO: handling image_data key duplication among dataset
        #   In practical, this is not the big issue because image_data is accessed from outside of dataset only for debug_dataset.
        for dataset in datasets:
            self.image_data.update(dataset.image_data)
            self.num_train_images += dataset.num_train_images
            self.num_reg_images += dataset.num_reg_images

    def add_replacement(self, str_from, str_to):
        for dataset in self.datasets:
            dataset.add_replacement(str_from, str_to)

    # def make_buckets(self):
    #   for dataset in self.datasets:
    #     dataset.make_buckets()

    def set_text_encoder_output_caching_strategy(self, strategy: TextEncoderOutputsCachingStrategy):
        """
        DataLoader is run in multiple processes, so we need to set the strategy manually.
        """
        for dataset in self.datasets:
            dataset.set_text_encoder_output_caching_strategy(strategy)

    def enable_XTI(self, *args, **kwargs):
        for dataset in self.datasets:
            dataset.enable_XTI(*args, **kwargs)

    def cache_latents(self, vae, vae_batch_size=1, cache_to_disk=False, is_main_process=True, file_suffix=".npz"):
        for i, dataset in enumerate(self.datasets):
            logger.info(f"[Dataset {i}]")
            dataset.cache_latents(vae, vae_batch_size, cache_to_disk, is_main_process, file_suffix)

    def new_cache_latents(self, model: Any, accelerator: Accelerator):
        for i, dataset in enumerate(self.datasets):
            logger.info(f"[Dataset {i}]")
            dataset.new_cache_latents(model, accelerator)
        accelerator.wait_for_everyone()

    def cache_text_encoder_outputs(
        self, tokenizers, text_encoders, device, weight_dtype, cache_to_disk=False, is_main_process=True
    ):
        for i, dataset in enumerate(self.datasets):
            logger.info(f"[Dataset {i}]")
            dataset.cache_text_encoder_outputs(tokenizers, text_encoders, device, weight_dtype, cache_to_disk, is_main_process)

    def cache_text_encoder_outputs_sd3(
        self, tokenizer, text_encoders, device, output_dtype, te_dtypes, cache_to_disk=False, is_main_process=True, batch_size=None
    ):
        for i, dataset in enumerate(self.datasets):
            logger.info(f"[Dataset {i}]")
            dataset.cache_text_encoder_outputs_sd3(
                tokenizer, text_encoders, device, output_dtype, te_dtypes, cache_to_disk, is_main_process, batch_size
            )

    def new_cache_text_encoder_outputs(self, models: List[Any], accelerator: Accelerator):
        for i, dataset in enumerate(self.datasets):
            logger.info(f"[Dataset {i}]")
            dataset.new_cache_text_encoder_outputs(models, accelerator)
        accelerator.wait_for_everyone()

    def set_caching_mode(self, caching_mode):
        for dataset in self.datasets:
            dataset.set_caching_mode(caching_mode)

    def verify_bucket_reso_steps(self, min_steps: int):
        for dataset in self.datasets:
            dataset.verify_bucket_reso_steps(min_steps)

    def get_resolutions(self) -> List[Tuple[int, int]]:
        return [(dataset.width, dataset.height) for dataset in self.datasets]

    def is_latent_cacheable(self) -> bool:
        return all([dataset.is_latent_cacheable() for dataset in self.datasets])

    def is_text_encoder_output_cacheable(self) -> bool:
        return all([dataset.is_text_encoder_output_cacheable() for dataset in self.datasets])

    def set_current_strategies(self):
        for dataset in self.datasets:
            dataset.set_current_strategies()

    def set_current_epoch(self, epoch):
        for dataset in self.datasets:
            dataset.set_current_epoch(epoch)

    def set_current_step(self, step):
        for dataset in self.datasets:
            dataset.set_current_step(step)

    def set_max_train_steps(self, max_train_steps):
        for dataset in self.datasets:
            dataset.set_max_train_steps(max_train_steps)

    def disable_token_padding(self):
        for dataset in self.datasets:
            dataset.disable_token_padding()


def is_disk_cached_latents_is_expected(reso, npz_path: str, flip_aug: bool, alpha_mask: bool):
    expected_latents_size = (reso[1] // 8, reso[0] // 8)  # bucket_resoはWxHなので注意

    if not os.path.exists(npz_path):
        return False

    try:
        npz = np.load(npz_path)
        if "latents" not in npz or "original_size" not in npz or "crop_ltrb" not in npz:  # old ver?
            return False
        if npz["latents"].shape[1:3] != expected_latents_size:
            return False

        if flip_aug:
            if "latents_flipped" not in npz:
                return False
            if npz["latents_flipped"].shape[1:3] != expected_latents_size:
                return False

        if alpha_mask:
            if "alpha_mask" not in npz:
                return False
            if (npz["alpha_mask"].shape[1], npz["alpha_mask"].shape[0]) != reso:  # HxW => WxH != reso
                return False
        else:
            if "alpha_mask" in npz:
                return False
    except Exception as e:
        logger.error(f"Error loading file: {npz_path}")
        raise e

    return True


# 戻り値は、latents_tensor, (original_size width, original_size height), (crop left, crop top)
# TODO update to use CachingStrategy
# def load_latents_from_disk(
#     npz_path,
# ) -> Tuple[Optional[np.ndarray], Optional[List[int]], Optional[List[int]], Optional[np.ndarray], Optional[np.ndarray]]:
#     npz = np.load(npz_path)
#     if "latents" not in npz:
#         raise ValueError(f"error: npz is old format. please re-generate {npz_path}")

#     latents = npz["latents"]
#     original_size = npz["original_size"].tolist()
#     crop_ltrb = npz["crop_ltrb"].tolist()
#     flipped_latents = npz["latents_flipped"] if "latents_flipped" in npz else None
#     alpha_mask = npz["alpha_mask"] if "alpha_mask" in npz else None
#     return latents, original_size, crop_ltrb, flipped_latents, alpha_mask


# def save_latents_to_disk(npz_path, latents_tensor, original_size, crop_ltrb, flipped_latents_tensor=None, alpha_mask=None):
#     kwargs = {}
#     if flipped_latents_tensor is not None:
#         kwargs["latents_flipped"] = flipped_latents_tensor.float().cpu().numpy()
#     if alpha_mask is not None:
#         kwargs["alpha_mask"] = alpha_mask.float().cpu().numpy()
#     np.savez(
#         npz_path,
#         latents=latents_tensor.float().cpu().numpy(),
#         original_size=np.array(original_size),
#         crop_ltrb=np.array(crop_ltrb),
#         **kwargs,
#     )


def debug_dataset(train_dataset, show_input_ids=False):
    logger.info(f"Total dataset length (steps) / データセットの長さ（ステップ数）: {len(train_dataset)}")
    logger.info(
        "`S` for next step, `E` for next epoch no. , Escape for exit. / Sキーで次のステップ、Eキーで次のエポック、Escキーで中断、終了します"
    )

    epoch = 1
    while True:
        logger.info(f"")
        logger.info(f"epoch: {epoch}")

        steps = (epoch - 1) * len(train_dataset) + 1
        indices = list(range(len(train_dataset)))
        random.shuffle(indices)

        k = 0
        for i, idx in enumerate(indices):
            train_dataset.set_current_epoch(epoch)
            train_dataset.set_current_step(steps)
            logger.info(f"steps: {steps} ({i + 1}/{len(train_dataset)})")

            example = train_dataset[idx]
            if example["latents"] is not None:
                logger.info(f"sample has latents from npz file: {example['latents'].size()}")
            for j, (ik, cap, lw, orgsz, crptl, trgsz, flpdz) in enumerate(
                zip(
                    example["image_keys"],
                    example["captions"],
                    example["loss_weights"],
                    # example["input_ids"],
                    example["original_sizes_hw"],
                    example["crop_top_lefts"],
                    example["target_sizes_hw"],
                    example["flippeds"],
                )
            ):
                logger.info(
                    f'{ik}, size: {train_dataset.image_data[ik].image_size}, loss weight: {lw}, caption: "{cap}", original size: {orgsz}, crop top left: {crptl}, target size: {trgsz}, flipped: {flpdz}'
                )
                if "network_multipliers" in example:
                    logger.info(f"network multiplier: {example['network_multipliers'][j]}")
                if "custom_attributes" in example:
                    logger.info(f"custom attributes: {example['custom_attributes'][j]}")

                # if show_input_ids:
                #     logger.info(f"input ids: {iid}")
                #     if "input_ids2" in example:
                #         logger.info(f"input ids2: {example['input_ids2'][j]}")
                if example["images"] is not None:
                    im = example["images"][j]
                    logger.info(f"image size: {im.size()}")
                    im = ((im.numpy() + 1.0) * 127.5).astype(np.uint8)
                    im = np.transpose(im, (1, 2, 0))  # c,H,W -> H,W,c
                    im = im[:, :, ::-1]  # RGB -> BGR (OpenCV)

                    if "conditioning_images" in example:
                        cond_img = example["conditioning_images"][j]
                        logger.info(f"conditioning image size: {cond_img.size()}")
                        cond_img = ((cond_img.numpy() + 1.0) * 127.5).astype(np.uint8)
                        cond_img = np.transpose(cond_img, (1, 2, 0))
                        cond_img = cond_img[:, :, ::-1]
                        if os.name == "nt":
                            cv2.imshow("cond_img", cond_img)

                    if "alpha_masks" in example and example["alpha_masks"] is not None:
                        alpha_mask = example["alpha_masks"][j]
                        logger.info(f"alpha mask size: {alpha_mask.size()}")
                        alpha_mask = (alpha_mask.numpy() * 255.0).astype(np.uint8)
                        if os.name == "nt":
                            cv2.imshow("alpha_mask", alpha_mask)

                    if os.name == "nt":  # only windows
                        cv2.imshow("img", im)
                        k = cv2.waitKey()
                        cv2.destroyAllWindows()
                    if k == 27 or k == ord("s") or k == ord("e"):
                        break
            steps += 1

            if k == ord("e"):
                break
            if k == 27 or (example["images"] is None and i >= 8):
                k = 27
                break
        if k == 27:
            break

        epoch += 1


def glob_images(directory, base="*"):
    img_paths = []
    for ext in IMAGE_EXTENSIONS:
        if base == "*":
            img_paths.extend(glob.glob(os.path.join(glob.escape(directory), base + ext)))
        else:
            img_paths.extend(glob.glob(glob.escape(os.path.join(directory, base + ext))))
    img_paths = list(set(img_paths))  # 重複を排除
    img_paths.sort()
    return img_paths


def glob_images_pathlib(dir_path, recursive):
    image_paths = []
    if recursive:
        for ext in IMAGE_EXTENSIONS:
            image_paths += list(dir_path.rglob("*" + ext))
    else:
        for ext in IMAGE_EXTENSIONS:
            image_paths += list(dir_path.glob("*" + ext))
    image_paths = list(set(image_paths))  # 重複を排除
    image_paths.sort()
    return image_paths


class MinimalDataset(BaseDataset):
    def __init__(self, resolution, network_multiplier, debug_dataset=False):
        super().__init__(resolution, network_multiplier, debug_dataset)

        self.num_train_images = 0  # update in subclass
        self.num_reg_images = 0  # update in subclass
        self.datasets = [self]
        self.batch_size = 1  # update in subclass

        self.subsets = [self]
        self.num_repeats = 1  # update in subclass if needed
        self.img_count = 1  # update in subclass if needed
        self.bucket_info = {}
        self.is_reg = False
        self.image_dir = "dummy"  # for metadata

    def verify_bucket_reso_steps(self, min_steps: int):
        pass

    def is_latent_cacheable(self) -> bool:
        return False

    def __len__(self):
        raise NotImplementedError

    # override to avoid shuffling buckets
    def set_current_epoch(self, epoch):
        self.current_epoch = epoch

    def __getitem__(self, idx):
        r"""
        The subclass may have image_data for debug_dataset, which is a dict of ImageInfo objects.

        Returns: example like this:

            for i in range(batch_size):
                image_key = ...  # whatever hashable
                image_keys.append(image_key)

                image = ...  # PIL Image
                img_tensor = self.image_transforms(img)
                images.append(img_tensor)

                caption = ...  # str
                input_ids = self.get_input_ids(caption)
                input_ids_list.append(input_ids)

                captions.append(caption)

            images = torch.stack(images, dim=0)
            input_ids_list = torch.stack(input_ids_list, dim=0)
            example = {
                "images": images,
                "input_ids": input_ids_list,
                "captions": captions,   # for debug_dataset
                "latents": None,
                "image_keys": image_keys,   # for debug_dataset
                "loss_weights": torch.ones(batch_size, dtype=torch.float32),
            }
            return example
        """
        raise NotImplementedError

    def get_resolutions(self) -> List[Tuple[int, int]]:
        return []


def load_arbitrary_dataset(args, tokenizer=None) -> MinimalDataset:
    module = ".".join(args.dataset_class.split(".")[:-1])
    dataset_class = args.dataset_class.split(".")[-1]
    module = importlib.import_module(module)
    dataset_class = getattr(module, dataset_class)
    train_dataset_group: MinimalDataset = dataset_class(tokenizer, args.max_token_length, args.resolution, args.debug_dataset)
    return train_dataset_group


def load_image(image_path, alpha=False):
    try:
        with Image.open(image_path) as image:
            if alpha:
                if not image.mode == "RGBA":
                    image = image.convert("RGBA")
            else:
                if not image.mode == "RGB":
                    image = image.convert("RGB")
            img = np.array(image, np.uint8)
            return img
    except (IOError, OSError) as e:
        logger.error(f"Error loading file: {image_path}")
        raise e


# 画像を読み込む。戻り値はnumpy.ndarray,(original width, original height),(crop left, crop top, crop right, crop bottom)
def trim_and_resize_if_required(
    random_crop: bool, image: np.ndarray, reso, resized_size: Tuple[int, int]
) -> Tuple[np.ndarray, Tuple[int, int], Tuple[int, int, int, int]]:
    image_height, image_width = image.shape[0:2]
    original_size = (image_width, image_height)  # size before resize

    if image_width != resized_size[0] or image_height != resized_size[1]:
        # リサイズする
        if image_width > resized_size[0] and image_height > resized_size[1]:
            image = cv2.resize(image, resized_size, interpolation=cv2.INTER_AREA)  # INTER_AREAでやりたいのでcv2でリサイズ
        else:
            image = pil_resize(image, resized_size)

    image_height, image_width = image.shape[0:2]

    if image_width > reso[0]:
        trim_size = image_width - reso[0]
        p = trim_size // 2 if not random_crop else random.randint(0, trim_size)
        # logger.info(f"w {trim_size} {p}")
        image = image[:, p : p + reso[0]]
    if image_height > reso[1]:
        trim_size = image_height - reso[1]
        p = trim_size // 2 if not random_crop else random.randint(0, trim_size)
        # logger.info(f"h {trim_size} {p})
        image = image[p : p + reso[1]]

    # random cropの場合のcropされた値をどうcrop left/topに反映するべきか全くアイデアがない
    # I have no idea how to reflect the cropped value in crop left/top in the case of random crop

    crop_ltrb = BucketManager.get_crop_ltrb(reso, original_size)

    assert image.shape[0] == reso[1] and image.shape[1] == reso[0], f"internal error, illegal trimmed size: {image.shape}, {reso}"
    return image, original_size, crop_ltrb


# for new_cache_latents
def load_images_and_masks_for_caching(
    image_infos: List[ImageInfo], use_alpha_mask: bool, random_crop: bool
) -> Tuple[torch.Tensor, List[torch.Tensor], List[Tuple[int, int]], List[Tuple[int, int, int, int]]]:
    r"""
    requires image_infos to have: [absolute_path or image], bucket_reso, resized_size

    returns: image_tensor, alpha_masks, original_sizes, crop_ltrbs

    image_tensor: torch.Tensor = torch.Size([B, 3, H, W]), ...], normalized to [-1, 1]
    alpha_masks: List[np.ndarray] = [np.ndarray([H, W]), ...], normalized to [0, 1]
    original_sizes: List[Tuple[int, int]] = [(W, H), ...]
    crop_ltrbs: List[Tuple[int, int, int, int]] = [(L, T, R, B), ...]
    """
    images: List[torch.Tensor] = []
    alpha_masks: List[np.ndarray] = []
    original_sizes: List[Tuple[int, int]] = []
    crop_ltrbs: List[Tuple[int, int, int, int]] = []
    for info in image_infos:
        image = load_image(info.absolute_path, use_alpha_mask) if info.image is None else np.array(info.image, np.uint8)
        # TODO 画像のメタデータが壊れていて、メタデータから割り当てたbucketと実際の画像サイズが一致しない場合があるのでチェック追加要
        image, original_size, crop_ltrb = trim_and_resize_if_required(random_crop, image, info.bucket_reso, info.resized_size)

        original_sizes.append(original_size)
        crop_ltrbs.append(crop_ltrb)

        if use_alpha_mask:
            if image.shape[2] == 4:
                alpha_mask = image[:, :, 3]  # [H,W]
                alpha_mask = alpha_mask.astype(np.float32) / 255.0
                alpha_mask = torch.FloatTensor(alpha_mask)  # [H,W]
            else:
                alpha_mask = torch.ones_like(image[:, :, 0], dtype=torch.float32)  # [H,W]
        else:
            alpha_mask = None
        alpha_masks.append(alpha_mask)

        image = image[:, :, :3]  # remove alpha channel if exists
        image = IMAGE_TRANSFORMS(image)
        images.append(image)

    img_tensor = torch.stack(images, dim=0)
    return img_tensor, alpha_masks, original_sizes, crop_ltrbs


def cache_batch_latents(
    vae: AutoencoderKL, cache_to_disk: bool, image_infos: List[ImageInfo], flip_aug: bool, use_alpha_mask: bool, random_crop: bool
) -> None:
    r"""
    requires image_infos to have: absolute_path, bucket_reso, resized_size, latents_npz
    optionally requires image_infos to have: image
    if cache_to_disk is True, set info.latents_npz
        flipped latents is also saved if flip_aug is True
    if cache_to_disk is False, set info.latents
        latents_flipped is also set if flip_aug is True
    latents_original_size and latents_crop_ltrb are also set
    """
    images = []
    alpha_masks: List[np.ndarray] = []
    for info in image_infos:
        image = load_image(info.absolute_path, use_alpha_mask) if info.image is None else np.array(info.image, np.uint8)
        # TODO 画像のメタデータが壊れていて、メタデータから割り当てたbucketと実際の画像サイズが一致しない場合があるのでチェック追加要
        image, original_size, crop_ltrb = trim_and_resize_if_required(random_crop, image, info.bucket_reso, info.resized_size)

        info.latents_original_size = original_size
        info.latents_crop_ltrb = crop_ltrb

        if use_alpha_mask:
            if image.shape[2] == 4:
                alpha_mask = image[:, :, 3]  # [H,W]
                alpha_mask = alpha_mask.astype(np.float32) / 255.0
                alpha_mask = torch.FloatTensor(alpha_mask)  # [H,W]
            else:
                alpha_mask = torch.ones_like(image[:, :, 0], dtype=torch.float32)  # [H,W]
        else:
            alpha_mask = None
        alpha_masks.append(alpha_mask)

        image = image[:, :, :3]  # remove alpha channel if exists
        image = IMAGE_TRANSFORMS(image)
        images.append(image)

    img_tensors = torch.stack(images, dim=0)
    img_tensors = img_tensors.to(device=vae.device, dtype=vae.dtype)

    with torch.no_grad():
        latents = vae.encode(img_tensors).latent_dist.sample().to("cpu")

    if flip_aug:
        img_tensors = torch.flip(img_tensors, dims=[3])
        with torch.no_grad():
            flipped_latents = vae.encode(img_tensors).latent_dist.sample().to("cpu")
    else:
        flipped_latents = [None] * len(latents)

    for info, latent, flipped_latent, alpha_mask in zip(image_infos, latents, flipped_latents, alpha_masks):
        # check NaN
        if torch.isnan(latents).any() or (flipped_latent is not None and torch.isnan(flipped_latent).any()):
            raise RuntimeError(f"NaN detected in latents: {info.absolute_path}")

        if cache_to_disk:
            # save_latents_to_disk(
            #     info.latents_npz,
            #     latent,
            #     info.latents_original_size,
            #     info.latents_crop_ltrb,
            #     flipped_latent,
            #     alpha_mask,
            # )
            pass
        else:
            info.latents = latent
            if flip_aug:
                info.latents_flipped = flipped_latent
            info.alpha_mask = alpha_mask

    if not HIGH_VRAM:
        clean_memory_on_device(vae.device)


def cache_batch_text_encoder_outputs(
    image_infos, tokenizers, text_encoders, max_token_length, cache_to_disk, input_ids1, input_ids2, dtype
):
    input_ids1 = input_ids1.to(text_encoders[0].device)
    input_ids2 = input_ids2.to(text_encoders[1].device)

    with torch.no_grad():
        b_hidden_state1, b_hidden_state2, b_pool2 = get_hidden_states_sdxl(
            max_token_length,
            input_ids1,
            input_ids2,
            tokenizers[0],
            tokenizers[1],
            text_encoders[0],
            text_encoders[1],
            dtype,
        )

        # ここでcpuに移動しておかないと、上書きされてしまう
        b_hidden_state1 = b_hidden_state1.detach().to("cpu")  # b,n*75+2,768
        b_hidden_state2 = b_hidden_state2.detach().to("cpu")  # b,n*75+2,1280
        b_pool2 = b_pool2.detach().to("cpu")  # b,1280

    for info, hidden_state1, hidden_state2, pool2 in zip(image_infos, b_hidden_state1, b_hidden_state2, b_pool2):
        if cache_to_disk:
            save_text_encoder_outputs_to_disk(info.text_encoder_outputs_npz, hidden_state1, hidden_state2, pool2)
        else:
            info.text_encoder_outputs1 = hidden_state1
            info.text_encoder_outputs2 = hidden_state2
            info.text_encoder_pool2 = pool2


def cache_batch_text_encoder_outputs_sd3(
    image_infos, tokenizer, text_encoders, max_token_length, cache_to_disk, input_ids, output_dtype
):
    # make input_ids for each text encoder
    l_tokens, g_tokens, t5_tokens = input_ids

    clip_l, clip_g, t5xxl = text_encoders
    with torch.no_grad():
        b_lg_out, b_t5_out, b_pool = sd3_utils.get_cond_from_tokens(
            l_tokens, g_tokens, t5_tokens, clip_l, clip_g, t5xxl, "cpu", output_dtype
        )
        b_lg_out = b_lg_out.detach()
        b_t5_out = b_t5_out.detach()
        b_pool = b_pool.detach()

    for info, lg_out, t5_out, pool in zip(image_infos, b_lg_out, b_t5_out, b_pool):
        # debug: NaN check
        if torch.isnan(lg_out).any() or torch.isnan(t5_out).any() or torch.isnan(pool).any():
            raise RuntimeError(f"NaN detected in text encoder outputs: {info.absolute_path}")

        if cache_to_disk:
            save_text_encoder_outputs_to_disk(info.text_encoder_outputs_npz, lg_out, t5_out, pool)
        else:
            info.text_encoder_outputs1 = lg_out
            info.text_encoder_outputs2 = t5_out
            info.text_encoder_pool2 = pool


def save_text_encoder_outputs_to_disk(npz_path, hidden_state1, hidden_state2, pool2):
    np.savez(
        npz_path,
        hidden_state1=hidden_state1.cpu().float().numpy(),
        hidden_state2=hidden_state2.cpu().float().numpy(),
        pool2=pool2.cpu().float().numpy(),
    )


def load_text_encoder_outputs_from_disk(npz_path):
    with np.load(npz_path) as f:
        hidden_state1 = torch.from_numpy(f["hidden_state1"])
        hidden_state2 = torch.from_numpy(f["hidden_state2"]) if "hidden_state2" in f else None
        pool2 = torch.from_numpy(f["pool2"]) if "pool2" in f else None
    return hidden_state1, hidden_state2, pool2


# endregion

# region モジュール入れ替え部
"""
高速化のためのモジュール入れ替え
"""

# FlashAttentionを使うCrossAttention
# based on https://github.com/lucidrains/memory-efficient-attention-pytorch/blob/main/memory_efficient_attention_pytorch/flash_attention.py
# LICENSE MIT https://github.com/lucidrains/memory-efficient-attention-pytorch/blob/main/LICENSE

# constants

EPSILON = 1e-6

# helper functions


def exists(val):
    return val is not None


def default(val, d):
    return val if exists(val) else d


def model_hash(filename):
    """Old model hash used by stable-diffusion-webui"""
    try:
        with open(filename, "rb") as file:
            m = hashlib.sha256()

            file.seek(0x100000)
            m.update(file.read(0x10000))
            return m.hexdigest()[0:8]
    except FileNotFoundError:
        return "NOFILE"
    except IsADirectoryError:  # Linux?
        return "IsADirectory"
    except PermissionError:  # Windows
        return "IsADirectory"


def calculate_sha256(filename):
    """New model hash used by stable-diffusion-webui"""
    try:
        hash_sha256 = hashlib.sha256()
        blksize = 1024 * 1024

        with open(filename, "rb") as f:
            for chunk in iter(lambda: f.read(blksize), b""):
                hash_sha256.update(chunk)

        return hash_sha256.hexdigest()
    except FileNotFoundError:
        return "NOFILE"
    except IsADirectoryError:  # Linux?
        return "IsADirectory"
    except PermissionError:  # Windows
        return "IsADirectory"


def precalculate_safetensors_hashes(tensors, metadata):
    """Precalculate the model hashes needed by sd-webui-additional-networks to
    save time on indexing the model later."""

    # Because writing user metadata to the file can change the result of
    # sd_models.model_hash(), only retain the training metadata for purposes of
    # calculating the hash, as they are meant to be immutable
    metadata = {k: v for k, v in metadata.items() if k.startswith("ss_")}

    bytes = safetensors.torch.save(tensors, metadata)
    b = BytesIO(bytes)

    model_hash = addnet_hash_safetensors(b)
    legacy_hash = addnet_hash_legacy(b)
    return model_hash, legacy_hash


def addnet_hash_legacy(b):
    """Old model hash used by sd-webui-additional-networks for .safetensors format files"""
    m = hashlib.sha256()

    b.seek(0x100000)
    m.update(b.read(0x10000))
    return m.hexdigest()[0:8]


def addnet_hash_safetensors(b):
    """New model hash used by sd-webui-additional-networks for .safetensors format files"""
    hash_sha256 = hashlib.sha256()
    blksize = 1024 * 1024

    b.seek(0)
    header = b.read(8)
    n = int.from_bytes(header, "little")

    offset = n + 8
    b.seek(offset)
    for chunk in iter(lambda: b.read(blksize), b""):
        hash_sha256.update(chunk)

    return hash_sha256.hexdigest()


def get_git_revision_hash() -> str:
    try:
        return subprocess.check_output(["git", "rev-parse", "HEAD"], cwd=os.path.dirname(__file__)).decode("ascii").strip()
    except:
        return "(unknown)"


# def replace_unet_modules(unet: diffusers.models.unet_2d_condition.UNet2DConditionModel, mem_eff_attn, xformers):
#     replace_attentions_for_hypernetwork()
#     # unet is not used currently, but it is here for future use
#     unet.enable_xformers_memory_efficient_attention()
#     return
#     if mem_eff_attn:
#         unet.set_attn_processor(FlashAttnProcessor())
#     elif xformers:
#         unet.enable_xformers_memory_efficient_attention()


# def replace_unet_cross_attn_to_xformers():
#     logger.info("CrossAttention.forward has been replaced to enable xformers.")
#     try:
#         import xformers.ops
#     except ImportError:
#         raise ImportError("No xformers / xformersがインストールされていないようです")

#     def forward_xformers(self, x, context=None, mask=None):
#         h = self.heads
#         q_in = self.to_q(x)

#         context = default(context, x)
#         context = context.to(x.dtype)

#         if hasattr(self, "hypernetwork") and self.hypernetwork is not None:
#             context_k, context_v = self.hypernetwork.forward(x, context)
#             context_k = context_k.to(x.dtype)
#             context_v = context_v.to(x.dtype)
#         else:
#             context_k = context
#             context_v = context

#         k_in = self.to_k(context_k)
#         v_in = self.to_v(context_v)

#         q, k, v = map(lambda t: rearrange(t, "b n (h d) -> b n h d", h=h), (q_in, k_in, v_in))
#         del q_in, k_in, v_in

#         q = q.contiguous()
#         k = k.contiguous()
#         v = v.contiguous()
#         out = xformers.ops.memory_efficient_attention(q, k, v, attn_bias=None)  # 最適なのを選んでくれる

#         out = rearrange(out, "b n h d -> b n (h d)", h=h)

#         # diffusers 0.7.0~
#         out = self.to_out[0](out)
#         out = self.to_out[1](out)
#         return out


#     diffusers.models.attention.CrossAttention.forward = forward_xformers
def replace_unet_modules(unet: UNet2DConditionModel, mem_eff_attn, xformers, sdpa):
    if mem_eff_attn:
        logger.info("Enable memory efficient attention for U-Net")
        unet.set_use_memory_efficient_attention(False, True)
    elif xformers:
        logger.info("Enable xformers for U-Net")
        try:
            import xformers.ops
        except ImportError:
            raise ImportError("No xformers / xformersがインストールされていないようです")

        unet.set_use_memory_efficient_attention(True, False)
    elif sdpa:
        logger.info("Enable SDPA for U-Net")
        unet.set_use_sdpa(True)


"""
def replace_vae_modules(vae: diffusers.models.AutoencoderKL, mem_eff_attn, xformers):
    # vae is not used currently, but it is here for future use
    if mem_eff_attn:
        replace_vae_attn_to_memory_efficient()
    elif xformers:
        # とりあえずDiffusersのxformersを使う。AttentionがあるのはMidBlockのみ
        logger.info("Use Diffusers xformers for VAE")
        vae.encoder.mid_block.attentions[0].set_use_memory_efficient_attention_xformers(True)
        vae.decoder.mid_block.attentions[0].set_use_memory_efficient_attention_xformers(True)


def replace_vae_attn_to_memory_efficient():
    logger.info("AttentionBlock.forward has been replaced to FlashAttention (not xformers)")
    flash_func = FlashAttentionFunction

    def forward_flash_attn(self, hidden_states):
        logger.info("forward_flash_attn")
        q_bucket_size = 512
        k_bucket_size = 1024

        residual = hidden_states
        batch, channel, height, width = hidden_states.shape

        # norm
        hidden_states = self.group_norm(hidden_states)

        hidden_states = hidden_states.view(batch, channel, height * width).transpose(1, 2)

        # proj to q, k, v
        query_proj = self.query(hidden_states)
        key_proj = self.key(hidden_states)
        value_proj = self.value(hidden_states)

        query_proj, key_proj, value_proj = map(
            lambda t: rearrange(t, "b n (h d) -> b h n d", h=self.num_heads), (query_proj, key_proj, value_proj)
        )

        out = flash_func.apply(query_proj, key_proj, value_proj, None, False, q_bucket_size, k_bucket_size)

        out = rearrange(out, "b h n d -> b n (h d)")

        # compute next hidden_states
        hidden_states = self.proj_attn(hidden_states)
        hidden_states = hidden_states.transpose(-1, -2).reshape(batch, channel, height, width)

        # res connect and rescale
        hidden_states = (hidden_states + residual) / self.rescale_output_factor
        return hidden_states

    diffusers.models.attention.AttentionBlock.forward = forward_flash_attn
"""


# endregion


# region arguments


def load_metadata_from_safetensors(safetensors_file: str) -> dict:
    """r
    This method locks the file. see https://github.com/huggingface/safetensors/issues/164
    If the file isn't .safetensors or doesn't have metadata, return empty dict.
    """
    if os.path.splitext(safetensors_file)[1] != ".safetensors":
        return {}

    with safetensors.safe_open(safetensors_file, framework="pt", device="cpu") as f:
        metadata = f.metadata()
    if metadata is None:
        metadata = {}
    return metadata


# this metadata is referred from train_network and various scripts, so we wrote here
SS_METADATA_KEY_V2 = "ss_v2"
SS_METADATA_KEY_BASE_MODEL_VERSION = "ss_base_model_version"
SS_METADATA_KEY_NETWORK_MODULE = "ss_network_module"
SS_METADATA_KEY_NETWORK_DIM = "ss_network_dim"
SS_METADATA_KEY_NETWORK_ALPHA = "ss_network_alpha"
SS_METADATA_KEY_NETWORK_ARGS = "ss_network_args"

SS_METADATA_MINIMUM_KEYS = [
    SS_METADATA_KEY_V2,
    SS_METADATA_KEY_BASE_MODEL_VERSION,
    SS_METADATA_KEY_NETWORK_MODULE,
    SS_METADATA_KEY_NETWORK_DIM,
    SS_METADATA_KEY_NETWORK_ALPHA,
    SS_METADATA_KEY_NETWORK_ARGS,
]


def build_minimum_network_metadata(
    v2: Optional[str],
    base_model: Optional[str],
    network_module: str,
    network_dim: str,
    network_alpha: str,
    network_args: Optional[dict],
):
    # old LoRA doesn't have base_model
    metadata = {
        SS_METADATA_KEY_NETWORK_MODULE: network_module,
        SS_METADATA_KEY_NETWORK_DIM: network_dim,
        SS_METADATA_KEY_NETWORK_ALPHA: network_alpha,
    }
    if v2 is not None:
        metadata[SS_METADATA_KEY_V2] = v2
    if base_model is not None:
        metadata[SS_METADATA_KEY_BASE_MODEL_VERSION] = base_model
    if network_args is not None:
        metadata[SS_METADATA_KEY_NETWORK_ARGS] = json.dumps(network_args)
    return metadata


def get_sai_model_spec(
    state_dict: dict,
    args: argparse.Namespace,
    sdxl: bool,
    lora: bool,
    textual_inversion: bool,
    is_stable_diffusion_ckpt: Optional[bool] = None,  # None for TI and LoRA
    sd3: str = None,
    hydit: str = None,
    flux: str = None,
    lumina: str = None,
):
    timestamp = time.time()

    v2 = args.v2
    v_parameterization = args.v_parameterization
    reso = args.resolution

    title = args.metadata_title if args.metadata_title is not None else args.output_name

    if args.min_timestep is not None or args.max_timestep is not None:
        min_time_step = args.min_timestep if args.min_timestep is not None else 0
        max_time_step = args.max_timestep if args.max_timestep is not None else 1000
        timesteps = (min_time_step, max_time_step)
    else:
        timesteps = None

    metadata = sai_model_spec.build_metadata(
        state_dict,
        v2,
        v_parameterization,
        sdxl,
        lora,
        textual_inversion,
        timestamp,
        title=title,
        reso=reso,
        is_stable_diffusion_ckpt=is_stable_diffusion_ckpt,
        author=args.metadata_author,
        description=args.metadata_description,
        license=args.metadata_license,
        tags=args.metadata_tags,
        timesteps=timesteps,
        clip_skip=args.clip_skip,  # None or int
        sd3=sd3,
        hydit=hydit,
        flux=flux,
        lumina=lumina,
    )
    return metadata


def add_sd_models_arguments(parser: argparse.ArgumentParser):
    # for pretrained models
    parser.add_argument(
        "--v2", action="store_true", help="load Stable Diffusion v2.0 model / Stable Diffusion 2.0のモデルを読み込む"
    )
    parser.add_argument(
        "--v_parameterization", action="store_true", help="enable v-parameterization training / v-parameterization学習を有効にする"
    )
    parser.add_argument(
        "--pretrained_model_name_or_path",
        type=str,
        default=None,
        help="pretrained model to train, directory to Diffusers model or StableDiffusion checkpoint / 学習元モデル、Diffusers形式モデルのディレクトリまたはStableDiffusionのckptファイル",
    )
    parser.add_argument(
        "--tokenizer_cache_dir",
        type=str,
        default=None,
        help="directory for caching Tokenizer (for offline training) / Tokenizerをキャッシュするディレクトリ（ネット接続なしでの学習のため）",
    )
    parser.add_argument(
        "--num_last_block_to_freeze",
        type=int,
        default=None,
        help="freeze last n blocks of MM-DIT / MM-DITの最後のnブロックを凍結する",
    )


def add_optimizer_arguments(parser: argparse.ArgumentParser):
    def int_or_float(value):
        if value.endswith("%"):
            try:
                return float(value[:-1]) / 100.0
            except ValueError:
                raise argparse.ArgumentTypeError(f"Value '{value}' is not a valid percentage")
        try:
            float_value = float(value)
            if float_value >= 1:
                return int(value)
            return float(value)
        except ValueError:
            raise argparse.ArgumentTypeError(f"'{value}' is not an int or float")

    parser.add_argument(
        "--optimizer_type",
        type=str,
        default="",
        help="Optimizer to use / オプティマイザの種類: AdamW (default), AdamW8bit, PagedAdamW, PagedAdamW8bit, PagedAdamW32bit, "
        "Lion8bit, PagedLion8bit, Lion, SGDNesterov, SGDNesterov8bit, "
        "DAdaptation(DAdaptAdamPreprint), DAdaptAdaGrad, DAdaptAdam, DAdaptAdan, DAdaptAdanIP, DAdaptLion, DAdaptSGD, "
        "AdaFactor. "
        "Also, you can use any optimizer by specifying the full path to the class, like 'bitsandbytes.optim.AdEMAMix8bit' or 'bitsandbytes.optim.PagedAdEMAMix8bit'.",
    )

    # backward compatibility
    parser.add_argument(
        "--use_8bit_adam",
        action="store_true",
        help="use 8bit AdamW optimizer (requires bitsandbytes) / 8bit Adamオプティマイザを使う（bitsandbytesのインストールが必要）",
    )
    parser.add_argument(
        "--use_lion_optimizer",
        action="store_true",
        help="use Lion optimizer (requires lion-pytorch) / Lionオプティマイザを使う（ lion-pytorch のインストールが必要）",
    )

    parser.add_argument("--learning_rate", type=float, default=2.0e-6, help="learning rate / 学習率")
    parser.add_argument(
        "--max_grad_norm",
        default=1.0,
        type=float,
        help="Max gradient norm, 0 for no clipping / 勾配正規化の最大norm、0でclippingを行わない",
    )

    parser.add_argument(
        "--optimizer_args",
        type=str,
        default=None,
        nargs="*",
        help='additional arguments for optimizer (like "weight_decay=0.01 betas=0.9,0.999 ...") / オプティマイザの追加引数（例： "weight_decay=0.01 betas=0.9,0.999 ..."）',
    )

    parser.add_argument(
        "--optimizer_schedulefree_wrapper",
        action="store_true",
        help="use schedulefree_wrapper any optimizer / 任意のオプティマイザにschedulefree_wrapperを使用",
    )

    parser.add_argument(
        "--schedulefree_wrapper_args",
        type=str,
        default=None,
        nargs="*",
        help='additional arguments for schedulefree_wrapper (like "momentum=0.9 weight_decay_at_y=0.1 ...") / オプティマイザの追加引数（例： "momentum=0.9 weight_decay_at_y=0.1 ..."）',
    )

    parser.add_argument("--lr_scheduler_type", type=str, default="", help="custom scheduler module / 使用するスケジューラ")
    parser.add_argument(
        "--lr_scheduler_args",
        type=str,
        default=None,
        nargs="*",
        help='additional arguments for scheduler (like "T_max=100") / スケジューラの追加引数（例： "T_max100"）',
    )

    parser.add_argument(
        "--lr_scheduler",
        type=str,
        default="constant",
        help="scheduler to use for learning rate / 学習率のスケジューラ: linear, cosine, cosine_with_restarts, polynomial, constant (default), constant_with_warmup, adafactor",
    )
    parser.add_argument(
        "--lr_warmup_steps",
        type=int_or_float,
        default=0,
        help="Int number of steps for the warmup in the lr scheduler (default is 0) or float with ratio of train steps"
        " / 学習率のスケジューラをウォームアップするステップ数（デフォルト0）、または学習ステップの比率（1未満のfloat値の場合）",
    )
    parser.add_argument(
        "--lr_decay_steps",
        type=int_or_float,
        default=0,
        help="Int number of steps for the decay in the lr scheduler (default is 0) or float (<1) with ratio of train steps"
        " / 学習率のスケジューラを減衰させるステップ数（デフォルト0）、または学習ステップの比率（1未満のfloat値の場合）",
    )
    parser.add_argument(
        "--lr_scheduler_num_cycles",
        type=int,
        default=1,
        help="Number of restarts for cosine scheduler with restarts / cosine with restartsスケジューラでのリスタート回数",
    )
    parser.add_argument(
        "--lr_scheduler_power",
        type=float,
        default=1,
        help="Polynomial power for polynomial scheduler / polynomialスケジューラでのpolynomial power",
    )
    parser.add_argument(
        "--fused_backward_pass",
        action="store_true",
        help="Combines backward pass and optimizer step to reduce VRAM usage. Only available in SDXL, SD3 and FLUX"
        " / バックワードパスとオプティマイザステップを組み合わせてVRAMの使用量を削減します。SDXL、SD3、FLUXでのみ利用可能",
    )
    parser.add_argument(
        "--lr_scheduler_timescale",
        type=int,
        default=None,
        help="Inverse sqrt timescale for inverse sqrt scheduler,defaults to `num_warmup_steps`"
        + " / 逆平方根スケジューラのタイムスケール、デフォルトは`num_warmup_steps`",
    )
    parser.add_argument(
        "--lr_scheduler_min_lr_ratio",
        type=float,
        default=None,
        help="The minimum learning rate as a ratio of the initial learning rate for cosine with min lr scheduler and warmup decay scheduler"
        + " / 初期学習率の比率としての最小学習率を指定する、cosine with min lr と warmup decay スケジューラ で有効",
    )
    parser.add_argument(
        "--optimizer_accumulation_steps",
        type=int,
        default=0,
        help="Number of updates steps to accumulate before performing a backward/update pass / 学習時に逆伝播をする前に勾配を合計するステップ数",
    )
    parser.add_argument(
        "--gradfilter_ema_alpha",
        type=float,
        default=None,
        help="gradfilter_ema Momentum hyperparmeter of the EMA"
        + " / バックワードパスとオプティマイザステップを組み合わせてVRAMの使用量を削減します。SDXLでのみ有効",
    )
    parser.add_argument(
        "--gradfilter_ema_lamb",
        type=float,
        default=0.1,
        help="gradfilter_ema Amplifying factor hyperparameter of the filter"
        + " / バックワードパスとオプティマイザステップを組み合わせてVRAMの使用量を削減します。SDXLでのみ有効",
    )
    parser.add_argument(
        "--gradfilter_ma_window_size",
        type=int,
        default=None,
        help="gradfilter_ma The width of the filter window.Additional memory requirements increases linearly with respect to the windows size"
        + " / バックワードパスとオプティマイザステップを組み合わせてVRAMの使用量を削減します。SDXLでのみ有効",
    )
    parser.add_argument(
        "--gradfilter_ma_lamb",
        type=float,
        default=5.0,
        help="gradfilter_ma Amplifying factor hyperparameter of the filter"
        + " / バックワードパスとオプティマイザステップを組み合わせてVRAMの使用量を削減します。SDXLでのみ有効",
    )
    parser.add_argument(
        "--gradfilter_ma_filter_type",
        type=str,
        default="mean",
        choices=["mean", "sum"],
        help="gradfilter_ma Aggregation method for the running queue"
        + " / バックワードパスとオプティマイザステップを組み合わせてVRAMの使用量を削減します。SDXLでのみ有効",
    )
    parser.add_argument(
        "--gradfilter_ma_warmup_false",
        action="store_true",
        help="gradfilter_ma Filter is applied until the queue is filled."
        + " / バックワードパスとオプティマイザステップを組み合わせてVRAMの使用量を削減します。SDXLでのみ有効",
    )


def add_training_arguments(parser: argparse.ArgumentParser, support_dreambooth: bool):
    parser.add_argument(
        "--output_dir", type=str, default=None, help="directory to output trained model / 学習後のモデル出力先ディレクトリ"
    )
    parser.add_argument(
        "--output_name", type=str, default=None, help="base name of trained model file / 学習後のモデルの拡張子を除くファイル名"
    )
    parser.add_argument(
        "--huggingface_repo_id",
        type=str,
        default=None,
        help="huggingface repo name to upload / huggingfaceにアップロードするリポジトリ名",
    )
    parser.add_argument(
        "--huggingface_repo_type",
        type=str,
        default=None,
        help="huggingface repo type to upload / huggingfaceにアップロードするリポジトリの種類",
    )
    parser.add_argument(
        "--huggingface_path_in_repo",
        type=str,
        default=None,
        help="huggingface model path to upload files / huggingfaceにアップロードするファイルのパス",
    )
    parser.add_argument("--huggingface_token", type=str, default=None, help="huggingface token / huggingfaceのトークン")
    parser.add_argument(
        "--huggingface_repo_visibility",
        type=str,
        default=None,
        help="huggingface repository visibility ('public' for public, 'private' or None for private) / huggingfaceにアップロードするリポジトリの公開設定（'public'で公開、'private'またはNoneで非公開）",
    )
    parser.add_argument(
        "--save_state_to_huggingface", action="store_true", help="save state to huggingface / huggingfaceにstateを保存する"
    )
    parser.add_argument(
        "--resume_from_huggingface",
        action="store_true",
        help="resume from huggingface (ex: --resume {repo_id}/{path_in_repo}:{revision}:{repo_type}) / huggingfaceから学習を再開する(例: --resume {repo_id}/{path_in_repo}:{revision}:{repo_type})",
    )
    parser.add_argument(
        "--async_upload",
        action="store_true",
        help="upload to huggingface asynchronously / huggingfaceに非同期でアップロードする",
    )
    parser.add_argument(
        "--save_precision",
        type=str,
        default=None,
        choices=[None, "float", "fp16", "bf16"],
        help="precision in saving / 保存時に精度を変更して保存する",
    )
    parser.add_argument(
        "--save_every_n_epochs",
        type=int,
        default=None,
        help="save checkpoint every N epochs / 学習中のモデルを指定エポックごとに保存する",
    )
    parser.add_argument(
        "--save_every_n_steps",
        type=int,
        default=None,
        help="save checkpoint every N steps / 学習中のモデルを指定ステップごとに保存する",
    )
    parser.add_argument(
        "--save_n_epoch_ratio",
        type=int,
        default=None,
        help="save checkpoint N epoch ratio (for example 5 means save at least 5 files total) / 学習中のモデルを指定のエポック割合で保存する（たとえば5を指定すると最低5個のファイルが保存される）",
    )
    parser.add_argument(
        "--save_last_n_epochs",
        type=int,
        default=None,
        help="save last N checkpoints when saving every N epochs (remove older checkpoints) / 指定エポックごとにモデルを保存するとき最大Nエポック保存する（古いチェックポイントは削除する）",
    )
    parser.add_argument(
        "--save_last_n_epochs_state",
        type=int,
        default=None,
        help="save last N checkpoints of state (overrides the value of --save_last_n_epochs)/ 最大Nエポックstateを保存する（--save_last_n_epochsの指定を上書きする）",
    )
    parser.add_argument(
        "--save_last_n_steps",
        type=int,
        default=None,
        help="save checkpoints until N steps elapsed (remove older checkpoints if N steps elapsed) / 指定ステップごとにモデルを保存するとき、このステップ数経過するまで保存する（このステップ数経過したら削除する）",
    )
    parser.add_argument(
        "--save_last_n_steps_state",
        type=int,
        default=None,
        help="save states until N steps elapsed (remove older states if N steps elapsed, overrides --save_last_n_steps) / 指定ステップごとにstateを保存するとき、このステップ数経過するまで保存する（このステップ数経過したら削除する。--save_last_n_stepsを上書きする）",
    )
    parser.add_argument(
        "--save_state",
        action="store_true",
        help="save training state additionally (including optimizer states etc.) when saving model / optimizerなど学習状態も含めたstateをモデル保存時に追加で保存する",
    )
    parser.add_argument(
        "--save_state_on_train_end",
        action="store_true",
        help="save training state (including optimizer states etc.) on train end / optimizerなど学習状態も含めたstateを学習完了時に保存する",
    )
    parser.add_argument("--resume", type=str, default=None, help="saved state to resume training / 学習再開するモデルのstate")

    parser.add_argument("--train_batch_size", type=int, default=1, help="batch size for training / 学習時のバッチサイズ")
    parser.add_argument(
        "--max_token_length",
        type=int,
        default=None,
        choices=[None, 150, 225],
        help="max token length of text encoder (default for 75, 150 or 225) / text encoderのトークンの最大長（未指定で75、150または225が指定可）",
    )
    parser.add_argument(
        "--mem_eff_attn",
        action="store_true",
        help="use memory efficient attention for CrossAttention / CrossAttentionに省メモリ版attentionを使う",
    )
    parser.add_argument(
        "--torch_compile", action="store_true", help="use torch.compile (requires PyTorch 2.0) / torch.compile を使う"
    )
    parser.add_argument(
        "--dynamo_backend",
        type=str,
        default="inductor",
        # available backends:
        # https://github.com/huggingface/accelerate/blob/d1abd59114ada8ba673e1214218cb2878c13b82d/src/accelerate/utils/dataclasses.py#L376-L388C5
        # https://pytorch.org/docs/stable/torch.compiler.html
        choices=[
            "eager",
            "aot_eager",
            "inductor",
            "aot_ts_nvfuser",
            "nvprims_nvfuser",
            "cudagraphs",
            "onnxrt",
        ],
        help="dynamo backend type (default is inductor) / dynamoのbackendの種類（デフォルトは inductor）",
    )
    parser.add_argument("--xformers", action="store_true", help="use xformers for CrossAttention / CrossAttentionにxformersを使う")
    parser.add_argument(
        "--sdpa",
        action="store_true",
        help="use sdpa for CrossAttention (requires PyTorch 2.0) / CrossAttentionにsdpaを使う（PyTorch 2.0が必要）",
    )
    parser.add_argument(
        "--vae",
        type=str,
        default=None,
        help="path to checkpoint of vae to replace / VAEを入れ替える場合、VAEのcheckpointファイルまたはディレクトリ",
    )

    parser.add_argument("--max_train_steps", type=int, default=1600, help="training steps / 学習ステップ数")
    parser.add_argument(
        "--max_train_epochs",
        type=int,
        default=None,
        help="training epochs (overrides max_train_steps) / 学習エポック数（max_train_stepsを上書きします）",
    )
    parser.add_argument(
        "--max_data_loader_n_workers",
        type=int,
        default=8,
        help="max num workers for DataLoader (lower is less main RAM usage, faster epoch start and slower data loading) / DataLoaderの最大プロセス数（小さい値ではメインメモリの使用量が減りエポック間の待ち時間が減りますが、データ読み込みは遅くなります）",
    )
    parser.add_argument(
        "--persistent_data_loader_workers",
        action="store_true",
        help="persistent DataLoader workers (useful for reduce time gap between epoch, but may use more memory) / DataLoader のワーカーを持続させる (エポック間の時間差を少なくするのに有効だが、より多くのメモリを消費する可能性がある)",
    )
    parser.add_argument("--seed", type=int, default=None, help="random seed for training / 学習時の乱数のseed")
    parser.add_argument(
        "--gradient_checkpointing", action="store_true", help="enable gradient checkpointing / gradient checkpointingを有効にする"
    )
    parser.add_argument(
        "--gradient_accumulation_steps",
        type=int,
        default=1,
        help="Number of updates steps to accumulate before performing a backward/update pass / 学習時に逆伝播をする前に勾配を合計するステップ数",
    )
    parser.add_argument(
        "--mixed_precision",
        type=str,
        default="no",
        choices=["no", "fp16", "bf16"],
        help="use mixed precision / 混合精度を使う場合、その精度",
    )
    parser.add_argument("--full_fp16", action="store_true", help="fp16 training including gradients / 勾配も含めてfp16で学習する")
    parser.add_argument(
        "--full_bf16", action="store_true", help="bf16 training including gradients / 勾配も含めてbf16で学習する"
    )  # TODO move to SDXL training, because it is not supported by SD1/2
    parser.add_argument("--fp8_base", action="store_true", help="use fp8 for base model / base modelにfp8を使う")

    parser.add_argument(
        "--ddp_timeout",
        type=int,
        default=None,
        help="DDP timeout (min, None for default of accelerate) / DDPのタイムアウト（分、Noneでaccelerateのデフォルト）",
    )
    parser.add_argument(
        "--ddp_gradient_as_bucket_view",
        action="store_true",
        help="enable gradient_as_bucket_view for DDP / DDPでgradient_as_bucket_viewを有効にする",
    )
    parser.add_argument(
        "--ddp_static_graph",
        action="store_true",
        help="enable static_graph for DDP / DDPでstatic_graphを有効にする",
    )
    parser.add_argument(
        "--clip_skip",
        type=int,
        default=None,
        help="use output of nth layer from back of text encoder (n>=1) / text encoderの後ろからn番目の層の出力を用いる（nは1以上）",
    )
    parser.add_argument(
        "--logging_dir",
        type=str,
        default=None,
        help="enable logging and output TensorBoard log to this directory / ログ出力を有効にしてこのディレクトリにTensorBoard用のログを出力する",
    )
    parser.add_argument(
        "--log_with",
        type=str,
        default=None,
        choices=["tensorboard", "wandb", "all"],
        help="what logging tool(s) to use (if 'all', TensorBoard and WandB are both used) / ログ出力に使用するツール (allを指定するとTensorBoardとWandBの両方が使用される)",
    )
    parser.add_argument(
        "--log_prefix", type=str, default=None, help="add prefix for each log directory / ログディレクトリ名の先頭に追加する文字列"
    )
    parser.add_argument(
        "--log_tracker_name",
        type=str,
        default=None,
        help="name of tracker to use for logging, default is script-specific default name / ログ出力に使用するtrackerの名前、省略時はスクリプトごとのデフォルト名",
    )
    parser.add_argument(
        "--wandb_run_name",
        type=str,
        default=None,
        help="The name of the specific wandb session / wandb ログに表示される特定の実行の名前",
    )
    parser.add_argument(
        "--log_tracker_config",
        type=str,
        default=None,
        help="path to tracker config file to use for logging / ログ出力に使用するtrackerの設定ファイルのパス",
    )
    parser.add_argument(
        "--wandb_api_key",
        type=str,
        default=None,
        help="specify WandB API key to log in before starting training (optional). / WandB APIキーを指定して学習開始前にログインする（オプション）",
    )
    parser.add_argument("--log_config", action="store_true", help="log training configuration / 学習設定をログに出力する")

    parser.add_argument(
        "--noise_offset",
        type=float,
        default=None,
        help="enable noise offset with this value (if enabled, around 0.1 is recommended) / Noise offsetを有効にしてこの値を設定する（有効にする場合は0.1程度を推奨）",
    )
    parser.add_argument(
        "--noise_offset_random_strength",
        action="store_true",
        help="use random strength between 0~noise_offset for noise offset. / noise offsetにおいて、0からnoise_offsetの間でランダムな強度を使用します。",
    )
    parser.add_argument(
        "--multires_noise_iterations",
        type=int,
        default=None,
        help="enable multires noise with this number of iterations (if enabled, around 6-10 is recommended) / Multires noiseを有効にしてこのイテレーション数を設定する（有効にする場合は6-10程度を推奨）",
    )
    parser.add_argument(
        "--ip_noise_gamma",
        type=float,
        default=None,
        help="enable input perturbation noise. used for regularization. recommended value: around 0.1 (from arxiv.org/abs/2301.11706) "
        + "/  input perturbation noiseを有効にする。正則化に使用される。推奨値: 0.1程度 (arxiv.org/abs/2301.11706 より)",
    )
    parser.add_argument(
        "--ip_noise_gamma_random_strength",
        action="store_true",
        help="Use random strength between 0~ip_noise_gamma for input perturbation noise."
        + "/ input perturbation noiseにおいて、0からip_noise_gammaの間でランダムな強度を使用します。",
    )
    # parser.add_argument(
    #     "--perlin_noise",
    #     type=int,
    #     default=None,
    #     help="enable perlin noise and set the octaves / perlin noiseを有効にしてoctavesをこの値に設定する",
    # )
    parser.add_argument(
        "--multires_noise_discount",
        type=float,
        default=0.3,
        help="set discount value for multires noise (has no effect without --multires_noise_iterations) / Multires noiseのdiscount値を設定する（--multires_noise_iterations指定時のみ有効）",
    )
    parser.add_argument(
        "--adaptive_noise_scale",
        type=float,
        default=None,
        help="add `latent mean absolute value * this value` to noise_offset (disabled if None, default) / latentの平均値の絶対値 * この値をnoise_offsetに加算する（Noneの場合は無効、デフォルト）",
    )
    parser.add_argument(
        "--zero_terminal_snr",
        action="store_true",
        help="fix noise scheduler betas to enforce zero terminal SNR / noise schedulerのbetasを修正して、zero terminal SNRを強制する",
    )
    parser.add_argument(
        "--min_timestep",
        type=int,
        default=None,
        help="set minimum time step for U-Net training (0~999, default is 0) / U-Net学習時のtime stepの最小値を設定する（0~999で指定、省略時はデフォルト値(0)） ",
    )
    parser.add_argument(
        "--max_timestep",
        type=int,
        default=None,
        help="set maximum time step for U-Net training (1~1000, default is 1000) / U-Net学習時のtime stepの最大値を設定する（1~1000で指定、省略時はデフォルト値(1000)）",
    )
    parser.add_argument(
        "--loss_type",
        type=str,
        default="l2",
        choices=["l1", "l2", "huber", "smooth_l1"],
        help="The type of loss function to use (L1, L2, Huber, or smooth L1), default is L2 / 使用する損失関数の種類（L1、L2、Huber、またはsmooth L1）、デフォルトはL2",
    )
    parser.add_argument(
        "--huber_schedule",
        type=str,
        default="snr",
        choices=["constant", "exponential", "snr"],
        help="The scheduling method for Huber loss (constant, exponential, or SNR-based). Only used when loss_type is 'huber' or 'smooth_l1'. default is snr"
        + " / Huber損失のスケジューリング方法（constant、exponential、またはSNRベース）。loss_typeが'huber'または'smooth_l1'の場合に有効、デフォルトは snr",
    )
    parser.add_argument(
        "--huber_c",
        type=float,
        default=0.1,
        help="The Huber loss decay parameter. Only used if one of the huber loss modes (huber or smooth l1) is selected with loss_type. default is 0.1"
        " / Huber損失の減衰パラメータ。loss_typeがhuberまたはsmooth l1の場合に有効。デフォルトは0.1",
    )

    parser.add_argument(
        "--huber_scale",
        type=float,
        default=1.0,
        help="The Huber loss scale parameter. Only used if one of the huber loss modes (huber or smooth l1) is selected with loss_type. default is 1.0"
        " / Huber損失のスケールパラメータ。loss_typeがhuberまたはsmooth l1の場合に有効。デフォルトは1.0",
    )
    parser.add_argument(
        "--immiscible_noise",
        type=int,
        default=None,
        help="Batch size to match noise to latent images. Use Immiscible Noise algorithm to project training images only to nearby noise (from arxiv.org/abs/2406.12303) "
        + "/ ノイズを潜在画像に一致させるためのバッチ サイズ。Immiscible Noise ノイズアルゴリズを使用して、トレーニング画像を近くのノイズにのみ投影します（arxiv.org/abs/2406.12303 より）",
    )

    parser.add_argument(
        "--lowram",
        action="store_true",
        help="enable low RAM optimization. e.g. load models to VRAM instead of RAM (for machines which have bigger VRAM than RAM such as Colab and Kaggle) / メインメモリが少ない環境向け最適化を有効にする。たとえばVRAMにモデルを読み込む等（ColabやKaggleなどRAMに比べてVRAMが多い環境向け）",
    )
    parser.add_argument(
        "--highvram",
        action="store_true",
        help="disable low VRAM optimization. e.g. do not clear CUDA cache after each latent caching (for machines which have bigger VRAM) "
        + "/ VRAMが少ない環境向け最適化を無効にする。たとえば各latentのキャッシュ後のCUDAキャッシュクリアを行わない等（VRAMが多い環境向け）",
    )

    parser.add_argument(
        "--sample_every_n_steps",
        type=int,
        default=None,
        help="generate sample images every N steps / 学習中のモデルで指定ステップごとにサンプル出力する",
    )
    parser.add_argument(
        "--sample_at_first", action="store_true", help="generate sample images before training / 学習前にサンプル出力する"
    )
    parser.add_argument(
        "--sample_every_n_epochs",
        type=int,
        default=None,
        help="generate sample images every N epochs (overwrites n_steps) / 学習中のモデルで指定エポックごとにサンプル出力する（ステップ数指定を上書きします）",
    )
    parser.add_argument(
        "--sample_prompts",
        type=str,
        default=None,
        help="file for prompts to generate sample images / 学習中モデルのサンプル出力用プロンプトのファイル",
    )
    parser.add_argument(
        "--sample_sampler",
        type=str,
        default="ddim",
        choices=[
            "ddim",
            "pndm",
            "lms",
            "euler",
            "euler_a",
            "heun",
            "dpm_2",
            "dpm_2_a",
            "dpmsolver",
            "dpmsolver++",
            "dpmsingle",
            "k_lms",
            "k_euler",
            "k_euler_a",
            "k_dpm_2",
            "k_dpm_2_a",
        ],
        help=f"sampler (scheduler) type for sample images / サンプル出力時のサンプラー（スケジューラ）の種類",
    )

    parser.add_argument(
        "--config_file",
        type=str,
        default=None,
        help="using .toml instead of args to pass hyperparameter / ハイパーパラメータを引数ではなく.tomlファイルで渡す",
    )
    parser.add_argument(
        "--output_config", action="store_true", help="output command line args to given .toml file / 引数を.tomlファイルに出力する"
    )

    # SAI Model spec
    parser.add_argument(
        "--metadata_title",
        type=str,
        default=None,
        help="title for model metadata (default is output_name) / メタデータに書き込まれるモデルタイトル、省略時はoutput_name",
    )
    parser.add_argument(
        "--metadata_author",
        type=str,
        default=None,
        help="author name for model metadata / メタデータに書き込まれるモデル作者名",
    )
    parser.add_argument(
        "--metadata_description",
        type=str,
        default=None,
        help="description for model metadata / メタデータに書き込まれるモデル説明",
    )
    parser.add_argument(
        "--metadata_license",
        type=str,
        default=None,
        help="license for model metadata / メタデータに書き込まれるモデルライセンス",
    )
    parser.add_argument(
        "--metadata_tags",
        type=str,
        default=None,
        help="tags for model metadata, separated by comma / メタデータに書き込まれるモデルタグ、カンマ区切り",
    )

    if support_dreambooth:
        # DreamBooth training
        parser.add_argument(
            "--prior_loss_weight", type=float, default=1.0, help="loss weight for regularization images / 正則化画像のlossの重み"
        )


def add_masked_loss_arguments(parser: argparse.ArgumentParser):
    parser.add_argument(
        "--conditioning_data_dir",
        type=str,
        default=None,
        help="conditioning data directory / 条件付けデータのディレクトリ",
    )
    parser.add_argument(
        "--masked_loss",
        action="store_true",
        help="apply mask for calculating loss. conditioning_data_dir is required for dataset. / 損失計算時にマスクを適用する。datasetにはconditioning_data_dirが必要",
    )


def add_dit_training_arguments(parser: argparse.ArgumentParser):
    # Text encoder related arguments
    parser.add_argument(
        "--cache_text_encoder_outputs", action="store_true", help="cache text encoder outputs / text encoderの出力をキャッシュする"
    )
    parser.add_argument(
        "--cache_text_encoder_outputs_to_disk",
        action="store_true",
        help="cache text encoder outputs to disk / text encoderの出力をディスクにキャッシュする",
    )
    parser.add_argument(
        "--text_encoder_batch_size",
        type=int,
        default=None,
        help="text encoder batch size (default: None, use dataset's batch size)"
        + " / text encoderのバッチサイズ（デフォルト: None, データセットのバッチサイズを使用）",
    )

    # Model loading optimization
    parser.add_argument(
        "--disable_mmap_load_safetensors",
        action="store_true",
        help="disable mmap load for safetensors. Speed up model loading in WSL environment / safetensorsのmmapロードを無効にする。WSL環境等でモデル読み込みを高速化できる",
    )

    # Training arguments. partial copy from Diffusers
    parser.add_argument(
        "--weighting_scheme",
        type=str,
        default="uniform",
        choices=["sigma_sqrt", "logit_normal", "mode", "cosmap", "none", "uniform"],
        help="weighting scheme for timestep distribution. Default is uniform, uniform and none are the same behavior"
        " / タイムステップ分布の重み付けスキーム、デフォルトはuniform、uniform と none は同じ挙動",
    )
    parser.add_argument(
        "--logit_mean",
        type=float,
        default=0.0,
        help="mean to use when using the `'logit_normal'` weighting scheme / `'logit_normal'`重み付けスキームを使用する場合の平均",
    )
    parser.add_argument(
        "--logit_std",
        type=float,
        default=1.0,
        help="std to use when using the `'logit_normal'` weighting scheme / `'logit_normal'`重み付けスキームを使用する場合のstd",
    )
    parser.add_argument(
        "--mode_scale",
        type=float,
        default=1.29,
        help="Scale of mode weighting scheme. Only effective when using the `'mode'` as the `weighting_scheme` / モード重み付けスキームのスケール",
    )

    # offloading
    parser.add_argument(
        "--blocks_to_swap",
        type=int,
        default=None,
        help="[EXPERIMENTAL] "
        "Sets the number of blocks to swap during the forward and backward passes."
        "Increasing this number lowers the overall VRAM used during training at the expense of training speed (s/it)."
        " / 順伝播および逆伝播中にスワップするブロックの数を設定します。"
        "この数を増やすと、トレーニング中のVRAM使用量が減りますが、トレーニング速度（s/it）も低下します。",
    )


def get_sanitized_config_or_none(args: argparse.Namespace):
    # if `--log_config` is enabled, return args for logging. if not, return None.
    # when `--log_config is enabled, filter out sensitive values from args
    # if wandb is not enabled, the log is not exposed to the public, but it is fine to filter out sensitive values to be safe

    if not args.log_config:
        return None

    sensitive_args = ["wandb_api_key", "huggingface_token"]
    sensitive_path_args = [
        "pretrained_model_name_or_path",
        "vae",
        "tokenizer_cache_dir",
        "train_data_dir",
        "conditioning_data_dir",
        "reg_data_dir",
        "output_dir",
        "logging_dir",
    ]
    filtered_args = {}
    for k, v in vars(args).items():
        # filter out sensitive values and convert to string if necessary
        if k not in sensitive_args + sensitive_path_args:
            # Accelerate values need to have type `bool`,`str`, `float`, `int`, or `None`.
            if v is None or isinstance(v, bool) or isinstance(v, str) or isinstance(v, float) or isinstance(v, int):
                filtered_args[k] = v
            # accelerate does not support lists
            elif isinstance(v, list):
                filtered_args[k] = f"{v}"
            # accelerate does not support objects
            elif isinstance(v, object):
                filtered_args[k] = f"{v}"

    return filtered_args


# verify command line args for training
def verify_command_line_training_args(args: argparse.Namespace):
    # if wandb is enabled, the command line is exposed to the public
    # check whether sensitive options are included in the command line arguments
    # if so, warn or inform the user to move them to the configuration file
    # wandbが有効な場合、コマンドラインが公開される
    # 学習用のコマンドライン引数に敏感なオプションが含まれているかどうかを確認し、
    # 含まれている場合は設定ファイルに移動するようにユーザーに警告または通知する

    wandb_enabled = args.log_with is not None and args.log_with != "tensorboard"  # "all" or "wandb"
    if not wandb_enabled:
        return

    sensitive_args = ["wandb_api_key", "huggingface_token"]
    sensitive_path_args = [
        "pretrained_model_name_or_path",
        "vae",
        "tokenizer_cache_dir",
        "train_data_dir",
        "conditioning_data_dir",
        "reg_data_dir",
        "output_dir",
        "logging_dir",
    ]

    for arg in sensitive_args:
        if getattr(args, arg, None) is not None:
            logger.warning(
                f"wandb is enabled, but option `{arg}` is included in the command line. Because the command line is exposed to the public, it is recommended to move it to the `.toml` file."
                + f" / wandbが有効で、かつオプション `{arg}` がコマンドラインに含まれています。コマンドラインは公開されるため、`.toml`ファイルに移動することをお勧めします。"
            )

    # if path is absolute, it may include sensitive information
    for arg in sensitive_path_args:
        if getattr(args, arg, None) is not None and os.path.isabs(getattr(args, arg)):
            logger.info(
                f"wandb is enabled, but option `{arg}` is included in the command line and it is an absolute path. Because the command line is exposed to the public, it is recommended to move it to the `.toml` file or use relative path."
                + f" / wandbが有効で、かつオプション `{arg}` がコマンドラインに含まれており、絶対パスです。コマンドラインは公開されるため、`.toml`ファイルに移動するか、相対パスを使用することをお勧めします。"
            )

    if getattr(args, "config_file", None) is not None:
        logger.info(
            f"wandb is enabled, but option `config_file` is included in the command line. Because the command line is exposed to the public, please be careful about the information included in the path."
            + f" / wandbが有効で、かつオプション `config_file` がコマンドラインに含まれています。コマンドラインは公開されるため、パスに含まれる情報にご注意ください。"
        )

    # other sensitive options
    if args.huggingface_repo_id is not None and args.huggingface_repo_visibility != "public":
        logger.info(
            f"wandb is enabled, but option huggingface_repo_id is included in the command line and huggingface_repo_visibility is not 'public'. Because the command line is exposed to the public, it is recommended to move it to the `.toml` file."
            + f" / wandbが有効で、かつオプション huggingface_repo_id がコマンドラインに含まれており、huggingface_repo_visibility が 'public' ではありません。コマンドラインは公開されるため、`.toml`ファイルに移動することをお勧めします。"
        )


def enable_high_vram(args: argparse.Namespace):
    if args.highvram:
        logger.info("highvram is enabled / highvramが有効です")
        global HIGH_VRAM
        HIGH_VRAM = True


def verify_training_args(args: argparse.Namespace):
    r"""
    Verify training arguments. Also reflect highvram option to global variable
    学習用引数を検証する。あわせて highvram オプションの指定をグローバル変数に反映する
    """
    enable_high_vram(args)

    if args.v2 and args.clip_skip is not None:
        logger.warning("v2 with clip_skip will be unexpected / v2でclip_skipを使用することは想定されていません")

    if args.cache_latents_to_disk and not args.cache_latents:
        args.cache_latents = True
        logger.warning(
            "cache_latents_to_disk is enabled, so cache_latents is also enabled / cache_latents_to_diskが有効なため、cache_latentsを有効にします"
        )

    # noise_offset, perlin_noise, multires_noise_iterations cannot be enabled at the same time
    # # Listを使って数えてもいいけど並べてしまえ
    # if args.noise_offset is not None and args.multires_noise_iterations is not None:
    #     raise ValueError(
    #         "noise_offset and multires_noise_iterations cannot be enabled at the same time / noise_offsetとmultires_noise_iterationsを同時に有効にできません"
    #     )
    # if args.noise_offset is not None and args.perlin_noise is not None:
    #     raise ValueError("noise_offset and perlin_noise cannot be enabled at the same time / noise_offsetとperlin_noiseは同時に有効にできません")
    # if args.perlin_noise is not None and args.multires_noise_iterations is not None:
    #     raise ValueError(
    #         "perlin_noise and multires_noise_iterations cannot be enabled at the same time / perlin_noiseとmultires_noise_iterationsを同時に有効にできません"
    #     )

    if args.adaptive_noise_scale is not None and args.noise_offset is None:
        raise ValueError("adaptive_noise_scale requires noise_offset / adaptive_noise_scaleを使用するにはnoise_offsetが必要です")

    if args.scale_v_pred_loss_like_noise_pred and not args.v_parameterization:
        raise ValueError(
            "scale_v_pred_loss_like_noise_pred can be enabled only with v_parameterization / scale_v_pred_loss_like_noise_predはv_parameterizationが有効なときのみ有効にできます"
        )

    if args.v_pred_like_loss and args.v_parameterization:
        raise ValueError(
            "v_pred_like_loss cannot be enabled with v_parameterization / v_pred_like_lossはv_parameterizationが有効なときには有効にできません"
        )

    if args.zero_terminal_snr and not args.v_parameterization:
        logger.warning(
            f"zero_terminal_snr is enabled, but v_parameterization is not enabled. training will be unexpected"
            + " / zero_terminal_snrが有効ですが、v_parameterizationが有効ではありません。学習結果は想定外になる可能性があります"
        )

    if args.sample_every_n_epochs is not None and args.sample_every_n_epochs <= 0:
        logger.warning(
            "sample_every_n_epochs is less than or equal to 0, so it will be disabled / sample_every_n_epochsに0以下の値が指定されたため無効になります"
        )
        args.sample_every_n_epochs = None

    if args.sample_every_n_steps is not None and args.sample_every_n_steps <= 0:
        logger.warning(
            "sample_every_n_steps is less than or equal to 0, so it will be disabled / sample_every_n_stepsに0以下の値が指定されたため無効になります"
        )
        args.sample_every_n_steps = None


def add_dataset_arguments(
    parser: argparse.ArgumentParser, support_dreambooth: bool, support_caption: bool, support_caption_dropout: bool
):
    # dataset common
    parser.add_argument(
        "--train_data_dir", type=str, default=None, help="directory for train images / 学習画像データのディレクトリ"
    )
    parser.add_argument(
        "--cache_info",
        action="store_true",
        help="cache meta information (caption and image size) for faster dataset loading. only available for DreamBooth"
        + " / メタ情報（キャプションとサイズ）をキャッシュしてデータセット読み込みを高速化する。DreamBooth方式のみ有効",
    )
    parser.add_argument(
        "--shuffle_caption", action="store_true", help="shuffle separated caption / 区切られたcaptionの各要素をshuffleする"
    )
    parser.add_argument("--caption_separator", type=str, default=",", help="separator for caption / captionの区切り文字")
    parser.add_argument(
        "--caption_extension", type=str, default=".caption", help="extension of caption files / 読み込むcaptionファイルの拡張子"
    )
    parser.add_argument(
        "--caption_extention",
        type=str,
        default=None,
        help="extension of caption files (backward compatibility) / 読み込むcaptionファイルの拡張子（スペルミスを残してあります）",
    )
    parser.add_argument(
        "--keep_tokens",
        type=int,
        default=0,
        help="keep heading N tokens when shuffling caption tokens (token means comma separated strings) / captionのシャッフル時に、先頭からこの個数のトークンをシャッフルしないで残す（トークンはカンマ区切りの各部分を意味する）",
    )
    parser.add_argument(
        "--keep_tokens_separator",
        type=str,
        default="",
        help="A custom separator to divide the caption into fixed and flexible parts. Tokens before this separator will not be shuffled. If not specified, '--keep_tokens' will be used to determine the fixed number of tokens."
        + " / captionを固定部分と可変部分に分けるためのカスタム区切り文字。この区切り文字より前のトークンはシャッフルされない。指定しない場合、'--keep_tokens'が固定部分のトークン数として使用される。",
    )
    parser.add_argument(
        "--secondary_separator",
        type=str,
        default=None,
        help="a secondary separator for caption. This separator is replaced to caption_separator after dropping/shuffling caption"
        + " / captionのセカンダリ区切り文字。この区切り文字はcaptionのドロップやシャッフル後にcaption_separatorに置き換えられる",
    )
    parser.add_argument(
        "--enable_wildcard",
        action="store_true",
        help="enable wildcard for caption (e.g. '{image|picture|rendition}') / captionのワイルドカードを有効にする（例：'{image|picture|rendition}'）",
    )
    parser.add_argument(
        "--caption_prefix",
        type=str,
        default=None,
        help="prefix for caption text / captionのテキストの先頭に付ける文字列",
    )
    parser.add_argument(
        "--caption_suffix",
        type=str,
        default=None,
        help="suffix for caption text / captionのテキストの末尾に付ける文字列",
    )
    parser.add_argument(
        "--color_aug", action="store_true", help="enable weak color augmentation / 学習時に色合いのaugmentationを有効にする"
    )
    parser.add_argument(
        "--flip_aug", action="store_true", help="enable horizontal flip augmentation / 学習時に左右反転のaugmentationを有効にする"
    )
    parser.add_argument(
        "--face_crop_aug_range",
        type=str,
        default=None,
        help="enable face-centered crop augmentation and its range (e.g. 2.0,4.0) / 学習時に顔を中心とした切り出しaugmentationを有効にするときは倍率を指定する（例：2.0,4.0）",
    )
    parser.add_argument(
        "--random_crop",
        action="store_true",
        help="enable random crop (for style training in face-centered crop augmentation) / ランダムな切り出しを有効にする（顔を中心としたaugmentationを行うときに画風の学習用に指定する）",
    )
    parser.add_argument(
        "--debug_dataset",
        action="store_true",
        help="show images for debugging (do not train) / デバッグ用に学習データを画面表示する（学習は行わない）",
    )
    parser.add_argument(
        "--resolution",
        type=str,
        default=None,
        help="resolution in training ('size' or 'width,height') / 学習時の画像解像度（'サイズ'指定、または'幅,高さ'指定）",
    )
    parser.add_argument(
        "--network_multiplier",
        type=float,
        default=1.0,
        help="network multiplier to adjust the influence of the network",
    )
    parser.add_argument(
        "--cache_latents",
        action="store_true",
        help="cache latents to main memory to reduce VRAM usage (augmentations must be disabled) / VRAM削減のためにlatentをメインメモリにcacheする（augmentationは使用不可） ",
    )
    parser.add_argument(
        "--vae_batch_size", type=int, default=1, help="batch size for caching latents / latentのcache時のバッチサイズ"
    )
    parser.add_argument(
        "--cache_latents_to_disk",
        action="store_true",
        help="cache latents to disk to reduce VRAM usage (augmentations must be disabled) / VRAM削減のためにlatentをディスクにcacheする（augmentationは使用不可）",
    )
    parser.add_argument(
        "--skip_cache_check",
        action="store_true",
        help="skip the content validation of cache (latent and text encoder output). Cache file existence check is always performed, and cache processing is performed if the file does not exist"
        " / cacheの内容の検証をスキップする（latentとテキストエンコーダの出力）。キャッシュファイルの存在確認は常に行われ、ファイルがなければキャッシュ処理が行われる",
    )
    parser.add_argument(
        "--enable_bucket",
        action="store_true",
        help="enable buckets for multi aspect ratio training / 複数解像度学習のためのbucketを有効にする",
    )
    parser.add_argument(
        "--min_bucket_reso",
        type=int,
        default=256,
        help="minimum resolution for buckets, must be divisible by bucket_reso_steps "
        " / bucketの最小解像度、bucket_reso_stepsで割り切れる必要があります",
    )
    parser.add_argument(
        "--max_bucket_reso",
        type=int,
        default=1024,
        help="maximum resolution for buckets, must be divisible by bucket_reso_steps "
        " / bucketの最大解像度、bucket_reso_stepsで割り切れる必要があります",
    )
    parser.add_argument(
        "--bucket_reso_steps",
        type=int,
        default=64,
        help="steps of resolution for buckets, divisible by 8 is recommended / bucketの解像度の単位、8で割り切れる値を推奨します",
    )
    parser.add_argument(
        "--bucket_no_upscale",
        action="store_true",
        help="make bucket for each image without upscaling / 画像を拡大せずbucketを作成します",
    )

    parser.add_argument(
        "--token_warmup_min",
        type=int,
        default=1,
        help="start learning at N tags (token means comma separated strinfloatgs) / タグ数をN個から増やしながら学習する",
    )
    parser.add_argument(
        "--token_warmup_step",
        type=float,
        default=0,
        help="tag length reaches maximum on N steps (or N*max_train_steps if N<1) / N（N<1ならN*max_train_steps）ステップでタグ長が最大になる。デフォルトは0（最初から最大）",
    )
    parser.add_argument(
        "--alpha_mask",
        action="store_true",
        help="use alpha channel as mask for training / 画像のアルファチャンネルをlossのマスクに使用する",
    )

    parser.add_argument(
        "--dataset_class",
        type=str,
        default=None,
        help="dataset class for arbitrary dataset (package.module.Class) / 任意のデータセットを用いるときのクラス名 (package.module.Class)",
    )

    if support_caption_dropout:
        # Textual Inversion はcaptionのdropoutをsupportしない
        # いわゆるtensorのDropoutと紛らわしいのでprefixにcaptionを付けておく　every_n_epochsは他と平仄を合わせてdefault Noneに
        parser.add_argument(
            "--caption_dropout_rate", type=float, default=0.0, help="Rate out dropout caption(0.0~1.0) / captionをdropoutする割合"
        )
        parser.add_argument(
            "--caption_dropout_every_n_epochs",
            type=int,
            default=0,
            help="Dropout all captions every N epochs / captionを指定エポックごとにdropoutする",
        )
        parser.add_argument(
            "--caption_tag_dropout_rate",
            type=float,
            default=0.0,
            help="Rate out dropout comma separated tokens(0.0~1.0) / カンマ区切りのタグをdropoutする割合",
        )

    if support_dreambooth:
        # DreamBooth dataset
        parser.add_argument(
            "--reg_data_dir", type=str, default=None, help="directory for regularization images / 正則化画像データのディレクトリ"
        )

    if support_caption:
        # caption dataset
        parser.add_argument(
            "--in_json", type=str, default=None, help="json metadata for dataset / データセットのmetadataのjsonファイル"
        )
        parser.add_argument(
            "--dataset_repeats",
            type=int,
            default=1,
            help="repeat dataset when training with captions / キャプションでの学習時にデータセットを繰り返す回数",
        )


def add_sd_saving_arguments(parser: argparse.ArgumentParser):
    parser.add_argument(
        "--save_model_as",
        type=str,
        default=None,
        choices=[None, "ckpt", "safetensors", "diffusers", "diffusers_safetensors"],
        help="format to save the model (default is same to original) / モデル保存時の形式（未指定時は元モデルと同じ）",
    )
    parser.add_argument(
        "--use_safetensors",
        action="store_true",
        help="use safetensors format to save (if save_model_as is not specified) / checkpoint、モデルをsafetensors形式で保存する（save_model_as未指定時）",
    )


def read_config_from_file(args: argparse.Namespace, parser: argparse.ArgumentParser):
    if not args.config_file:
        return args

    config_path = args.config_file + ".toml" if not args.config_file.endswith(".toml") else args.config_file

    if args.output_config:
        # check if config file exists
        if os.path.exists(config_path):
            logger.error(f"Config file already exists. Aborting... / 出力先の設定ファイルが既に存在します: {config_path}")
            exit(1)

        # convert args to dictionary
        args_dict = vars(args)

        # remove unnecessary keys
        for key in ["config_file", "output_config", "wandb_api_key"]:
            if key in args_dict:
                del args_dict[key]

        # get default args from parser
        default_args = vars(parser.parse_args([]))

        # remove default values: cannot use args_dict.items directly because it will be changed during iteration
        for key, value in list(args_dict.items()):
            if key in default_args and value == default_args[key]:
                del args_dict[key]

        # convert Path to str in dictionary
        for key, value in args_dict.items():
            if isinstance(value, pathlib.Path):
                args_dict[key] = str(value)

        # convert to toml and output to file
        with open(config_path, "w") as f:
            toml.dump(args_dict, f)

        logger.info(f"Saved config file / 設定ファイルを保存しました: {config_path}")
        exit(0)

    if not os.path.exists(config_path):
        logger.info(f"{config_path} not found.")
        exit(1)

    logger.info(f"Loading settings from {config_path}...")
    with open(config_path, "r", encoding="utf-8") as f:
        config_dict = toml.load(f)

    # combine all sections into one
    ignore_nesting_dict = {}
    for section_name, section_dict in config_dict.items():
        # if value is not dict, save key and value as is
        if not isinstance(section_dict, dict):
            ignore_nesting_dict[section_name] = section_dict
            continue

        # if value is dict, save all key and value into one dict
        for key, value in section_dict.items():
            ignore_nesting_dict[key] = value

    config_args = argparse.Namespace(**ignore_nesting_dict)
    args = parser.parse_args(namespace=config_args)
    args.config_file = os.path.splitext(args.config_file)[0]

    return args


# endregion

# region utils


def resume_from_local_or_hf_if_specified(accelerator, args):
    if not args.resume:
        return

    if not args.resume_from_huggingface:
        logger.info(f"resume training from local state: {args.resume}")
        accelerator.load_state(args.resume)
        return

    logger.info(f"resume training from huggingface state: {args.resume}")
    repo_id = args.resume.split("/")[0] + "/" + args.resume.split("/")[1]
    path_in_repo = "/".join(args.resume.split("/")[2:])
    revision = None
    repo_type = None
    if ":" in path_in_repo:
        divided = path_in_repo.split(":")
        if len(divided) == 2:
            path_in_repo, revision = divided
            repo_type = "model"
        else:
            path_in_repo, revision, repo_type = divided
    logger.info(f"Downloading state from huggingface: {repo_id}/{path_in_repo}@{revision}")

    list_files = huggingface_util.list_dir(
        repo_id=repo_id,
        subfolder=path_in_repo,
        revision=revision,
        token=args.huggingface_token,
        repo_type=repo_type,
    )

    async def download(filename) -> str:
        def task():
            return hf_hub_download(
                repo_id=repo_id,
                filename=filename,
                revision=revision,
                repo_type=repo_type,
                token=args.huggingface_token,
            )

        return await asyncio.get_event_loop().run_in_executor(None, task)

    loop = asyncio.get_event_loop()
    results = loop.run_until_complete(asyncio.gather(*[download(filename=filename.rfilename) for filename in list_files]))
    if len(results) == 0:
        raise ValueError(
            "No files found in the specified repo id/path/revision / 指定されたリポジトリID/パス/リビジョンにファイルが見つかりませんでした"
        )
    dirname = os.path.dirname(results[0])
    accelerator.load_state(dirname)


def get_optimizer(args, trainable_params, model=None) -> tuple[str, str, object]:
    # "Optimizer to use: AdamW, AdamW8bit, Lion, SGDNesterov, SGDNesterov8bit, PagedAdamW, PagedAdamW8bit, PagedAdamW32bit, Lion8bit, PagedLion8bit, AdEMAMix8bit, PagedAdEMAMix8bit, DAdaptation(DAdaptAdamPreprint), DAdaptAdaGrad, DAdaptAdam, DAdaptAdan, DAdaptAdanIP, DAdaptLion, DAdaptSGD, Adafactor"

    optimizer_type = args.optimizer_type
    if args.use_8bit_adam:
        assert (
            not args.use_lion_optimizer
        ), "both option use_8bit_adam and use_lion_optimizer are specified / use_8bit_adamとuse_lion_optimizerの両方のオプションが指定されています"
        assert (
            optimizer_type is None or optimizer_type == ""
        ), "both option use_8bit_adam and optimizer_type are specified / use_8bit_adamとoptimizer_typeの両方のオプションが指定されています"
        optimizer_type = "AdamW8bit"

    elif args.use_lion_optimizer:
        assert (
            optimizer_type is None or optimizer_type == ""
        ), "both option use_lion_optimizer and optimizer_type are specified / use_lion_optimizerとoptimizer_typeの両方のオプションが指定されています"
        optimizer_type = "Lion"

    if optimizer_type is None or optimizer_type == "":
        optimizer_type = "AdamW"
    optimizer_type = optimizer_type.lower()

    if args.fused_backward_pass:
        assert (
            optimizer_type in ["Adafactor".lower(),"lion", "adan", "adamw","ranger","stableadamw"]
        ), "fused_backward_pass currently only works with optimizer_type Adafactor / fused_backward_passは現在optimizer_type Adafactorでのみ機能します"
        assert (
            args.gradient_accumulation_steps == 1
        ), "fused_backward_pass does not work with gradient_accumulation_steps > 1 / fused_backward_passはgradient_accumulation_steps>1では機能しません"

    # 引数を分解する
    optimizer_kwargs = {}
    if args.optimizer_args is not None and len(args.optimizer_args) > 0:
        for arg in args.optimizer_args:
            key, value = arg.split("=")
            value = ast.literal_eval(value)

            # value = value.split(",")
            # for i in range(len(value)):
            #     if value[i].lower() == "true" or value[i].lower() == "false":
            #         value[i] = value[i].lower() == "true"
            #     else:
            #         value[i] = ast.float(value[i])
            # if len(value) == 1:
            #     value = value[0]
            # else:
            #     value = tuple(value)

            optimizer_kwargs[key] = value
    # logger.info(f"optkwargs {optimizer}_{kwargs}")

    schedulefree_wrapper_kwargs = {}

    lr = args.learning_rate
    optimizer = None
    optimizer_class = None

    if optimizer_type == "Lion".lower():
        try:
            import optimi
            logger.info(f"use optimi Lion optimizer | {optimizer_kwargs}")
            optimizer_class = optimi.Lion
            if args.fused_backward_pass and "gradient_release" not in optimizer_kwargs:
                optimizer_kwargs["gradient_release"] = True
        except:
            try:
                import lion_pytorch
                logger.info(f"use Lion optimizer | {optimizer_kwargs}")
                optimizer_class = lion_pytorch.Lion
            except ImportError:
                raise ImportError("No lion_pytorch / lion_pytorch がインストールされていないようです")
        optimizer = optimizer_class(trainable_params, lr=lr, **optimizer_kwargs)

    elif optimizer_type.endswith("8bit".lower()):
        try:
            import bitsandbytes as bnb
        except ImportError:
            raise ImportError("No bitsandbytes / bitsandbytesがインストールされていないようです")

        if optimizer_type == "AdamW8bit".lower():
            logger.info(f"use 8-bit AdamW optimizer | {optimizer_kwargs}")
            optimizer_class = bnb.optim.AdamW8bit
            optimizer = optimizer_class(trainable_params, lr=lr, **optimizer_kwargs)

        elif optimizer_type == "SGDNesterov8bit".lower():
            logger.info(f"use 8-bit SGD with Nesterov optimizer | {optimizer_kwargs}")
            if "momentum" not in optimizer_kwargs:
                logger.warning(
                    f"8-bit SGD with Nesterov must be with momentum, set momentum to 0.9 / 8-bit SGD with Nesterovはmomentum指定が必須のため0.9に設定します"
                )
                optimizer_kwargs["momentum"] = 0.9

            optimizer_class = bnb.optim.SGD8bit
            optimizer = optimizer_class(trainable_params, lr=lr, nesterov=True, **optimizer_kwargs)

        elif optimizer_type == "Lion8bit".lower():
            logger.info(f"use 8-bit Lion optimizer | {optimizer_kwargs}")
            try:
                optimizer_class = bnb.optim.Lion8bit
            except AttributeError:
                raise AttributeError(
                    "No Lion8bit. The version of bitsandbytes installed seems to be old. Please install 0.38.0 or later. / Lion8bitが定義されていません。インストールされているbitsandbytesのバージョンが古いようです。0.38.0以上をインストールしてください"
                )
        elif optimizer_type == "PagedAdamW8bit".lower():
            logger.info(f"use 8-bit PagedAdamW optimizer | {optimizer_kwargs}")
            try:
                optimizer_class = bnb.optim.PagedAdamW8bit
            except AttributeError:
                raise AttributeError(
                    "No PagedAdamW8bit. The version of bitsandbytes installed seems to be old. Please install 0.39.0 or later. / PagedAdamW8bitが定義されていません。インストールされているbitsandbytesのバージョンが古いようです。0.39.0以上をインストールしてください"
                )
        elif optimizer_type == "PagedLion8bit".lower():
            logger.info(f"use 8-bit Paged Lion optimizer | {optimizer_kwargs}")
            try:
                optimizer_class = bnb.optim.PagedLion8bit
            except AttributeError:
                raise AttributeError(
                    "No PagedLion8bit. The version of bitsandbytes installed seems to be old. Please install 0.39.0 or later. / PagedLion8bitが定義されていません。インストールされているbitsandbytesのバージョンが古いようです。0.39.0以上をインストールしてください"
                )

        if optimizer_class is not None:
            optimizer = optimizer_class(trainable_params, lr=lr, **optimizer_kwargs)

    elif optimizer_type == "PagedAdamW".lower():
        logger.info(f"use PagedAdamW optimizer | {optimizer_kwargs}")
        try:
            import bitsandbytes as bnb
        except ImportError:
            raise ImportError("No bitsandbytes / bitsandbytesがインストールされていないようです")
        try:
            optimizer_class = bnb.optim.PagedAdamW
        except AttributeError:
            raise AttributeError(
                "No PagedAdamW. The version of bitsandbytes installed seems to be old. Please install 0.39.0 or later. / PagedAdamWが定義されていません。インストールされているbitsandbytesのバージョンが古いようです。0.39.0以上をインストールしてください"
            )
        optimizer = optimizer_class(trainable_params, lr=lr, **optimizer_kwargs)

    elif optimizer_type == "PagedAdamW32bit".lower():
        logger.info(f"use 32-bit PagedAdamW optimizer | {optimizer_kwargs}")
        try:
            import bitsandbytes as bnb
        except ImportError:
            raise ImportError("No bitsandbytes / bitsandbytesがインストールされていないようです")
        try:
            optimizer_class = bnb.optim.PagedAdamW32bit
        except AttributeError:
            raise AttributeError(
                "No PagedAdamW32bit. The version of bitsandbytes installed seems to be old. Please install 0.39.0 or later. / PagedAdamW32bitが定義されていません。インストールされているbitsandbytesのバージョンが古いようです。0.39.0以上をインストールしてください"
            )
        optimizer = optimizer_class(trainable_params, lr=lr, **optimizer_kwargs)

    elif optimizer_type == "SGDNesterov".lower():
        logger.info(f"use SGD with Nesterov optimizer | {optimizer_kwargs}")
        if "momentum" not in optimizer_kwargs:
            logger.info(
                f"SGD with Nesterov must be with momentum, set momentum to 0.9 / SGD with Nesterovはmomentum指定が必須のため0.9に設定します"
            )
            optimizer_kwargs["momentum"] = 0.9

        optimizer_class = torch.optim.SGD
        optimizer = optimizer_class(trainable_params, lr=lr, nesterov=True, **optimizer_kwargs)

    elif optimizer_type == "Adan".lower():
        logger.info(f"use Adan optimizer | {optimizer_kwargs}")
        # optimi
        # check optimi is installed
        try:
            import optimi
        except ImportError:
            raise ImportError("No optimi / optimi がインストールされていないようです")
        if args.fused_backward_pass and "gradient_release" not in optimizer_kwargs:
            optimizer_kwargs["gradient_release"] = True
        optimizer_class = optimi.Adan
        optimizer = optimizer_class(trainable_params, lr=lr, **optimizer_kwargs)

    elif optimizer_type == "Ranger".lower():
        logger.info(f"use RAdam optimizer | {optimizer_kwargs}")
        # optimi
        # check optimi is installed
        try:
            import optimi
        except ImportError:
            raise ImportError("No optimi / optimi がインストールされていないようです")
        if args.fused_backward_pass and "gradient_release" not in optimizer_kwargs:
            optimizer_kwargs["gradient_release"] = True
        optimizer_class = optimi.Ranger
        optimizer = optimizer_class(trainable_params, lr=lr, **optimizer_kwargs)

    elif optimizer_type.startswith("DAdapt".lower()) or optimizer_type == "Prodigy".lower():
        # check lr and lr_count, and logger.info warning
        actual_lr = lr
        lr_count = 1
        if type(trainable_params) == list and type(trainable_params[0]) == dict:
            lrs = set()
            actual_lr = trainable_params[0].get("lr", actual_lr)
            for group in trainable_params:
                lrs.add(group.get("lr", actual_lr))
            lr_count = len(lrs)

        if actual_lr <= 0.1:
            logger.warning(
                f"learning rate is too low. If using D-Adaptation or Prodigy, set learning rate around 1.0 / 学習率が低すぎるようです。D-AdaptationまたはProdigyの使用時は1.0前後の値を指定してください: lr={actual_lr}"
            )
            logger.warning("recommend option: lr=1.0 / 推奨は1.0です")
        if lr_count > 1:
            logger.warning(
                f"when multiple learning rates are specified with dadaptation (e.g. for Text Encoder and U-Net), only the first one will take effect / D-AdaptationまたはProdigyで複数の学習率を指定した場合（Text EncoderとU-Netなど）、最初の学習率のみが有効になります: lr={actual_lr}"
            )

        if optimizer_type.startswith("DAdapt".lower()):
            # DAdaptation family
            # check dadaptation is installed
            try:
                import dadaptation
                import dadaptation.experimental as experimental
            except ImportError:
                raise ImportError("No dadaptation / dadaptation がインストールされていないようです")

            # set optimizer
            if optimizer_type == "DAdaptation".lower() or optimizer_type == "DAdaptAdamPreprint".lower():
                optimizer_class = experimental.DAdaptAdamPreprint
                logger.info(f"use D-Adaptation AdamPreprint optimizer | {optimizer_kwargs}")
            elif optimizer_type == "DAdaptAdaGrad".lower():
                optimizer_class = dadaptation.DAdaptAdaGrad
                logger.info(f"use D-Adaptation AdaGrad optimizer | {optimizer_kwargs}")
            elif optimizer_type == "DAdaptAdam".lower():
                optimizer_class = dadaptation.DAdaptAdam
                logger.info(f"use D-Adaptation Adam optimizer | {optimizer_kwargs}")
            elif optimizer_type == "DAdaptAdan".lower():
                optimizer_class = dadaptation.DAdaptAdan
                logger.info(f"use D-Adaptation Adan optimizer | {optimizer_kwargs}")
            elif optimizer_type == "DAdaptAdanIP".lower():
                optimizer_class = experimental.DAdaptAdanIP
                logger.info(f"use D-Adaptation AdanIP optimizer | {optimizer_kwargs}")
            elif optimizer_type == "DAdaptLion".lower():
                optimizer_class = dadaptation.DAdaptLion
                logger.info(f"use D-Adaptation Lion optimizer | {optimizer_kwargs}")
            elif optimizer_type == "DAdaptSGD".lower():
                optimizer_class = dadaptation.DAdaptSGD
                logger.info(f"use D-Adaptation SGD optimizer | {optimizer_kwargs}")
            else:
                raise ValueError(f"Unknown optimizer type: {optimizer_type}")

            optimizer = optimizer_class(trainable_params, lr=lr, **optimizer_kwargs)
        else:
            # Prodigy
            # check Prodigy is installed
            try:
                import prodigyopt
            except ImportError:
                raise ImportError("No Prodigy / Prodigy がインストールされていないようです")

            logger.info(f"use Prodigy optimizer | {optimizer_kwargs}")
            optimizer_class = prodigyopt.Prodigy
            optimizer = optimizer_class(trainable_params, lr=lr, **optimizer_kwargs)

    elif optimizer_type == "Prodigy".lower():
        # Prodigy
        # check Prodigy is installed
        try:
            import prodigyopt
        except ImportError:
            raise ImportError("No Prodigy / Prodigy がインストールされていないようです")

        # check lr and lr_count, and print warning
        actual_lr = lr
        lr_count = 1
        if type(trainable_params) == list and type(trainable_params[0]) == dict:
            lrs = set()
            actual_lr = trainable_params[0].get("lr", actual_lr)
            for group in trainable_params:
                lrs.add(group.get("lr", actual_lr))
            lr_count = len(lrs)

        if actual_lr <= 0.1:
            print(
                f"learning rate is too low. If using Prodigy, set learning rate around 1.0 / 学習率が低すぎるようです。1.0前後の値を指定してください: lr={actual_lr}"
            )
            print("recommend option: lr=1.0 / 推奨は1.0です")
        if lr_count > 1:
            print(
                f"when multiple learning rates are specified with Prodigy (e.g. for Text Encoder and U-Net), only the first one will take effect / Prodigyで複数の学習率を指定した場合（Text EncoderとU-Netなど）、最初の学習率のみが有効になります: lr={actual_lr}"
            )

        print(f"use Prodigy optimizer | {optimizer_kwargs}")
        optimizer_class = prodigyopt.Prodigy
        optimizer = optimizer_class(trainable_params, lr=lr, **optimizer_kwargs)

    elif optimizer_type == "Adafactor".lower():
        # 引数を確認して適宜補正する
        if "relative_step" not in optimizer_kwargs:
            optimizer_kwargs["relative_step"] = True  # default
        if not optimizer_kwargs["relative_step"] and optimizer_kwargs.get("warmup_init", False):
            logger.info(
                f"set relative_step to True because warmup_init is True / warmup_initがTrueのためrelative_stepをTrueにします"
            )
            optimizer_kwargs["relative_step"] = True
        logger.info(f"use Adafactor optimizer | {optimizer_kwargs}")

        if optimizer_kwargs["relative_step"]:
            logger.info(f"relative_step is true / relative_stepがtrueです")
            if lr != 0.0:
                logger.warning(f"learning rate is used as initial_lr / 指定したlearning rateはinitial_lrとして使用されます")
            args.learning_rate = None

            # trainable_paramsがgroupだった時の処理：lrを削除する
            if type(trainable_params) == list and type(trainable_params[0]) == dict:
                has_group_lr = False
                for group in trainable_params:
                    p = group.pop("lr", None)
                    has_group_lr = has_group_lr or (p is not None)

                if has_group_lr:
                    # 一応argsを無効にしておく TODO 依存関係が逆転してるのであまり望ましくない
                    logger.warning(f"unet_lr and text_encoder_lr are ignored / unet_lrとtext_encoder_lrは無視されます")
                    args.unet_lr = None
                    args.text_encoder_lr = None

            if args.lr_scheduler != "adafactor":
                logger.info(f"use adafactor_scheduler / スケジューラにadafactor_schedulerを使用します")
            args.lr_scheduler = f"adafactor:{lr}"  # ちょっと微妙だけど

            lr = None
        else:
            if args.max_grad_norm != 0.0:
                logger.warning(
                    f"because max_grad_norm is set, clip_grad_norm is enabled. consider set to 0 / max_grad_normが設定されているためclip_grad_normが有効になります。0に設定して無効にしたほうがいいかもしれません"
                )
            if args.lr_scheduler != "constant_with_warmup":
                logger.warning(f"constant_with_warmup will be good / スケジューラはconstant_with_warmupが良いかもしれません")
            if optimizer_kwargs.get("clip_threshold", 1.0) != 1.0:
                logger.warning(f"clip_threshold=1.0 will be good / clip_thresholdは1.0が良いかもしれません")

        optimizer_class = transformers.optimization.Adafactor
        optimizer = optimizer_class(trainable_params, lr=lr, **optimizer_kwargs)

    elif optimizer_type == "StableAdamW".lower():
        logger.info(f"use StableAdamW optimizer | {optimizer_kwargs}")
        # optimi
        # check optimi is installed
        try:
            import optimi
        except ImportError:
            raise ImportError("No optimi / optimi がインストールされていないようです")
        if args.fused_backward_pass and "gradient_release" not in optimizer_kwargs:
            optimizer_kwargs["gradient_release"] = True
        optimizer_class = optimi.StableAdamW
        optimizer = optimizer_class(trainable_params, lr=lr, **optimizer_kwargs)

    elif optimizer_type == "AdamW".lower():
        # optimi
        # check optimi is installed
        try:
            import optimi
            optimizer_class = optimi.AdamW
            logger.info(f"use optimi AdamW optimizer | {optimizer_kwargs}")
            if args.fused_backward_pass and "gradient_release" not in optimizer_kwargs:
                optimizer_kwargs["gradient_release"] = True
        except:
            optimizer_class = torch.optim.AdamW
            logger.info(f"use AdamW optimizer | {optimizer_kwargs}")
        optimizer = optimizer_class(trainable_params, lr=lr, **optimizer_kwargs)

    elif optimizer_type == "AdamMini".lower():
        logger.info(f"use AdamMini optimizer | {optimizer_kwargs}")
        try:
            import library.adam_mini as adam_mini
            optimizer_class = adam_mini.Adam_mini
        except ImportError:
            raise ImportError("No adam-mini / adam-mini がインストールされていないようです")

        named_params = [(name, param) for name, param in model.named_parameters() if param.requires_grad]

        optimizer = optimizer_class(named_params, lr=lr, **optimizer_kwargs)
        optimizer.embd_names.add("layer.weight")
        optimizer.embd_names.add("final_layer.linear.weight")
        optimizer.embd_names.add("final_layer.adaLN_modulation.1.weight")
        optimizer.wqk_names.add("attn")
        optimizer.wqk_names.add('mlp')

    elif optimizer_type == "Sara".lower():
        logger.info(f"use Sara optimizer | {optimizer_kwargs}")
        try:
            import library.adamw_sara as sara
            optimizer_class = sara.AdamW
        except ImportError:
            raise ImportError("No sara / sara がインストールされていないようです")
        optimizer = optimizer_class(model, **optimizer_kwargs)

    elif optimizer_type.endswith("schedulefree".lower()):
        try:
            import schedulefree as sf
        except ImportError:
            raise ImportError("No schedulefree / schedulefreeがインストールされていないようです")

        if optimizer_type == "RAdamScheduleFree".lower():
            optimizer_class = sf.RAdamScheduleFree
            logger.info(f"use RAdamScheduleFree optimizer | {optimizer_kwargs}")
        elif optimizer_type == "AdamWScheduleFree".lower():
            optimizer_class = sf.AdamWScheduleFree
            logger.info(f"use AdamWScheduleFree optimizer | {optimizer_kwargs}")
        elif optimizer_type == "SGDScheduleFree".lower():
            optimizer_class = sf.SGDScheduleFree
            logger.info(f"use SGDScheduleFree optimizer | {optimizer_kwargs}")
        elif optimizer_type == "RAdamScheduleFree".lower():
            optimizer_class = sf.RAdamScheduleFree
            logger.info(f"use RAdamScheduleFree optimizer | {optimizer_kwargs}")
        else:
            optimizer_class = None

        if optimizer_class is not None:
            optimizer = optimizer_class(trainable_params, lr=lr, **optimizer_kwargs)

    if optimizer is None:
        # 任意のoptimizerを使う
        case_sensitive_optimizer_type = args.optimizer_type  # not lower
        logger.info(f"use {case_sensitive_optimizer_type} | {optimizer_kwargs}")

        if "." not in case_sensitive_optimizer_type:  # from torch.optim
            optimizer_module = torch.optim
        else:  # from other library
            values = case_sensitive_optimizer_type.split(".")
            optimizer_module = importlib.import_module(".".join(values[:-1]))
            case_sensitive_optimizer_type = values[-1]

        optimizer_class = getattr(optimizer_module, case_sensitive_optimizer_type)
        optimizer = optimizer_class(trainable_params, lr=lr, **optimizer_kwargs)

    """
    # wrap any of above optimizer with schedulefree, if optimizer is not schedulefree
    if args.optimizer_schedulefree_wrapper and not optimizer_type.endswith("schedulefree".lower()):
        try:
            import schedulefree as sf
        except ImportError:
            raise ImportError("No schedulefree / schedulefreeがインストールされていないようです")

        schedulefree_wrapper_kwargs = {}
        if args.schedulefree_wrapper_args is not None and len(args.schedulefree_wrapper_args) > 0:
            for arg in args.schedulefree_wrapper_args:
                key, value = arg.split("=")
                value = ast.literal_eval(value)
                schedulefree_wrapper_kwargs[key] = value

        sf_wrapper = sf.ScheduleFreeWrapper(optimizer, **schedulefree_wrapper_kwargs)
        sf_wrapper.train()  # make optimizer as train mode

        # we need to make optimizer as a subclass of torch.optim.Optimizer, we make another Proxy class over SFWrapper
        class OptimizerProxy(torch.optim.Optimizer):
            def __init__(self, sf_wrapper):
                self._sf_wrapper = sf_wrapper

            def __getattr__(self, name):
                return getattr(self._sf_wrapper, name)

            # override properties
            @property
            def state(self):
                return self._sf_wrapper.state

            @state.setter
            def state(self, state):
                self._sf_wrapper.state = state

            @property
            def param_groups(self):
                return self._sf_wrapper.param_groups

            @param_groups.setter
            def param_groups(self, param_groups):
                self._sf_wrapper.param_groups = param_groups

            @property
            def defaults(self):
                return self._sf_wrapper.defaults

            @defaults.setter
            def defaults(self, defaults):
                self._sf_wrapper.defaults = defaults

            def add_param_group(self, param_group):
                self._sf_wrapper.add_param_group(param_group)

            def load_state_dict(self, state_dict):
                self._sf_wrapper.load_state_dict(state_dict)

            def state_dict(self):
                return self._sf_wrapper.state_dict()

            def zero_grad(self):
                self._sf_wrapper.zero_grad()

            def step(self, closure=None):
                self._sf_wrapper.step(closure)

            def train(self):
                self._sf_wrapper.train()

            def eval(self):
                self._sf_wrapper.eval()

            # isinstance チェックをパスするためのメソッド
            def __instancecheck__(self, instance):
                return isinstance(instance, (type(self), Optimizer))

        optimizer = OptimizerProxy(sf_wrapper)

        logger.info(f"wrap optimizer with ScheduleFreeWrapper | {schedulefree_wrapper_kwargs}")
    """

    # for logging
    optimizer_name = optimizer_class.__module__ + "." + optimizer_class.__name__
    optimizer_args = ",".join([f"{k}={v}" for k, v in optimizer_kwargs.items()])

    if hasattr(optimizer, "train") and callable(optimizer.train):
        # make optimizer as train mode before training for schedulefree optimizer. the optimizer will be in eval mode in sampling and saving.
        optimizer.train()

    return optimizer_name, optimizer_args, optimizer


def get_optimizer_train_eval_fn(optimizer: Optimizer, args: argparse.Namespace) -> Tuple[Callable, Callable]:
    if not is_schedulefree_optimizer(optimizer, args):
        # return dummy func
        return lambda: None, lambda: None

    # get train and eval functions from optimizer
    train_fn = optimizer.train
    eval_fn = optimizer.eval

    return train_fn, eval_fn


def is_schedulefree_optimizer(optimizer: Optimizer, args: argparse.Namespace) -> bool:
    return args.optimizer_type.lower().endswith("schedulefree".lower())  # or args.optimizer_schedulefree_wrapper


def get_dummy_scheduler(optimizer: Optimizer) -> Any:
    # dummy scheduler for schedulefree optimizer. supports only empty step(), get_last_lr() and optimizers.
    # this scheduler is used for logging only.
    # this isn't be wrapped by accelerator because of this class is not a subclass of torch.optim.lr_scheduler._LRScheduler
    class DummyScheduler:
        def __init__(self, optimizer: Optimizer):
            self.optimizer = optimizer

        def step(self):
            pass

        def get_last_lr(self):
            return [group["lr"] for group in self.optimizer.param_groups]

    return DummyScheduler(optimizer)


# Modified version of get_scheduler() function from diffusers.optimizer.get_scheduler
# Add some checking and features to the original function.


def get_scheduler_fix(args, optimizer: Optimizer, num_processes: int):
    """
    Unified API to get any scheduler from its name.
    """
    # if schedulefree optimizer, return dummy scheduler
    if is_schedulefree_optimizer(optimizer, args):
        return get_dummy_scheduler(optimizer)

    name = args.lr_scheduler
    num_training_steps = args.max_train_steps * num_processes  # * args.gradient_accumulation_steps
    num_warmup_steps: Optional[int] = (
        int(args.lr_warmup_steps * num_training_steps) if isinstance(args.lr_warmup_steps, float) else args.lr_warmup_steps
    )
    num_decay_steps: Optional[int] = (
        int(args.lr_decay_steps * num_training_steps) if isinstance(args.lr_decay_steps, float) else args.lr_decay_steps
    )
    num_stable_steps = num_training_steps - num_warmup_steps - num_decay_steps
    num_cycles = args.lr_scheduler_num_cycles
    power = args.lr_scheduler_power
    timescale = args.lr_scheduler_timescale
    min_lr_ratio = args.lr_scheduler_min_lr_ratio

    lr_scheduler_kwargs = {}  # get custom lr_scheduler kwargs
    if args.lr_scheduler_args is not None and len(args.lr_scheduler_args) > 0:
        for arg in args.lr_scheduler_args:
            key, value = arg.split("=")
            value = ast.literal_eval(value)
            lr_scheduler_kwargs[key] = value

    def wrap_check_needless_num_warmup_steps(return_vals):
        if num_warmup_steps is not None and num_warmup_steps != 0:
            raise ValueError(f"{name} does not require `num_warmup_steps`. Set None or 0.")
        return return_vals

    # using any lr_scheduler from other library
    if args.lr_scheduler_type:
        lr_scheduler_type = args.lr_scheduler_type
        logger.info(f"use {lr_scheduler_type} | {lr_scheduler_kwargs} as lr_scheduler")
        if "." not in lr_scheduler_type:  # default to use torch.optim
            lr_scheduler_module = torch.optim.lr_scheduler
        else:
            values = lr_scheduler_type.split(".")
            lr_scheduler_module = importlib.import_module(".".join(values[:-1]))
            lr_scheduler_type = values[-1]
        lr_scheduler_class = getattr(lr_scheduler_module, lr_scheduler_type)
        lr_scheduler = lr_scheduler_class(optimizer, **lr_scheduler_kwargs)
        return wrap_check_needless_num_warmup_steps(lr_scheduler)

    if name.startswith("adafactor"):
        assert (
            type(optimizer) == transformers.optimization.Adafactor
        ), f"adafactor scheduler must be used with Adafactor optimizer / adafactor schedulerはAdafactorオプティマイザと同時に使ってください"
        initial_lr = float(name.split(":")[1])
        # logger.info(f"adafactor scheduler init lr {initial_lr}")
        return wrap_check_needless_num_warmup_steps(transformers.optimization.AdafactorSchedule(optimizer, initial_lr))

    if name == DiffusersSchedulerType.PIECEWISE_CONSTANT.value:
        name = DiffusersSchedulerType(name)
        schedule_func = DIFFUSERS_TYPE_TO_SCHEDULER_FUNCTION[name]
        return schedule_func(optimizer, **lr_scheduler_kwargs)  # step_rules and last_epoch are given as kwargs

    name = SchedulerType(name)
    schedule_func = TYPE_TO_SCHEDULER_FUNCTION[name]

    if name == SchedulerType.CONSTANT:
        return wrap_check_needless_num_warmup_steps(schedule_func(optimizer, **lr_scheduler_kwargs))

    # All other schedulers require `num_warmup_steps`
    if num_warmup_steps is None:
        raise ValueError(f"{name} requires `num_warmup_steps`, please provide that argument.")

    if name == SchedulerType.CONSTANT_WITH_WARMUP:
        return schedule_func(optimizer, num_warmup_steps=num_warmup_steps, **lr_scheduler_kwargs)

    if name == SchedulerType.INVERSE_SQRT:
        return schedule_func(optimizer, num_warmup_steps=num_warmup_steps, timescale=timescale, **lr_scheduler_kwargs)

    # All other schedulers require `num_training_steps`
    if num_training_steps is None:
        raise ValueError(f"{name} requires `num_training_steps`, please provide that argument.")

    if name == SchedulerType.COSINE_WITH_RESTARTS:
        return schedule_func(
            optimizer,
            num_warmup_steps=num_warmup_steps,
            num_training_steps=num_training_steps,
            num_cycles=num_cycles,
            **lr_scheduler_kwargs,
        )

    if name == SchedulerType.POLYNOMIAL:
        return schedule_func(
            optimizer, num_warmup_steps=num_warmup_steps, num_training_steps=num_training_steps, power=power, **lr_scheduler_kwargs
        )

    if name == SchedulerType.COSINE_WITH_MIN_LR:
        return schedule_func(
            optimizer,
            num_warmup_steps=num_warmup_steps,
            num_training_steps=num_training_steps,
            num_cycles=num_cycles / 2,
            min_lr_rate=min_lr_ratio,
            **lr_scheduler_kwargs,
        )

    # these schedulers do not require `num_decay_steps`
    if name == SchedulerType.LINEAR or name == SchedulerType.COSINE:
        return schedule_func(
            optimizer,
            num_warmup_steps=num_warmup_steps,
            num_training_steps=num_training_steps,
            **lr_scheduler_kwargs,
        )

    # All other schedulers require `num_decay_steps`
    if num_decay_steps is None:
        raise ValueError(f"{name} requires `num_decay_steps`, please provide that argument.")
    if name == SchedulerType.WARMUP_STABLE_DECAY:
        return schedule_func(
            optimizer,
            num_warmup_steps=num_warmup_steps,
            num_stable_steps=num_stable_steps,
            num_decay_steps=num_decay_steps,
            num_cycles=num_cycles / 2,
            min_lr_ratio=min_lr_ratio if min_lr_ratio is not None else 0.0,
            **lr_scheduler_kwargs,
        )

    return schedule_func(
        optimizer,
        num_warmup_steps=num_warmup_steps,
        num_training_steps=num_training_steps,
        num_decay_steps=num_decay_steps,
        **lr_scheduler_kwargs,
    )


def prepare_dataset_args(args: argparse.Namespace, support_metadata: bool):
    # backward compatibility
    if args.caption_extention is not None:
        args.caption_extension = args.caption_extention
        args.caption_extention = None

    # assert args.resolution is not None, f"resolution is required / resolution（解像度）を指定してください"
    if args.resolution is not None:
        args.resolution = tuple([int(r) for r in args.resolution.split(",")])
        if len(args.resolution) == 1:
            args.resolution = (args.resolution[0], args.resolution[0])
        assert (
            len(args.resolution) == 2
        ), f"resolution must be 'size' or 'width,height' / resolution（解像度）は'サイズ'または'幅','高さ'で指定してください: {args.resolution}"

    if args.face_crop_aug_range is not None:
        args.face_crop_aug_range = tuple([float(r) for r in args.face_crop_aug_range.split(",")])
        assert (
            len(args.face_crop_aug_range) == 2 and args.face_crop_aug_range[0] <= args.face_crop_aug_range[1]
        ), f"face_crop_aug_range must be two floats / face_crop_aug_rangeは'下限,上限'で指定してください: {args.face_crop_aug_range}"
    else:
        args.face_crop_aug_range = None

    if support_metadata:
        if args.in_json is not None and (args.color_aug or args.random_crop):
            logger.warning(
                f"latents in npz is ignored when color_aug or random_crop is True / color_augまたはrandom_cropを有効にした場合、npzファイルのlatentsは無視されます"
            )


def prepare_accelerator(args: argparse.Namespace):
    """
    this function also prepares deepspeed plugin
    """

    if args.logging_dir is None:
        logging_dir = None
    else:
        log_prefix = "" if args.log_prefix is None else args.log_prefix
        logging_dir = args.logging_dir + "/" + log_prefix + time.strftime("%Y%m%d%H%M%S", time.localtime())

    if args.log_with is None:
        if logging_dir is not None:
            log_with = "tensorboard"
        else:
            log_with = None
    else:
        log_with = args.log_with
        if log_with in ["tensorboard", "all"]:
            if logging_dir is None:
                raise ValueError(
                    "logging_dir is required when log_with is tensorboard / Tensorboardを使う場合、logging_dirを指定してください"
                )
        if log_with in ["wandb", "all"]:
            try:
                import wandb
            except ImportError:
                raise ImportError("No wandb / wandb がインストールされていないようです")
            if logging_dir is not None:
                os.makedirs(logging_dir, exist_ok=True)
                os.environ["WANDB_DIR"] = logging_dir
            if args.wandb_api_key is not None:
                wandb.login(key=args.wandb_api_key)

    # torch.compile のオプション。 NO の場合は torch.compile は使わない
    dynamo_backend = "NO"
    if args.torch_compile:
        dynamo_backend = args.dynamo_backend

    kwargs_handlers = [
        (
            InitProcessGroupKwargs(
                backend="gloo" if os.name == "nt" or not torch.cuda.is_available() else "nccl",
                init_method=(
                    "env://?use_libuv=False" if os.name == "nt" and Version(torch.__version__) >= Version("2.4.0") else None
                ),
                timeout=datetime.timedelta(minutes=args.ddp_timeout) if args.ddp_timeout else None,
            )
            if torch.cuda.device_count() > 1
            else None
        ),
        (
            DistributedDataParallelKwargs(
                gradient_as_bucket_view=args.ddp_gradient_as_bucket_view, static_graph=args.ddp_static_graph
            )
            if args.ddp_gradient_as_bucket_view or args.ddp_static_graph
            else None
        ),
    ]
    kwargs_handlers = [i for i in kwargs_handlers if i is not None]
    deepspeed_plugin = deepspeed_utils.prepare_deepspeed_plugin(args)

    accelerator = Accelerator(
        gradient_accumulation_steps=args.gradient_accumulation_steps,
        mixed_precision=args.mixed_precision,
        log_with=log_with,
        project_dir=logging_dir,
        kwargs_handlers=kwargs_handlers,
        dynamo_backend=dynamo_backend,
        deepspeed_plugin=deepspeed_plugin,
    )
    print("accelerator device:", accelerator.device)
    return accelerator


def prepare_dtype(args: argparse.Namespace):
    weight_dtype = torch.float32
    if args.mixed_precision == "fp16":
        weight_dtype = torch.float16
    elif args.mixed_precision == "bf16":
        weight_dtype = torch.bfloat16

    save_dtype = None
    if args.save_precision == "fp16":
        save_dtype = torch.float16
    elif args.save_precision == "bf16":
        save_dtype = torch.bfloat16
    elif args.save_precision == "float":
        save_dtype = torch.float32

    return weight_dtype, save_dtype


def _load_target_model(args: argparse.Namespace, weight_dtype, device="cpu", unet_use_linear_projection_in_v2=False):
    name_or_path = args.pretrained_model_name_or_path
    name_or_path = os.path.realpath(name_or_path) if os.path.islink(name_or_path) else name_or_path
    load_stable_diffusion_format = os.path.isfile(name_or_path)  # determine SD or Diffusers
    if load_stable_diffusion_format:
        logger.info(f"load StableDiffusion checkpoint: {name_or_path}")
        text_encoder, vae, unet = model_util.load_models_from_stable_diffusion_checkpoint(
            args.v2, name_or_path, device, unet_use_linear_projection_in_v2=unet_use_linear_projection_in_v2
        )
    else:
        # Diffusers model is loaded to CPU
        logger.info(f"load Diffusers pretrained models: {name_or_path}")
        try:
            pipe = StableDiffusionPipeline.from_pretrained(name_or_path, tokenizer=None, safety_checker=None)
        except EnvironmentError as ex:
            logger.error(
                f"model is not found as a file or in Hugging Face, perhaps file name is wrong? / 指定したモデル名のファイル、またはHugging Faceのモデルが見つかりません。ファイル名が誤っているかもしれません: {name_or_path}"
            )
            raise ex
        text_encoder = pipe.text_encoder
        vae = pipe.vae
        unet = pipe.unet
        del pipe

        # Diffusers U-Net to original U-Net
        # TODO *.ckpt/*.safetensorsのv2と同じ形式にここで変換すると良さそう
        # logger.info(f"unet config: {unet.config}")
        original_unet = UNet2DConditionModel(
            unet.config.sample_size,
            unet.config.attention_head_dim,
            unet.config.cross_attention_dim,
            unet.config.use_linear_projection,
            unet.config.upcast_attention,
        )
        original_unet.load_state_dict(unet.state_dict())
        unet = original_unet
        logger.info("U-Net converted to original U-Net")

    # VAEを読み込む
    if args.vae is not None:
        vae = model_util.load_vae(args.vae, weight_dtype)
        logger.info("additional VAE loaded")

    return text_encoder, vae, unet, load_stable_diffusion_format


def load_target_model(args, weight_dtype, accelerator, unet_use_linear_projection_in_v2=False):
    for pi in range(accelerator.state.num_processes):
        if pi == accelerator.state.local_process_index:
            logger.info(f"loading model for process {accelerator.state.local_process_index}/{accelerator.state.num_processes}")

            text_encoder, vae, unet, load_stable_diffusion_format = _load_target_model(
                args,
                weight_dtype,
                accelerator.device if args.lowram else "cpu",
                unet_use_linear_projection_in_v2=unet_use_linear_projection_in_v2,
            )
            # work on low-ram device
            if args.lowram:
                text_encoder.to(accelerator.device)
                unet.to(accelerator.device)
                vae.to(accelerator.device)

            clean_memory_on_device(accelerator.device)
        accelerator.wait_for_everyone()
    return text_encoder, vae, unet, load_stable_diffusion_format


def patch_accelerator_for_fp16_training(accelerator):
    org_unscale_grads = accelerator.scaler._unscale_grads_

    def _unscale_grads_replacer(optimizer, inv_scale, found_inf, allow_fp16):
        return org_unscale_grads(optimizer, inv_scale, found_inf, True)

    accelerator.scaler._unscale_grads_ = _unscale_grads_replacer


def get_hidden_states(args: argparse.Namespace, input_ids, tokenizer, text_encoder, weight_dtype=None):
    # with no_token_padding, the length is not max length, return result immediately
    if input_ids.size()[-1] != tokenizer.model_max_length:
        return text_encoder(input_ids)[0]

    # input_ids: b,n,77
    b_size = input_ids.size()[0]
    input_ids = input_ids.reshape((-1, tokenizer.model_max_length))  # batch_size*3, 77

    if args.clip_skip is None:
        encoder_hidden_states = text_encoder(input_ids)[0]
    else:
        enc_out = text_encoder(input_ids, output_hidden_states=True, return_dict=True)
        encoder_hidden_states = enc_out["hidden_states"][-args.clip_skip]
        encoder_hidden_states = text_encoder.text_model.final_layer_norm(encoder_hidden_states)

    # bs*3, 77, 768 or 1024
    encoder_hidden_states = encoder_hidden_states.reshape((b_size, -1, encoder_hidden_states.shape[-1]))

    if args.max_token_length is not None:
        if args.v2:
            # v2: <BOS>...<EOS> <PAD> ... の三連を <BOS>...<EOS> <PAD> ... へ戻す　正直この実装でいいのかわからん
            states_list = [encoder_hidden_states[:, 0].unsqueeze(1)]  # <BOS>
            for i in range(1, args.max_token_length, tokenizer.model_max_length):
                chunk = encoder_hidden_states[:, i : i + tokenizer.model_max_length - 2]  # <BOS> の後から 最後の前まで
                if i > 0:
                    for j in range(len(chunk)):
                        if input_ids[j, 1] == tokenizer.eos_token:  # 空、つまり <BOS> <EOS> <PAD> ...のパターン
                            chunk[j, 0] = chunk[j, 1]  # 次の <PAD> の値をコピーする
                states_list.append(chunk)  # <BOS> の後から <EOS> の前まで
            states_list.append(encoder_hidden_states[:, -1].unsqueeze(1))  # <EOS> か <PAD> のどちらか
            encoder_hidden_states = torch.cat(states_list, dim=1)
        else:
            # v1: <BOS>...<EOS> の三連を <BOS>...<EOS> へ戻す
            states_list = [encoder_hidden_states[:, 0].unsqueeze(1)]  # <BOS>
            for i in range(1, args.max_token_length, tokenizer.model_max_length):
                states_list.append(
                    encoder_hidden_states[:, i : i + tokenizer.model_max_length - 2]
                )  # <BOS> の後から <EOS> の前まで
            states_list.append(encoder_hidden_states[:, -1].unsqueeze(1))  # <EOS>
            encoder_hidden_states = torch.cat(states_list, dim=1)

    if weight_dtype is not None:
        # this is required for additional network training
        encoder_hidden_states = encoder_hidden_states.to(weight_dtype)

    return encoder_hidden_states


def pool_workaround(
    text_encoder: CLIPTextModelWithProjection, last_hidden_state: torch.Tensor, input_ids: torch.Tensor, eos_token_id: int
):
    r"""
    workaround for CLIP's pooling bug: it returns the hidden states for the max token id as the pooled output
    instead of the hidden states for the EOS token
    If we use Textual Inversion, we need to use the hidden states for the EOS token as the pooled output

    Original code from CLIP's pooling function:

    \# text_embeds.shape = [batch_size, sequence_length, transformer.width]
    \# take features from the eot embedding (eot_token is the highest number in each sequence)
    \# casting to torch.int for onnx compatibility: argmax doesn't support int64 inputs with opset 14
    pooled_output = last_hidden_state[
        torch.arange(last_hidden_state.shape[0], device=last_hidden_state.device),
        input_ids.to(dtype=torch.int, device=last_hidden_state.device).argmax(dim=-1),
    ]
    """

    # input_ids: b*n,77
    # find index for EOS token

    # Following code is not working if one of the input_ids has multiple EOS tokens (very odd case)
    # eos_token_index = torch.where(input_ids == eos_token_id)[1]
    # eos_token_index = eos_token_index.to(device=last_hidden_state.device)

    # Create a mask where the EOS tokens are
    eos_token_mask = (input_ids == eos_token_id).int()

    # Use argmax to find the last index of the EOS token for each element in the batch
    eos_token_index = torch.argmax(eos_token_mask, dim=1)  # this will be 0 if there is no EOS token, it's fine
    eos_token_index = eos_token_index.to(device=last_hidden_state.device)

    # get hidden states for EOS token
    pooled_output = last_hidden_state[torch.arange(last_hidden_state.shape[0], device=last_hidden_state.device), eos_token_index]

    # apply projection: projection may be of different dtype than last_hidden_state
    pooled_output = text_encoder.text_projection(pooled_output.to(text_encoder.text_projection.weight.dtype))
    pooled_output = pooled_output.to(last_hidden_state.dtype)

    return pooled_output


def get_hidden_states_sdxl(
    max_token_length: int,
    input_ids1: torch.Tensor,
    input_ids2: torch.Tensor,
    tokenizer1: CLIPTokenizer,
    tokenizer2: CLIPTokenizer,
    text_encoder1: CLIPTextModel,
    text_encoder2: CLIPTextModelWithProjection,
    weight_dtype: Optional[str] = None,
    accelerator: Optional[Accelerator] = None,
):
    # input_ids: b,n,77 -> b*n, 77
    b_size = input_ids1.size()[0]
    input_ids1 = input_ids1.reshape((-1, tokenizer1.model_max_length))  # batch_size*n, 77
    input_ids2 = input_ids2.reshape((-1, tokenizer2.model_max_length))  # batch_size*n, 77

    # text_encoder1
    enc_out = text_encoder1(input_ids1, output_hidden_states=True, return_dict=True)
    hidden_states1 = enc_out["hidden_states"][11]

    # text_encoder2
    enc_out = text_encoder2(input_ids2, output_hidden_states=True, return_dict=True)
    hidden_states2 = enc_out["hidden_states"][-2]  # penuultimate layer

    # pool2 = enc_out["text_embeds"]
    unwrapped_text_encoder2 = text_encoder2 if accelerator is None else accelerator.unwrap_model(text_encoder2)
    pool2 = pool_workaround(unwrapped_text_encoder2, enc_out["last_hidden_state"], input_ids2, tokenizer2.eos_token_id)

    # b*n, 77, 768 or 1280 -> b, n*77, 768 or 1280
    n_size = 1 if max_token_length is None else max_token_length // 75
    hidden_states1 = hidden_states1.reshape((b_size, -1, hidden_states1.shape[-1]))
    hidden_states2 = hidden_states2.reshape((b_size, -1, hidden_states2.shape[-1]))

    if max_token_length is not None:
        # bs*3, 77, 768 or 1024
        # encoder1: <BOS>...<EOS> の三連を <BOS>...<EOS> へ戻す
        states_list = [hidden_states1[:, 0].unsqueeze(1)]  # <BOS>
        for i in range(1, max_token_length, tokenizer1.model_max_length):
            states_list.append(hidden_states1[:, i : i + tokenizer1.model_max_length - 2])  # <BOS> の後から <EOS> の前まで
        states_list.append(hidden_states1[:, -1].unsqueeze(1))  # <EOS>
        hidden_states1 = torch.cat(states_list, dim=1)

        # v2: <BOS>...<EOS> <PAD> ... の三連を <BOS>...<EOS> <PAD> ... へ戻す　正直この実装でいいのかわからん
        states_list = [hidden_states2[:, 0].unsqueeze(1)]  # <BOS>
        for i in range(1, max_token_length, tokenizer2.model_max_length):
            chunk = hidden_states2[:, i : i + tokenizer2.model_max_length - 2]  # <BOS> の後から 最後の前まで
            # this causes an error:
            # RuntimeError: one of the variables needed for gradient computation has been modified by an inplace operation
            # if i > 1:
            #     for j in range(len(chunk)):  # batch_size
            #         if input_ids2[n_index + j * n_size, 1] == tokenizer2.eos_token_id:  # 空、つまり <BOS> <EOS> <PAD> ...のパターン
            #             chunk[j, 0] = chunk[j, 1]  # 次の <PAD> の値をコピーする
            states_list.append(chunk)  # <BOS> の後から <EOS> の前まで
        states_list.append(hidden_states2[:, -1].unsqueeze(1))  # <EOS> か <PAD> のどちらか
        hidden_states2 = torch.cat(states_list, dim=1)

        # pool はnの最初のものを使う
        pool2 = pool2[::n_size]

    if weight_dtype is not None:
        # this is required for additional network training
        hidden_states1 = hidden_states1.to(weight_dtype)
        hidden_states2 = hidden_states2.to(weight_dtype)

    return hidden_states1, hidden_states2, pool2


def default_if_none(value, default):
    return default if value is None else value


def get_epoch_ckpt_name(args: argparse.Namespace, ext: str, epoch_no: int):
    model_name = default_if_none(args.output_name, DEFAULT_EPOCH_NAME)
    return EPOCH_FILE_NAME.format(model_name, epoch_no) + ext


def get_step_ckpt_name(args: argparse.Namespace, ext: str, step_no: int):
    model_name = default_if_none(args.output_name, DEFAULT_STEP_NAME)
    return STEP_FILE_NAME.format(model_name, step_no) + ext


def get_last_ckpt_name(args: argparse.Namespace, ext: str):
    model_name = default_if_none(args.output_name, DEFAULT_LAST_OUTPUT_NAME)
    return model_name + ext


def get_remove_epoch_no(args: argparse.Namespace, epoch_no: int):
    if args.save_last_n_epochs is None:
        return None

    remove_epoch_no = epoch_no - args.save_every_n_epochs * args.save_last_n_epochs
    if remove_epoch_no < 0:
        return None
    return remove_epoch_no


def get_remove_step_no(args: argparse.Namespace, step_no: int):
    if args.save_last_n_steps is None:
        return None

    # last_n_steps前のstep_noから、save_every_n_stepsの倍数のstep_noを計算して削除する
    # save_every_n_steps=10, save_last_n_steps=30の場合、50step目には30step分残し、10step目を削除する
    remove_step_no = step_no - args.save_last_n_steps - 1
    remove_step_no = remove_step_no - (remove_step_no % args.save_every_n_steps)
    if remove_step_no < 0:
        return None
    return remove_step_no


# epochとstepの保存、メタデータにepoch/stepが含まれ引数が同じになるため、統合している
# on_epoch_end: Trueならepoch終了時、Falseならstep経過時
def save_sd_model_on_epoch_end_or_stepwise(
    args: argparse.Namespace,
    on_epoch_end: bool,
    accelerator,
    src_path: str,
    save_stable_diffusion_format: bool,
    use_safetensors: bool,
    save_dtype: torch.dtype,
    epoch: int,
    num_train_epochs: int,
    global_step: int,
    text_encoder,
    unet,
    vae,
):
    def sd_saver(ckpt_file, epoch_no, global_step):
        sai_metadata = get_sai_model_spec(None, args, False, False, False, is_stable_diffusion_ckpt=True)
        model_util.save_stable_diffusion_checkpoint(
            args.v2, ckpt_file, text_encoder, unet, src_path, epoch_no, global_step, sai_metadata, save_dtype, vae
        )

    def diffusers_saver(out_dir):
        model_util.save_diffusers_checkpoint(
            args.v2, out_dir, text_encoder, unet, src_path, vae=vae, use_safetensors=use_safetensors
        )

    save_sd_model_on_epoch_end_or_stepwise_common(
        args,
        on_epoch_end,
        accelerator,
        save_stable_diffusion_format,
        use_safetensors,
        epoch,
        num_train_epochs,
        global_step,
        sd_saver,
        diffusers_saver,
    )


def save_sd_model_on_epoch_end_or_stepwise_common(
    args: argparse.Namespace,
    on_epoch_end: bool,
    accelerator,
    save_stable_diffusion_format: bool,
    use_safetensors: bool,
    epoch: int,
    num_train_epochs: int,
    global_step: int,
    sd_saver,
    diffusers_saver,
):
    if on_epoch_end:
        epoch_no = epoch + 1
        saving = epoch_no % args.save_every_n_epochs == 0 and epoch_no < num_train_epochs
        if not saving:
            return

        model_name = default_if_none(args.output_name, DEFAULT_EPOCH_NAME)
        remove_no = get_remove_epoch_no(args, epoch_no)
    else:
        # 保存するか否かは呼び出し側で判断済み

        model_name = default_if_none(args.output_name, DEFAULT_STEP_NAME)
        epoch_no = epoch  # 例: 最初のepochの途中で保存したら0になる、SDモデルに保存される
        remove_no = get_remove_step_no(args, global_step)

    os.makedirs(args.output_dir, exist_ok=True)
    if save_stable_diffusion_format:
        ext = ".safetensors" if use_safetensors else ".ckpt"

        if on_epoch_end:
            ckpt_name = get_epoch_ckpt_name(args, ext, epoch_no)
        else:
            ckpt_name = get_step_ckpt_name(args, ext, global_step)

        ckpt_file = os.path.join(args.output_dir, ckpt_name)
        logger.info("")
        logger.info(f"saving checkpoint: {ckpt_file}")
        sd_saver(ckpt_file, epoch_no, global_step)

        if args.huggingface_repo_id is not None:
            huggingface_util.upload(args, ckpt_file, "/" + ckpt_name)

        # remove older checkpoints
        if remove_no is not None:
            if on_epoch_end:
                remove_ckpt_name = get_epoch_ckpt_name(args, ext, remove_no)
            else:
                remove_ckpt_name = get_step_ckpt_name(args, ext, remove_no)

            remove_ckpt_file = os.path.join(args.output_dir, remove_ckpt_name)
            if os.path.exists(remove_ckpt_file):
                logger.info(f"removing old checkpoint: {remove_ckpt_file}")
                os.remove(remove_ckpt_file)

    else:
        if on_epoch_end:
            out_dir = os.path.join(args.output_dir, EPOCH_DIFFUSERS_DIR_NAME.format(model_name, epoch_no))
        else:
            out_dir = os.path.join(args.output_dir, STEP_DIFFUSERS_DIR_NAME.format(model_name, global_step))

        logger.info("")
        logger.info(f"saving model: {out_dir}")
        diffusers_saver(out_dir)

        if args.huggingface_repo_id is not None:
            huggingface_util.upload(args, out_dir, "/" + model_name)

        # remove older checkpoints
        if remove_no is not None:
            if on_epoch_end:
                remove_out_dir = os.path.join(args.output_dir, EPOCH_DIFFUSERS_DIR_NAME.format(model_name, remove_no))
            else:
                remove_out_dir = os.path.join(args.output_dir, STEP_DIFFUSERS_DIR_NAME.format(model_name, remove_no))

            if os.path.exists(remove_out_dir):
                logger.info(f"removing old model: {remove_out_dir}")
                shutil.rmtree(remove_out_dir)

    if args.save_state:
        if on_epoch_end:
            save_and_remove_state_on_epoch_end(args, accelerator, epoch_no)
        else:
            save_and_remove_state_stepwise(args, accelerator, global_step)


def save_and_remove_state_on_epoch_end(args: argparse.Namespace, accelerator, epoch_no):
    model_name = default_if_none(args.output_name, DEFAULT_EPOCH_NAME)

    logger.info("")
    logger.info(f"saving state at epoch {epoch_no}")
    os.makedirs(args.output_dir, exist_ok=True)

    state_dir = os.path.join(args.output_dir, EPOCH_STATE_NAME.format(model_name, epoch_no))
    accelerator.save_state(state_dir)
    if args.save_state_to_huggingface:
        logger.info("uploading state to huggingface.")
        huggingface_util.upload(args, state_dir, "/" + EPOCH_STATE_NAME.format(model_name, epoch_no))

    last_n_epochs = args.save_last_n_epochs_state if args.save_last_n_epochs_state else args.save_last_n_epochs
    if last_n_epochs is not None:
        remove_epoch_no = epoch_no - args.save_every_n_epochs * last_n_epochs
        state_dir_old = os.path.join(args.output_dir, EPOCH_STATE_NAME.format(model_name, remove_epoch_no))
        if os.path.exists(state_dir_old):
            logger.info(f"removing old state: {state_dir_old}")
            shutil.rmtree(state_dir_old)


def save_and_remove_state_stepwise(args: argparse.Namespace, accelerator, step_no):
    model_name = default_if_none(args.output_name, DEFAULT_STEP_NAME)

    logger.info("")
    logger.info(f"saving state at step {step_no}")
    os.makedirs(args.output_dir, exist_ok=True)

    state_dir = os.path.join(args.output_dir, STEP_STATE_NAME.format(model_name, step_no))
    accelerator.save_state(state_dir)
    if args.save_state_to_huggingface:
        logger.info("uploading state to huggingface.")
        huggingface_util.upload(args, state_dir, "/" + STEP_STATE_NAME.format(model_name, step_no))

    last_n_steps = args.save_last_n_steps_state if args.save_last_n_steps_state else args.save_last_n_steps
    if last_n_steps is not None:
        # last_n_steps前のstep_noから、save_every_n_stepsの倍数のstep_noを計算して削除する
        remove_step_no = step_no - last_n_steps - 1
        remove_step_no = remove_step_no - (remove_step_no % args.save_every_n_steps)

        if remove_step_no > 0:
            state_dir_old = os.path.join(args.output_dir, STEP_STATE_NAME.format(model_name, remove_step_no))
            if os.path.exists(state_dir_old):
                logger.info(f"removing old state: {state_dir_old}")
                shutil.rmtree(state_dir_old)


def save_state_on_train_end(args: argparse.Namespace, accelerator):
    model_name = default_if_none(args.output_name, DEFAULT_LAST_OUTPUT_NAME)

    logger.info("")
    logger.info("saving last state.")
    os.makedirs(args.output_dir, exist_ok=True)

    state_dir = os.path.join(args.output_dir, LAST_STATE_NAME.format(model_name))
    accelerator.save_state(state_dir)

    if args.save_state_to_huggingface:
        logger.info("uploading last state to huggingface.")
        huggingface_util.upload(args, state_dir, "/" + LAST_STATE_NAME.format(model_name))


def save_sd_model_on_train_end(
    args: argparse.Namespace,
    src_path: str,
    save_stable_diffusion_format: bool,
    use_safetensors: bool,
    save_dtype: torch.dtype,
    epoch: int,
    global_step: int,
    text_encoder,
    unet,
    vae,
):
    def sd_saver(ckpt_file, epoch_no, global_step):
        sai_metadata = get_sai_model_spec(None, args, False, False, False, is_stable_diffusion_ckpt=True)
        model_util.save_stable_diffusion_checkpoint(
            args.v2, ckpt_file, text_encoder, unet, src_path, epoch_no, global_step, sai_metadata, save_dtype, vae
        )

    def diffusers_saver(out_dir):
        model_util.save_diffusers_checkpoint(
            args.v2, out_dir, text_encoder, unet, src_path, vae=vae, use_safetensors=use_safetensors
        )

    save_sd_model_on_train_end_common(
        args, save_stable_diffusion_format, use_safetensors, epoch, global_step, sd_saver, diffusers_saver
    )


def save_sd_model_on_train_end_common(
    args: argparse.Namespace,
    save_stable_diffusion_format: bool,
    use_safetensors: bool,
    epoch: int,
    global_step: int,
    sd_saver,
    diffusers_saver,
):
    model_name = default_if_none(args.output_name, DEFAULT_LAST_OUTPUT_NAME)

    if save_stable_diffusion_format:
        os.makedirs(args.output_dir, exist_ok=True)

        ckpt_name = model_name + (".safetensors" if use_safetensors else ".ckpt")
        ckpt_file = os.path.join(args.output_dir, ckpt_name)

        logger.info(f"save trained model as StableDiffusion checkpoint to {ckpt_file}")
        sd_saver(ckpt_file, epoch, global_step)

        if args.huggingface_repo_id is not None:
            huggingface_util.upload(args, ckpt_file, "/" + ckpt_name, force_sync_upload=True)
    else:
        out_dir = os.path.join(args.output_dir, model_name)
        os.makedirs(out_dir, exist_ok=True)

        logger.info(f"save trained model as Diffusers to {out_dir}")
        diffusers_saver(out_dir)

        if args.huggingface_repo_id is not None:
            huggingface_util.upload(args, out_dir, "/" + model_name, force_sync_upload=True)


def get_timesteps(min_timestep: int, max_timestep: int, b_size: int, device: torch.device) -> torch.Tensor:
    if min_timestep < max_timestep:
        timesteps = torch.randint(min_timestep, max_timestep, (b_size,), device="cpu")
    else:
        timesteps = torch.full((b_size,), max_timestep, device="cpu")
    timesteps = timesteps.long().to(device)
    return timesteps


def immiscible_diffusion_get_noise(args, latents):
    # "Immiscible Diffusion: Accelerating Diffusion Training with Noise Assignment" (2024) Li et al. arxiv.org/abs/2406.12303
    # Minimize latent-noise pairs over a batch
    from scipy.optimize import linear_sum_assignment
    n = args.immiscible_noise # arg is an integer for how many noise tensors to generate
    size = [n] + list(latents.shape[1:])
    noise = torch.randn(size, dtype=latents.dtype, layout=latents.layout, device=latents.device)
    latents_expanded = latents.half().unsqueeze(1).expand(-1, n, *latents.shape[1:])
    noise_expanded = noise.half().unsqueeze(0).expand(latents.shape[0], *noise.shape)
    dist = (latents_expanded - noise_expanded)**2
    dist = dist.mean(list(range(2, dist.dim()))).cpu()
    assign_mat = linear_sum_assignment(dist)
    noise = noise[assign_mat[1]]
    return noise


def immiscible_diffusion(args, noise_scheduler, latents, noise, timesteps):
    # "Immiscible Diffusion: Accelerating Diffusion Training with Noise Assignment" (2024) Li et al. arxiv.org/abs/2406.12303
    batch_size, _, _, _= latents.shape
    alpha_t = noise_scheduler.alphas.to(timesteps.device)
    alpha_t = alpha_t[timesteps]
    alpha_t = alpha_t.view(batch_size, 1, 1, 1)
    sqrt_alpha_t = torch.sqrt(alpha_t)
    sqrt_one_minus_alpha_t = torch.sqrt(1 - alpha_t)
    x_t_b = sqrt_alpha_t * latents + sqrt_one_minus_alpha_t * noise
    return x_t_b


def get_noise_noisy_latents_and_timesteps(
    args, noise_scheduler, latents: torch.FloatTensor
) -> Tuple[torch.FloatTensor, torch.FloatTensor, torch.IntTensor]:
    # Sample noise that we'll add to the latents
    if args.immiscible_noise:
        noise = immiscible_diffusion_get_noise(args, latents)
    else:
        noise = torch.randn_like(latents, device=latents.device)

    if args.noise_offset:
        if args.noise_offset_random_strength:
            noise_offset = torch.rand(1, device=latents.device) * args.noise_offset
        else:
            noise_offset = args.noise_offset
        noise = custom_train_functions.apply_noise_offset(latents, noise, noise_offset, args.adaptive_noise_scale)
    if args.multires_noise_iterations:
        noise = custom_train_functions.pyramid_noise_like(
            noise, latents.device, args.multires_noise_iterations, args.multires_noise_discount
        )

    # Sample a random timestep for each image
    b_size = latents.shape[0]
    min_timestep = 0 if args.min_timestep is None else args.min_timestep
    max_timestep = noise_scheduler.config.num_train_timesteps if args.max_timestep is None else args.max_timestep

    timesteps = get_timesteps(min_timestep, max_timestep, b_size, latents.device)

    if args.immiscible_noise:
        latents = immiscible_diffusion(args, noise_scheduler, latents, noise, timesteps)

    # Add noise to the latents according to the noise magnitude at each timestep
    # (this is the forward diffusion process)
    if args.ip_noise_gamma:
        if args.ip_noise_gamma_random_strength:
            strength = torch.rand(1, device=latents.device) * args.ip_noise_gamma
        else:
            strength = args.ip_noise_gamma
        noisy_latents = noise_scheduler.add_noise(latents, noise + strength * torch.randn_like(latents), timesteps)
    else:
        noisy_latents = noise_scheduler.add_noise(latents, noise, timesteps)

    return noise, noisy_latents, timesteps


def get_huber_threshold_if_needed(args, timesteps: torch.Tensor, noise_scheduler) -> Optional[torch.Tensor]:
    if not (args.loss_type == "huber" or args.loss_type == "smooth_l1"):
        return None

    b_size = timesteps.shape[0]
    if args.huber_schedule == "exponential":
        alpha = -math.log(args.huber_c) / noise_scheduler.config.num_train_timesteps
        result = torch.exp(-alpha * timesteps) * args.huber_scale
    elif args.huber_schedule == "snr":
        if not hasattr(noise_scheduler, "alphas_cumprod"):
            raise NotImplementedError("Huber schedule 'snr' is not supported with the current model.")
        alphas_cumprod = torch.index_select(noise_scheduler.alphas_cumprod, 0, timesteps.cpu())
        sigmas = ((1.0 - alphas_cumprod) / alphas_cumprod) ** 0.5
        result = (1 - args.huber_c) / (1 + sigmas) ** 2 + args.huber_c
        result = result.to(timesteps.device)
    elif args.huber_schedule == "constant":
        result = torch.full((b_size,), args.huber_c * args.huber_scale, device=timesteps.device)
    else:
        raise NotImplementedError(f"Unknown Huber loss schedule {args.huber_schedule}!")

    return result


def conditional_loss(
    model_pred: torch.Tensor, target: torch.Tensor, loss_type: str, reduction: str, huber_c: Optional[torch.Tensor] = None
):
    """
    NOTE: if you're using the scheduled version, huber_c has to depend on the timesteps already
    """
    if loss_type == "l2":
        loss = torch.nn.functional.mse_loss(model_pred, target, reduction=reduction)
    elif loss_type == "l1":
        loss = torch.nn.functional.l1_loss(model_pred, target, reduction=reduction)
    elif loss_type == "huber":
        if huber_c is None:
            raise NotImplementedError("huber_c not implemented correctly")
        huber_c = huber_c.view(-1, 1, 1, 1)
        loss = 2 * huber_c * (torch.sqrt((model_pred - target) ** 2 + huber_c**2) - huber_c)
        if reduction == "mean":
            loss = torch.mean(loss)
        elif reduction == "sum":
            loss = torch.sum(loss)
    elif loss_type == "smooth_l1":
        if huber_c is None:
            raise NotImplementedError("huber_c not implemented correctly")
        huber_c = huber_c.view(-1, 1, 1, 1)
        loss = 2 * (torch.sqrt((model_pred - target) ** 2 + huber_c**2) - huber_c)
        if reduction == "mean":
            loss = torch.mean(loss)
        elif reduction == "sum":
            loss = torch.sum(loss)
    else:
        raise NotImplementedError(f"Unsupported Loss Type: {loss_type}")
    return loss


def append_lr_to_logs(logs, lr_scheduler, optimizer_type, including_unet=True):
    names = []
    if including_unet:
        names.append("unet")
    names.append("text_encoder1")
    names.append("text_encoder2")
    names.append("text_encoder3")  # SD3

    append_lr_to_logs_with_names(logs, lr_scheduler, optimizer_type, names)


def append_lr_to_logs_with_names(logs, lr_scheduler, optimizer_type, names):
    lrs = lr_scheduler.get_last_lr()

    for lr_index in range(len(lrs)):
        name = names[lr_index]
        logs["lr/" + name] = float(lrs[lr_index])

        if optimizer_type.lower().startswith("DAdapt".lower()) or optimizer_type.lower() == "Prodigy".lower():
            logs["lr/d*lr/" + name] = (
                lr_scheduler.optimizers[-1].param_groups[lr_index]["d"] * lr_scheduler.optimizers[-1].param_groups[lr_index]["lr"]
            )


# scheduler:
SCHEDULER_LINEAR_START = 0.00085
SCHEDULER_LINEAR_END = 0.0120
SCHEDULER_TIMESTEPS = 1000
SCHEDLER_SCHEDULE = "scaled_linear"


def get_my_scheduler(
    *,
    sample_sampler: str,
    v_parameterization: bool,
):
    sched_init_args = {}
    if sample_sampler == "ddim":
        scheduler_cls = DDIMScheduler
    elif sample_sampler == "ddpm":  # ddpmはおかしくなるのでoptionから外してある
        scheduler_cls = DDPMScheduler
    elif sample_sampler == "pndm":
        scheduler_cls = PNDMScheduler
    elif sample_sampler == "lms" or sample_sampler == "k_lms":
        scheduler_cls = LMSDiscreteScheduler
    elif sample_sampler == "euler" or sample_sampler == "k_euler":
        scheduler_cls = EulerDiscreteScheduler
    elif sample_sampler == "euler_a" or sample_sampler == "k_euler_a":
        scheduler_cls = EulerAncestralDiscreteScheduler
    elif sample_sampler == "dpmsolver" or sample_sampler == "dpmsolver++":
        scheduler_cls = DPMSolverMultistepScheduler
        sched_init_args["algorithm_type"] = sample_sampler
    elif sample_sampler == "dpmsingle":
        scheduler_cls = DPMSolverSinglestepScheduler
    elif sample_sampler == "heun":
        scheduler_cls = HeunDiscreteScheduler
    elif sample_sampler == "dpm_2" or sample_sampler == "k_dpm_2":
        scheduler_cls = KDPM2DiscreteScheduler
    elif sample_sampler == "dpm_2_a" or sample_sampler == "k_dpm_2_a":
        scheduler_cls = KDPM2AncestralDiscreteScheduler
    else:
        scheduler_cls = DDIMScheduler

    if v_parameterization:
        sched_init_args["prediction_type"] = "v_prediction"

    scheduler = scheduler_cls(
        num_train_timesteps=SCHEDULER_TIMESTEPS,
        beta_start=SCHEDULER_LINEAR_START,
        beta_end=SCHEDULER_LINEAR_END,
        beta_schedule=SCHEDLER_SCHEDULE,
        **sched_init_args,
    )

    # clip_sample=Trueにする
    if hasattr(scheduler.config, "clip_sample") and scheduler.config.clip_sample is False:
        # logger.info("set clip_sample to True")
        scheduler.config.clip_sample = True

    return scheduler


def sample_images(*args, **kwargs):
    return sample_images_common(StableDiffusionLongPromptWeightingPipeline, *args, **kwargs)


def line_to_prompt_dict(line: str) -> dict:
    # subset of gen_img_diffusers
    prompt_args = line.split(" --")
    prompt_dict = {}
    prompt_dict["prompt"] = prompt_args[0]

    for parg in prompt_args:
        try:
            m = re.match(r"w (\d+)", parg, re.IGNORECASE)
            if m:
                prompt_dict["width"] = int(m.group(1))
                continue

            m = re.match(r"h (\d+)", parg, re.IGNORECASE)
            if m:
                prompt_dict["height"] = int(m.group(1))
                continue

            m = re.match(r"d (\d+)", parg, re.IGNORECASE)
            if m:
                prompt_dict["seed"] = int(m.group(1))
                continue

            m = re.match(r"s (\d+)", parg, re.IGNORECASE)
            if m:  # steps
                prompt_dict["sample_steps"] = max(1, min(1000, int(m.group(1))))
                continue

            m = re.match(r"l ([\d\.]+)", parg, re.IGNORECASE)
            if m:  # scale
                prompt_dict["scale"] = float(m.group(1))
                continue

            m = re.match(r"n (.+)", parg, re.IGNORECASE)
            if m:  # negative prompt
                prompt_dict["negative_prompt"] = m.group(1)
                continue

            m = re.match(r"ss (.+)", parg, re.IGNORECASE)
            if m:
                prompt_dict["sample_sampler"] = m.group(1)
                continue

            m = re.match(r"cn (.+)", parg, re.IGNORECASE)
            if m:
                prompt_dict["controlnet_image"] = m.group(1)
                continue

            m = re.match(r"ct (.+)", parg, re.IGNORECASE)
            if m:
                prompt_dict["cfg_trunc_ratio"] = float(m.group(1))
                continue

            m = re.match(r"rc (.+)", parg, re.IGNORECASE)
            if m:
                prompt_dict["renorm_cfg"] = float(m.group(1))
                continue

        except ValueError as ex:
            logger.error(f"Exception in parsing / 解析エラー: {parg}")
            logger.error(ex)

    return prompt_dict


def load_prompts(prompt_file: str) -> List[Dict]:
    prompts = []
    # read prompts
    if prompt_file.endswith(".txt"):
        with open(prompt_file, "r", encoding="utf-8") as f:
            lines = f.readlines()
        prompts = [line.strip() for line in lines if len(line.strip()) > 0 and line[0] != "#"]
    elif prompt_file.endswith(".toml"):
        with open(prompt_file, "r", encoding="utf-8") as f:
            data = toml.load(f)
        prompts = [dict(**data["prompt"], **subset) for subset in data["prompt"]["subset"]]
    elif prompt_file.endswith(".json"):
        with open(prompt_file, "r", encoding="utf-8") as f:
            prompts = json.load(f)

    # preprocess prompts
    for i in range(len(prompts)):
        prompt_dict = prompts[i]
        if isinstance(prompt_dict, str):
            from library.train_util import line_to_prompt_dict

            prompt_dict = line_to_prompt_dict(prompt_dict)
            prompts[i] = prompt_dict
        assert isinstance(prompt_dict, dict)

        # Adds an enumerator to the dict based on prompt position. Used later to name image files. Also cleanup of extra data in original prompt dict.
        prompt_dict["enum"] = i
        prompt_dict.pop("subset", None)

    return prompts


def sample_images_common(
    pipe_class,
    accelerator: Accelerator,
    args: argparse.Namespace,
    epoch: int,
    steps: int,
    device,
    vae,
    tokenizer,
    text_encoder,
    unet,
    prompt_replacement=None,
    controlnet=None,
):
    """
    StableDiffusionLongPromptWeightingPipelineの改造版を使うようにしたので、clip skipおよびプロンプトの重みづけに対応した
    TODO Use strategies here
    """

    if steps == 0:
        if not args.sample_at_first:
            return
    else:
        if args.sample_every_n_steps is None and args.sample_every_n_epochs is None:
            return
        if args.sample_every_n_epochs is not None:
            # sample_every_n_steps は無視する
            if epoch is None or epoch % args.sample_every_n_epochs != 0:
                return
        else:
            if steps % args.sample_every_n_steps != 0 or epoch is not None:  # steps is not divisible or end of epoch
                return

    logger.info("")
    logger.info(f"generating sample images at step / サンプル画像生成 ステップ: {steps}")
    if not os.path.isfile(args.sample_prompts):
        logger.error(f"No prompt file / プロンプトファイルがありません: {args.sample_prompts}")
        return

    distributed_state = PartialState()  # for multi gpu distributed inference. this is a singleton, so it's safe to use it here

    org_vae_device = vae.device  # CPUにいるはず
    vae.to(distributed_state.device)  # distributed_state.device is same as accelerator.device

    # unwrap unet and text_encoder(s)
    unet = accelerator.unwrap_model(unet)
    if isinstance(text_encoder, (list, tuple)):
        text_encoder = [accelerator.unwrap_model(te) for te in text_encoder]
    else:
        text_encoder = accelerator.unwrap_model(text_encoder)

    # read prompts
    if args.sample_prompts.endswith(".txt"):
        with open(args.sample_prompts, "r", encoding="utf-8") as f:
            lines = f.readlines()
        prompts = [line.strip() for line in lines if len(line.strip()) > 0 and line[0] != "#"]
    elif args.sample_prompts.endswith(".toml"):
        with open(args.sample_prompts, "r", encoding="utf-8") as f:
            data = toml.load(f)
        prompts = [dict(**data["prompt"], **subset) for subset in data["prompt"]["subset"]]
    elif args.sample_prompts.endswith(".json"):
        with open(args.sample_prompts, "r", encoding="utf-8") as f:
            prompts = json.load(f)

    default_scheduler = get_my_scheduler(sample_sampler=args.sample_sampler, v_parameterization=args.v_parameterization)

    pipeline = pipe_class(
        text_encoder=text_encoder,
        vae=vae,
        unet=unet,
        tokenizer=tokenizer,
        scheduler=default_scheduler,
        safety_checker=None,
        feature_extractor=None,
        requires_safety_checker=False,
        clip_skip=args.clip_skip,
    )
    pipeline.to(distributed_state.device)
    save_dir = args.output_dir + "/sample"
    os.makedirs(save_dir, exist_ok=True)

    # preprocess prompts
    for i in range(len(prompts)):
        prompt_dict = prompts[i]
        if isinstance(prompt_dict, str):
            prompt_dict = line_to_prompt_dict(prompt_dict)
            prompts[i] = prompt_dict
        assert isinstance(prompt_dict, dict)

        # Adds an enumerator to the dict based on prompt position. Used later to name image files. Also cleanup of extra data in original prompt dict.
        prompt_dict["enum"] = i
        prompt_dict.pop("subset", None)

    # save random state to restore later
    rng_state = torch.get_rng_state()
    cuda_rng_state = None
    try:
        cuda_rng_state = torch.cuda.get_rng_state() if torch.cuda.is_available() else None
    except Exception:
        pass

    if distributed_state.num_processes <= 1:
        # If only one device is available, just use the original prompt list. We don't need to care about the distribution of prompts.
        with torch.no_grad():
            for prompt_dict in prompts:
                sample_image_inference(
                    accelerator, args, pipeline, save_dir, prompt_dict, epoch, steps, prompt_replacement, controlnet=controlnet
                )
    else:
        # Creating list with N elements, where each element is a list of prompt_dicts, and N is the number of processes available (number of devices available)
        # prompt_dicts are assigned to lists based on order of processes, to attempt to time the image creation time to match enum order. Probably only works when steps and sampler are identical.
        per_process_prompts = []  # list of lists
        for i in range(distributed_state.num_processes):
            per_process_prompts.append(prompts[i :: distributed_state.num_processes])

        with torch.no_grad():
            with distributed_state.split_between_processes(per_process_prompts) as prompt_dict_lists:
                for prompt_dict in prompt_dict_lists[0]:
                    sample_image_inference(
                        accelerator, args, pipeline, save_dir, prompt_dict, epoch, steps, prompt_replacement, controlnet=controlnet
                    )

    # clear pipeline and cache to reduce vram usage
    del pipeline

    torch.set_rng_state(rng_state)
    if torch.cuda.is_available() and cuda_rng_state is not None:
        torch.cuda.set_rng_state(cuda_rng_state)
    vae.to(org_vae_device)

    clean_memory_on_device(accelerator.device)


def sample_image_inference(
    accelerator: Accelerator,
    args: argparse.Namespace,
    pipeline: Union[StableDiffusionLongPromptWeightingPipeline, SdxlStableDiffusionLongPromptWeightingPipeline],
    save_dir,
    prompt_dict,
    epoch,
    steps,
    prompt_replacement,
    controlnet=None,
):
    assert isinstance(prompt_dict, dict)
    negative_prompt = prompt_dict.get("negative_prompt")
    sample_steps = prompt_dict.get("sample_steps", 30)
    width = prompt_dict.get("width", 512)
    height = prompt_dict.get("height", 512)
    scale = prompt_dict.get("scale", 7.5)
    seed = prompt_dict.get("seed")
    controlnet_image = prompt_dict.get("controlnet_image")
    prompt: str = prompt_dict.get("prompt", "")
    sampler_name: str = prompt_dict.get("sample_sampler", args.sample_sampler)

    if prompt_replacement is not None:
        prompt = prompt.replace(prompt_replacement[0], prompt_replacement[1])
        if negative_prompt is not None:
            negative_prompt = negative_prompt.replace(prompt_replacement[0], prompt_replacement[1])

    if seed is not None:
        torch.manual_seed(seed)
        if torch.cuda.is_available():
            torch.cuda.manual_seed(seed)
    else:
        # True random sample image generation
        torch.seed()
        if torch.cuda.is_available():
            torch.cuda.seed()

    scheduler = get_my_scheduler(
        sample_sampler=sampler_name,
        v_parameterization=args.v_parameterization,
    )
    pipeline.scheduler = scheduler

    if controlnet_image is not None:
        controlnet_image = Image.open(controlnet_image).convert("RGB")
        controlnet_image = controlnet_image.resize((width, height), Image.LANCZOS)

    height = max(64, height - height % 8)  # round to divisible by 8
    width = max(64, width - width % 8)  # round to divisible by 8
    logger.info(f"prompt: {prompt}")
    logger.info(f"negative_prompt: {negative_prompt}")
    logger.info(f"height: {height}")
    logger.info(f"width: {width}")
    logger.info(f"sample_steps: {sample_steps}")
    logger.info(f"scale: {scale}")
    logger.info(f"sample_sampler: {sampler_name}")
    if seed is not None:
        logger.info(f"seed: {seed}")
    with accelerator.autocast():
        latents = pipeline(
            prompt=prompt,
            height=height,
            width=width,
            num_inference_steps=sample_steps,
            guidance_scale=scale,
            negative_prompt=negative_prompt,
            controlnet=controlnet,
            controlnet_image=controlnet_image,
        )

    if torch.cuda.is_available():
        with torch.cuda.device(torch.cuda.current_device()):
            torch.cuda.empty_cache()

    image = pipeline.latents_to_image(latents)[0]

    # adding accelerator.wait_for_everyone() here should sync up and ensure that sample images are saved in the same order as the original prompt list
    # but adding 'enum' to the filename should be enough

    ts_str = time.strftime("%Y%m%d%H%M%S", time.localtime())
    num_suffix = f"e{epoch:06d}" if epoch is not None else f"{steps:06d}"
    seed_suffix = "" if seed is None else f"_{seed}"
    i: int = prompt_dict["enum"]
    img_filename = f"{'' if args.output_name is None else args.output_name + '_'}{num_suffix}_{i:02d}_{ts_str}{seed_suffix}.png"
    image.save(os.path.join(save_dir, img_filename))

    # send images to wandb if enabled
    if "wandb" in [tracker.name for tracker in accelerator.trackers]:
        wandb_tracker = accelerator.get_tracker("wandb")

        import wandb

        # not to commit images to avoid inconsistency between training and logging steps
        wandb_tracker.log({f"sample_{i}": wandb.Image(image, caption=prompt)}, commit=False)  # positive prompt as a caption


def init_trackers(accelerator: Accelerator, args: argparse.Namespace, default_tracker_name: str):
    """
    Initialize experiment trackers with tracker specific behaviors
    """
    if accelerator.is_main_process:
        init_kwargs = {}
        if args.wandb_run_name:
            init_kwargs["wandb"] = {"name": args.wandb_run_name}
        if args.log_tracker_config is not None:
            init_kwargs = toml.load(args.log_tracker_config)
        accelerator.init_trackers(
            default_tracker_name if args.log_tracker_name is None else args.log_tracker_name,
            config=get_sanitized_config_or_none(args),
            init_kwargs=init_kwargs,
        )

        if "wandb" in [tracker.name for tracker in accelerator.trackers]:
            import wandb

            wandb_tracker = accelerator.get_tracker("wandb", unwrap=True)

            # Define specific metrics to handle validation and epochs "steps"
            wandb_tracker.define_metric("epoch", hidden=True)
            wandb_tracker.define_metric("val_step", hidden=True)

            wandb_tracker.define_metric("global_step", hidden=True)


# endregion


# region 前処理用


class ImageLoadingDataset(torch.utils.data.Dataset):
    def __init__(self, image_paths):
        self.images = image_paths

    def __len__(self):
        return len(self.images)

    def __getitem__(self, idx):
        img_path = self.images[idx]

        try:
            image = Image.open(img_path).convert("RGB")
            # convert to tensor temporarily so dataloader will accept it
            tensor_pil = transforms.functional.pil_to_tensor(image)
        except Exception as e:
            logger.error(f"Could not load image path / 画像を読み込めません: {img_path}, error: {e}")
            return None

        return (tensor_pil, img_path)


# endregion


# collate_fn用 epoch,stepはmultiprocessing.Value
class collator_class:
    def __init__(self, epoch, step, dataset):
        self.current_epoch = epoch
        self.current_step = step
        self.dataset = dataset  # not used if worker_info is not None, in case of multiprocessing

    def __call__(self, examples):
        worker_info = torch.utils.data.get_worker_info()
        # worker_info is None in the main process
        if worker_info is not None:
            dataset = worker_info.dataset
        else:
            dataset = self.dataset

        # set epoch and step
        dataset.set_current_epoch(self.current_epoch.value)
        dataset.set_current_step(self.current_step.value)
        return examples[0]


class LossRecorder:
    def __init__(self):
        self.loss_list: List[float] = []
        self.loss_total: float = 0.0

    def add(self, *, epoch: int, step: int, loss: float) -> None:
        if epoch == 0:
            self.loss_list.append(loss)
        else:
            while len(self.loss_list) <= step:
                self.loss_list.append(0.0)
            self.loss_total -= self.loss_list[step]
            self.loss_list[step] = loss
        self.loss_total += loss

    @property
    def moving_average(self) -> float:
        losses = len(self.loss_list)
        if losses == 0:
            return 0
        return self.loss_total / losses<|MERGE_RESOLUTION|>--- conflicted
+++ resolved
@@ -139,19 +139,11 @@
 
 
 def split_train_val(
-<<<<<<< HEAD
-    paths: List[str],
-    sizes: List[Optional[Tuple[int, int]]],
-    is_training_dataset: bool,
-    validation_split: float,
-    validation_seed: int | None,
-=======
     paths: List[str], 
     sizes: List[Optional[Tuple[int, int]]],
     is_training_dataset: bool, 
     validation_split: float, 
     validation_seed: int | None
->>>>>>> a1a5627b
 ) -> Tuple[List[str], List[Optional[Tuple[int, int]]]]:
     """
     Split the dataset into train and validation
@@ -2023,13 +2015,6 @@
                     if self.is_training_dataset is False:
                         img_paths = []
                         sizes = []
-<<<<<<< HEAD
-                    # Otherwise the img_paths remain as original img_paths and no split
-                    # required for training images dataset of regularization images
-                else:
-                    img_paths, sizes = split_train_val(
-                        img_paths, sizes, self.is_training_dataset, self.validation_split, self.validation_seed
-=======
                     # Otherwise the img_paths remain as original img_paths and no split 
                     # required for training images dataset of regularization images
                 else:
@@ -2039,7 +2024,6 @@
                         self.is_training_dataset, 
                         self.validation_split, 
                         self.validation_seed
->>>>>>> a1a5627b
                     )
 
             logger.info(f"found directory {subset.image_dir} contains {len(img_paths)} image files")
