--- conflicted
+++ resolved
@@ -363,47 +363,6 @@
 
     def get_augmentor(self, use_color_aug: bool):  # -> Optional[Callable[[np.ndarray], Dict[str, np.ndarray]]]:
         return self.color_aug if use_color_aug else None
-
-
-class LatentsCachingStrategy:
-    _strategy = None  # strategy instance: actual strategy class
-
-    def __init__(self, cache_to_disk: bool, batch_size: int, skip_disk_cache_validity_check: bool) -> None:
-        self._cache_to_disk = cache_to_disk
-        self._batch_size = batch_size
-        self.skip_disk_cache_validity_check = skip_disk_cache_validity_check
-
-    @classmethod
-    def set_strategy(cls, strategy):
-        if cls._strategy is not None:
-            raise RuntimeError(f"Internal error. {cls.__name__} strategy is already set")
-        cls._strategy = strategy
-
-    @classmethod
-    def get_strategy(cls) -> Optional["LatentsCachingStrategy"]:
-        return cls._strategy
-
-    @property
-    def cache_to_disk(self):
-        return self._cache_to_disk
-
-    @property
-    def batch_size(self):
-        return self._batch_size
-
-    def get_image_size_from_image_absolute_path(self, absolute_path: str) -> Tuple[Optional[int], Optional[int]]:
-        raise NotImplementedError
-
-    def get_latents_npz_path(self, absolute_path: str, bucket_reso: Tuple[int, int]) -> str:
-        raise NotImplementedError
-
-    def is_disk_cached_latents_expected(
-        self, bucket_reso: Tuple[int, int], npz_path: str, flip_aug: bool, alpha_mask: bool
-    ) -> bool:
-        raise NotImplementedError
-
-    def cache_batch_latents(self, batch: List[ImageInfo], flip_aug: bool, alpha_mask: bool, random_crop: bool):
-        raise NotImplementedError
 
 
 class BaseSubset:
@@ -1033,20 +992,13 @@
             ]
         )
 
-<<<<<<< HEAD
-    def new_cache_latents(self, is_main_process: bool, caching_strategy: LatentsCachingStrategy):
-=======
     def new_cache_latents(self, model: Any, is_main_process: bool):
->>>>>>> 332fde05
         r"""
         a brand new method to cache latents. This method caches latents with caching strategy.
         normal cache_latents method is used by default, but this method is used when caching strategy is specified.
         """
         logger.info("caching latents with caching strategy.")
-<<<<<<< HEAD
-=======
         caching_strategy = LatentsCachingStrategy.get_strategy()
->>>>>>> 332fde05
         image_infos = list(self.image_data.values())
 
         # sort by resolution
@@ -1102,11 +1054,7 @@
         logger.info("caching latents...")
         for batch in tqdm(batches, smoothing=1, total=len(batches)):
             # cache_batch_latents(vae, cache_to_disk, batch, subset.flip_aug, subset.alpha_mask, subset.random_crop)
-<<<<<<< HEAD
-            caching_strategy.cache_batch_latents(batch, subset.flip_aug, subset.alpha_mask, subset.random_crop)
-=======
             caching_strategy.cache_batch_latents(model, batch, subset.flip_aug, subset.alpha_mask, subset.random_crop)
->>>>>>> 332fde05
 
     def cache_latents(self, vae, vae_batch_size=1, cache_to_disk=False, is_main_process=True, file_suffix=".npz"):
         # マルチGPUには対応していないので、そちらはtools/cache_latents.pyを使うこと
@@ -1163,8 +1111,6 @@
         for batch in tqdm(batches, smoothing=1, total=len(batches)):
             cache_batch_latents(vae, cache_to_disk, batch, subset.flip_aug, subset.alpha_mask, subset.random_crop)
 
-<<<<<<< HEAD
-=======
     def new_cache_text_encoder_outputs(self, models: List[Any], is_main_process: bool):
         r"""
         a brand new method to cache text encoder outputs. This method caches text encoder outputs with caching strategy.
@@ -1215,7 +1161,6 @@
             # cache_batch_latents(vae, cache_to_disk, batch, subset.flip_aug, subset.alpha_mask, subset.random_crop)
             caching_strategy.cache_batch_outputs(tokenize_strategy, models, text_encoding_strategy, batch)
 
->>>>>>> 332fde05
     # if weight_dtype is specified, Text Encoder itself and output will be converted to the dtype
     # this method is only for SDXL, but it should be implemented here because it needs to be a method of dataset
     # to support SD1/2, it needs a flag for v2, but it is postponed
@@ -1259,11 +1204,8 @@
         # またマルチGPUには対応していないので、そちらはtools/cache_latents.pyを使うこと
         logger.info("caching text encoder outputs.")
 
-<<<<<<< HEAD
-=======
         tokenize_strategy = TokenizeStrategy.get_strategy()
 
->>>>>>> 332fde05
         if batch_size is None:
             batch_size = self.batch_size
 
@@ -1305,11 +1247,7 @@
                 input_ids2 = self.get_input_ids(info.caption, tokenizers[1])
                 batch.append((info, input_ids1, input_ids2))
             else:
-<<<<<<< HEAD
-                l_tokens, g_tokens, t5_tokens = tokenizers[0].tokenize_with_weights(info.caption)
-=======
                 l_tokens, g_tokens, t5_tokens = tokenize_strategy.tokenize(info.caption)
->>>>>>> 332fde05
                 batch.append((info, l_tokens, g_tokens, t5_tokens))
 
             if len(batch) >= batch_size:
@@ -1569,15 +1507,6 @@
                 tokenization_required = True
             text_encoder_outputs_list.append(text_encoder_outputs)
 
-<<<<<<< HEAD
-                if not self.token_padding_disabled:  # this option might be omitted in future
-                    # TODO get_input_ids must support SD3
-                    if self.XTI_layers:
-                        token_caption = self.get_input_ids(caption_layer, self.tokenizers[0])
-                    else:
-                        token_caption = self.get_input_ids(caption, self.tokenizers[0])
-                    input_ids_list.append(token_caption)
-=======
             if tokenization_required:
                 caption = self.process_caption(subset, image_info.caption)
                 input_ids = [ids[0] for ids in self.tokenize_strategy.tokenize(caption)]  # remove batch dimension
@@ -1609,7 +1538,6 @@
 
             input_ids_list.append(input_ids)
             captions.append(caption)
->>>>>>> 332fde05
 
         def none_or_stack_elements(tensors_list, converter):
             # [[clip_l, clip_g, t5xxl], [clip_l, clip_g, t5xxl], ...] -> [torch.stack(clip_l), torch.stack(clip_g), torch.stack(t5xxl)]
@@ -1830,17 +1758,10 @@
                 # new caching: get image size from cache files
                 strategy = LatentsCachingStrategy.get_strategy()
                 if strategy is not None:
-<<<<<<< HEAD
-                    logger.info("get image size from cache files")
-                    size_set_count = 0
-                    for i, img_path in enumerate(tqdm(img_paths)):
-                        w, h = strategy.get_image_size_from_image_absolute_path(img_path)
-=======
                     logger.info("get image size from name of cache files")
                     size_set_count = 0
                     for i, img_path in enumerate(tqdm(img_paths)):
                         w, h = strategy.get_image_size_from_disk_cache_path(img_path)
->>>>>>> 332fde05
                         if w is not None and h is not None:
                             sizes[i] = [w, h]
                             size_set_count += 1
@@ -2414,16 +2335,6 @@
             dataset.enable_XTI(*args, **kwargs)
 
     def cache_latents(self, vae, vae_batch_size=1, cache_to_disk=False, is_main_process=True, file_suffix=".npz"):
-<<<<<<< HEAD
-        for i, dataset in enumerate(self.datasets):
-            logger.info(f"[Dataset {i}]")
-            dataset.cache_latents(vae, vae_batch_size, cache_to_disk, is_main_process, file_suffix)
-
-    def new_cache_latents(self, is_main_process: bool, strategy: LatentsCachingStrategy):
-        for i, dataset in enumerate(self.datasets):
-            logger.info(f"[Dataset {i}]")
-            dataset.new_cache_latents(is_main_process, strategy)
-=======
         for i, dataset in enumerate(self.datasets):
             logger.info(f"[Dataset {i}]")
             dataset.cache_latents(vae, vae_batch_size, cache_to_disk, is_main_process, file_suffix)
@@ -2432,7 +2343,6 @@
         for i, dataset in enumerate(self.datasets):
             logger.info(f"[Dataset {i}]")
             dataset.new_cache_latents(model, is_main_process)
->>>>>>> 332fde05
 
     def cache_text_encoder_outputs(
         self, tokenizers, text_encoders, device, weight_dtype, cache_to_disk=False, is_main_process=True
@@ -2450,14 +2360,11 @@
                 tokenizer, text_encoders, device, output_dtype, te_dtypes, cache_to_disk, is_main_process, batch_size
             )
 
-<<<<<<< HEAD
-=======
     def new_cache_text_encoder_outputs(self, models: List[Any], is_main_process: bool):
         for i, dataset in enumerate(self.datasets):
             logger.info(f"[Dataset {i}]")
             dataset.new_cache_text_encoder_outputs(models, is_main_process)
 
->>>>>>> 332fde05
     def set_caching_mode(self, caching_mode):
         for dataset in self.datasets:
             dataset.set_caching_mode(caching_mode)
@@ -2529,36 +2436,6 @@
 
 # 戻り値は、latents_tensor, (original_size width, original_size height), (crop left, crop top)
 # TODO update to use CachingStrategy
-<<<<<<< HEAD
-def load_latents_from_disk(
-    npz_path,
-) -> Tuple[Optional[np.ndarray], Optional[List[int]], Optional[List[int]], Optional[np.ndarray], Optional[np.ndarray]]:
-    npz = np.load(npz_path)
-    if "latents" not in npz:
-        raise ValueError(f"error: npz is old format. please re-generate {npz_path}")
-
-    latents = npz["latents"]
-    original_size = npz["original_size"].tolist()
-    crop_ltrb = npz["crop_ltrb"].tolist()
-    flipped_latents = npz["latents_flipped"] if "latents_flipped" in npz else None
-    alpha_mask = npz["alpha_mask"] if "alpha_mask" in npz else None
-    return latents, original_size, crop_ltrb, flipped_latents, alpha_mask
-
-
-def save_latents_to_disk(npz_path, latents_tensor, original_size, crop_ltrb, flipped_latents_tensor=None, alpha_mask=None):
-    kwargs = {}
-    if flipped_latents_tensor is not None:
-        kwargs["latents_flipped"] = flipped_latents_tensor.float().cpu().numpy()
-    if alpha_mask is not None:
-        kwargs["alpha_mask"] = alpha_mask.float().cpu().numpy()
-    np.savez(
-        npz_path,
-        latents=latents_tensor.float().cpu().numpy(),
-        original_size=np.array(original_size),
-        crop_ltrb=np.array(crop_ltrb),
-        **kwargs,
-    )
-=======
 # def load_latents_from_disk(
 #     npz_path,
 # ) -> Tuple[Optional[np.ndarray], Optional[List[int]], Optional[List[int]], Optional[np.ndarray], Optional[np.ndarray]]:
@@ -2587,7 +2464,6 @@
 #         crop_ltrb=np.array(crop_ltrb),
 #         **kwargs,
 #     )
->>>>>>> 332fde05
 
 
 def debug_dataset(train_dataset, show_input_ids=False):
@@ -3331,11 +3207,8 @@
     textual_inversion: bool,
     is_stable_diffusion_ckpt: Optional[bool] = None,  # None for TI and LoRA
     sd3: str = None,
-<<<<<<< HEAD
     hydit: str = None,
-=======
     flux: str = None,
->>>>>>> 332fde05
 ):
     timestamp = time.time()
 
@@ -3370,11 +3243,8 @@
         timesteps=timesteps,
         clip_skip=args.clip_skip,  # None or int
         sd3=sd3,
-<<<<<<< HEAD
         hydit=hydit,
-=======
         flux=flux,
->>>>>>> 332fde05
     )
     return metadata
 
