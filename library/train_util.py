# common functions for training

import argparse
import ast
import asyncio
import datetime
import importlib
import json
import logging
import pathlib
import re
import shutil
import time
from typing import (
    Any,
    Dict,
    List,
    NamedTuple,
    Optional,
    Sequence,
    Tuple,
    Union,
)
from accelerate import Accelerator, InitProcessGroupKwargs, DistributedDataParallelKwargs, PartialState
import glob
import math
import os
import random
import hashlib
import subprocess
from io import BytesIO
import toml

from tqdm import tqdm
from scipy.optimize import linear_sum_assignment

import torch
from library.device_utils import init_ipex, clean_memory_on_device
from library.strategy_base import LatentsCachingStrategy, TokenizeStrategy, TextEncoderOutputsCachingStrategy, TextEncodingStrategy

init_ipex()

from torch.nn.parallel import DistributedDataParallel as DDP
from torch.optim import Optimizer
from torchvision import transforms
from transformers import CLIPTokenizer, CLIPTextModel, CLIPTextModelWithProjection, T5Tokenizer
import transformers
<<<<<<< HEAD
from diffusers.optimization import SchedulerType as DiffusersSchedulerType, TYPE_TO_SCHEDULER_FUNCTION as DIFFUSERS_TYPE_TO_SCHEDULER_FUNCTION
=======
from diffusers.optimization import (
    SchedulerType as DiffusersSchedulerType,
    TYPE_TO_SCHEDULER_FUNCTION as DIFFUSERS_TYPE_TO_SCHEDULER_FUNCTION,
)
>>>>>>> 237317ff
from transformers.optimization import SchedulerType, TYPE_TO_SCHEDULER_FUNCTION
from diffusers import (
    StableDiffusionPipeline,
    DDPMScheduler,
    EulerAncestralDiscreteScheduler,
    DPMSolverMultistepScheduler,
    DPMSolverSinglestepScheduler,
    LMSDiscreteScheduler,
    PNDMScheduler,
    DDIMScheduler,
    EulerDiscreteScheduler,
    HeunDiscreteScheduler,
    KDPM2DiscreteScheduler,
    KDPM2AncestralDiscreteScheduler,
    AutoencoderKL,
)
from library import custom_train_functions, sd3_utils
from library.original_unet import UNet2DConditionModel
from huggingface_hub import hf_hub_download
import numpy as np
from PIL import Image
import imagesize
import cv2
import safetensors.torch
from library.lpw_stable_diffusion import StableDiffusionLongPromptWeightingPipeline
import library.model_util as model_util
import library.hunyuan_utils as hunyuan_utils
import library.huggingface_util as huggingface_util
import library.sai_model_spec as sai_model_spec
import library.deepspeed_utils as deepspeed_utils
from library.utils import setup_logging, pil_resize

setup_logging()
import logging

logger = logging.getLogger(__name__)
# from library.attention_processors import FlashAttnProcessor
# from library.hypernetwork import replace_attentions_for_hypernetwork
from library.original_unet import UNet2DConditionModel

HIGH_VRAM = False

# checkpointファイル名
EPOCH_STATE_NAME = "{}-{:06d}-state"
EPOCH_FILE_NAME = "{}-{:06d}"
EPOCH_DIFFUSERS_DIR_NAME = "{}-{:06d}"
LAST_STATE_NAME = "{}-state"
DEFAULT_EPOCH_NAME = "epoch"
DEFAULT_LAST_OUTPUT_NAME = "last"

DEFAULT_STEP_NAME = "at"
STEP_STATE_NAME = "{}-step{:08d}-state"
STEP_FILE_NAME = "{}-step{:08d}"
STEP_DIFFUSERS_DIR_NAME = "{}-step{:08d}"

# region dataset

IMAGE_EXTENSIONS = [".png", ".jpg", ".jpeg", ".webp", ".bmp", ".PNG", ".JPG", ".JPEG", ".WEBP", ".BMP"]

try:
    import pillow_avif

    IMAGE_EXTENSIONS.extend([".avif", ".AVIF"])
except:
    pass

# JPEG-XL on Linux
try:
    from jxlpy import JXLImagePlugin

    IMAGE_EXTENSIONS.extend([".jxl", ".JXL"])
except:
    pass

# JPEG-XL on Windows
try:
    import pillow_jxl

    IMAGE_EXTENSIONS.extend([".jxl", ".JXL"])
except:
    pass

IMAGE_TRANSFORMS = transforms.Compose(
    [
        transforms.ToTensor(),
        transforms.Normalize([0.5], [0.5]),
    ]
)

TEXT_ENCODER_OUTPUTS_CACHE_SUFFIX = "_te_outputs.npz"
TEXT_ENCODER_OUTPUTS_CACHE_SUFFIX_SD3 = "_sd3_te.npz"


class ImageInfo:
    def __init__(self, image_key: str, num_repeats: int, caption: str, is_reg: bool, absolute_path: str) -> None:
        self.image_key: str = image_key
        self.num_repeats: int = num_repeats
        self.caption: str = caption
        self.is_reg: bool = is_reg
        self.absolute_path: str = absolute_path
        self.image_size: Tuple[int, int] = None
        self.resized_size: Tuple[int, int] = None
        self.bucket_reso: Tuple[int, int] = None
        self.latents: Optional[torch.Tensor] = None
        self.latents_flipped: Optional[torch.Tensor] = None
        self.latents_npz: Optional[str] = None  # set in cache_latents
        self.latents_original_size: Optional[Tuple[int, int]] = None  # original image size, not latents size
        self.latents_crop_ltrb: Optional[Tuple[int, int]] = (
            None  # crop left top right bottom in original pixel size, not latents size
        )
        self.cond_img_path: Optional[str] = None
        self.image: Optional[Image.Image] = None  # optional, original PIL Image
        self.text_encoder_outputs_npz: Optional[str] = None  # set in cache_text_encoder_outputs

        # new
        self.text_encoder_outputs: Optional[List[torch.Tensor]] = None
        # old
        self.text_encoder_outputs1: Optional[torch.Tensor] = None
        self.text_encoder_outputs2: Optional[torch.Tensor] = None
        self.text_encoder_pool2: Optional[torch.Tensor] = None

        self.alpha_mask: Optional[torch.Tensor] = None  # alpha mask can be flipped in runtime


class BucketManager:
    def __init__(self, no_upscale, max_reso, min_size, max_size, reso_steps) -> None:
        if max_size is not None:
            if max_reso is not None:
                assert max_size >= max_reso[0], "the max_size should be larger than the width of max_reso"
                assert max_size >= max_reso[1], "the max_size should be larger than the height of max_reso"
            if min_size is not None:
                assert max_size >= min_size, "the max_size should be larger than the min_size"

        self.no_upscale = no_upscale
        if max_reso is None:
            self.max_reso = None
            self.max_area = None
        else:
            self.max_reso = max_reso
            self.max_area = max_reso[0] * max_reso[1]
        self.min_size = min_size
        self.max_size = max_size
        self.reso_steps = reso_steps

        self.resos = []
        self.reso_to_id = {}
        self.buckets = []  # 前処理時は (image_key, image, original size, crop left/top)、学習時は image_key

    def add_image(self, reso, image_or_info):
        bucket_id = self.reso_to_id[reso]
        self.buckets[bucket_id].append(image_or_info)

    def shuffle(self):
        for bucket in self.buckets:
            random.shuffle(bucket)

    def sort(self):
        # 解像度順にソートする（表示時、メタデータ格納時の見栄えをよくするためだけ）。bucketsも入れ替えてreso_to_idも振り直す
        sorted_resos = self.resos.copy()
        sorted_resos.sort()

        sorted_buckets = []
        sorted_reso_to_id = {}
        for i, reso in enumerate(sorted_resos):
            bucket_id = self.reso_to_id[reso]
            sorted_buckets.append(self.buckets[bucket_id])
            sorted_reso_to_id[reso] = i

        self.resos = sorted_resos
        self.buckets = sorted_buckets
        self.reso_to_id = sorted_reso_to_id

    def make_buckets(self):
        resos = model_util.make_bucket_resolutions(self.max_reso, self.min_size, self.max_size, self.reso_steps)
        self.set_predefined_resos(resos)

    def set_predefined_resos(self, resos):
        # 規定サイズから選ぶ場合の解像度、aspect ratioの情報を格納しておく
        self.predefined_resos = resos.copy()
        self.predefined_resos_set = set(resos)
        self.predefined_aspect_ratios = np.array([w / h for w, h in resos])

    def add_if_new_reso(self, reso):
        if reso not in self.reso_to_id:
            bucket_id = len(self.resos)
            self.reso_to_id[reso] = bucket_id
            self.resos.append(reso)
            self.buckets.append([])
            # logger.info(reso, bucket_id, len(self.buckets))

    def round_to_steps(self, x):
        x = int(x + 0.5)
        return x - x % self.reso_steps

    def select_bucket(self, image_width, image_height):
        aspect_ratio = image_width / image_height
        if not self.no_upscale:
            # 拡大および縮小を行う
            # 同じaspect ratioがあるかもしれないので（fine tuningで、no_upscale=Trueで前処理した場合）、解像度が同じものを優先する
            reso = (image_width, image_height)
            if reso in self.predefined_resos_set:
                pass
            else:
                ar_errors = self.predefined_aspect_ratios - aspect_ratio
                predefined_bucket_id = np.abs(ar_errors).argmin()  # 当該解像度以外でaspect ratio errorが最も少ないもの
                reso = self.predefined_resos[predefined_bucket_id]

            ar_reso = reso[0] / reso[1]
            if aspect_ratio > ar_reso:  # 横が長い→縦を合わせる
                scale = reso[1] / image_height
            else:
                scale = reso[0] / image_width

            resized_size = (int(image_width * scale + 0.5), int(image_height * scale + 0.5))
            # logger.info(f"use predef, {image_width}, {image_height}, {reso}, {resized_size}")
        else:
            # 縮小のみを行う
            if image_width * image_height > self.max_area:
                # 画像が大きすぎるのでアスペクト比を保ったまま縮小することを前提にbucketを決める
                resized_width = math.sqrt(self.max_area * aspect_ratio)
                resized_height = self.max_area / resized_width
                assert abs(resized_width / resized_height - aspect_ratio) < 1e-2, "aspect is illegal"

                # リサイズ後の短辺または長辺をreso_steps単位にする：aspect ratioの差が少ないほうを選ぶ
                # 元のbucketingと同じロジック
                b_width_rounded = self.round_to_steps(resized_width)
                b_height_in_wr = self.round_to_steps(b_width_rounded / aspect_ratio)
                ar_width_rounded = b_width_rounded / b_height_in_wr

                b_height_rounded = self.round_to_steps(resized_height)
                b_width_in_hr = self.round_to_steps(b_height_rounded * aspect_ratio)
                ar_height_rounded = b_width_in_hr / b_height_rounded

                # logger.info(b_width_rounded, b_height_in_wr, ar_width_rounded)
                # logger.info(b_width_in_hr, b_height_rounded, ar_height_rounded)

                if abs(ar_width_rounded - aspect_ratio) < abs(ar_height_rounded - aspect_ratio):
                    resized_size = (b_width_rounded, int(b_width_rounded / aspect_ratio + 0.5))
                else:
                    resized_size = (int(b_height_rounded * aspect_ratio + 0.5), b_height_rounded)
                # logger.info(resized_size)
            else:
                resized_size = (image_width, image_height)  # リサイズは不要

            # 画像のサイズ未満をbucketのサイズとする（paddingせずにcroppingする）
            bucket_width = resized_size[0] - resized_size[0] % self.reso_steps
            bucket_height = resized_size[1] - resized_size[1] % self.reso_steps
            # logger.info(f"use arbitrary {image_width}, {image_height}, {resized_size}, {bucket_width}, {bucket_height}")

            reso = (bucket_width, bucket_height)

        self.add_if_new_reso(reso)

        ar_error = (reso[0] / reso[1]) - aspect_ratio
        return reso, resized_size, ar_error

    @staticmethod
    def get_crop_ltrb(bucket_reso: Tuple[int, int], image_size: Tuple[int, int]):
        # Stability AIの前処理に合わせてcrop left/topを計算する。crop rightはflipのaugmentationのために求める
        # Calculate crop left/top according to the preprocessing of Stability AI. Crop right is calculated for flip augmentation.

        bucket_ar = bucket_reso[0] / bucket_reso[1]
        image_ar = image_size[0] / image_size[1]
        if bucket_ar > image_ar:
            # bucketのほうが横長→縦を合わせる
            resized_width = bucket_reso[1] * image_ar
            resized_height = bucket_reso[1]
        else:
            resized_width = bucket_reso[0]
            resized_height = bucket_reso[0] / image_ar
        crop_left = (bucket_reso[0] - resized_width) // 2
        crop_top = (bucket_reso[1] - resized_height) // 2
        crop_right = crop_left + resized_width
        crop_bottom = crop_top + resized_height
        return crop_left, crop_top, crop_right, crop_bottom


class BucketBatchIndex(NamedTuple):
    bucket_index: int
    bucket_batch_size: int
    batch_index: int


class AugHelper:
    # albumentationsへの依存をなくしたがとりあえず同じinterfaceを持たせる

    def __init__(self):
        pass

    def color_aug(self, image: np.ndarray):
        # self.color_aug_method = albu.OneOf(
        #     [
        #         albu.HueSaturationValue(8, 0, 0, p=0.5),
        #         albu.RandomGamma((95, 105), p=0.5),
        #     ],
        #     p=0.33,
        # )
        hue_shift_limit = 8

        # remove dependency to albumentations
        if random.random() <= 0.33:
            if random.random() > 0.5:
                # hue shift
                hsv_img = cv2.cvtColor(image, cv2.COLOR_BGR2HSV)
                hue_shift = random.uniform(-hue_shift_limit, hue_shift_limit)
                if hue_shift < 0:
                    hue_shift = 180 + hue_shift
                hsv_img[:, :, 0] = (hsv_img[:, :, 0] + hue_shift) % 180
                image = cv2.cvtColor(hsv_img, cv2.COLOR_HSV2BGR)
            else:
                # random gamma
                gamma = random.uniform(0.95, 1.05)
                image = np.clip(image**gamma, 0, 255).astype(np.uint8)

        return {"image": image}

    def get_augmentor(self, use_color_aug: bool):  # -> Optional[Callable[[np.ndarray], Dict[str, np.ndarray]]]:
        return self.color_aug if use_color_aug else None


class BaseSubset:
    def __init__(
        self,
        image_dir: Optional[str],
        alpha_mask: Optional[bool],
        num_repeats: int,
        shuffle_caption: bool,
        caption_separator: str,
        keep_tokens: int,
        keep_tokens_separator: str,
        secondary_separator: Optional[str],
        enable_wildcard: bool,
        color_aug: bool,
        flip_aug: bool,
        face_crop_aug_range: Optional[Tuple[float, float]],
        random_crop: bool,
        caption_dropout_rate: float,
        caption_dropout_every_n_epochs: int,
        caption_tag_dropout_rate: float,
        caption_prefix: Optional[str],
        caption_suffix: Optional[str],
        token_warmup_min: int,
        token_warmup_step: Union[float, int],
    ) -> None:
        self.image_dir = image_dir
        self.alpha_mask = alpha_mask if alpha_mask is not None else False
        self.num_repeats = num_repeats
        self.shuffle_caption = shuffle_caption
        self.caption_separator = caption_separator
        self.keep_tokens = keep_tokens
        self.keep_tokens_separator = keep_tokens_separator
        self.secondary_separator = secondary_separator
        self.enable_wildcard = enable_wildcard
        self.color_aug = color_aug
        self.flip_aug = flip_aug
        self.face_crop_aug_range = face_crop_aug_range
        self.random_crop = random_crop
        self.caption_dropout_rate = caption_dropout_rate
        self.caption_dropout_every_n_epochs = caption_dropout_every_n_epochs
        self.caption_tag_dropout_rate = caption_tag_dropout_rate
        self.caption_prefix = caption_prefix
        self.caption_suffix = caption_suffix

        self.token_warmup_min = token_warmup_min  # step=0におけるタグの数
        self.token_warmup_step = token_warmup_step  # N（N<1ならN*max_train_steps）ステップ目でタグの数が最大になる

        self.img_count = 0


class DreamBoothSubset(BaseSubset):
    def __init__(
        self,
        image_dir: str,
        is_reg: bool,
        class_tokens: Optional[str],
        caption_extension: str,
        cache_info: bool,
        alpha_mask: bool,
        num_repeats,
        shuffle_caption,
        caption_separator: str,
        keep_tokens,
        keep_tokens_separator,
        secondary_separator,
        enable_wildcard,
        color_aug,
        flip_aug,
        face_crop_aug_range,
        random_crop,
        caption_dropout_rate,
        caption_dropout_every_n_epochs,
        caption_tag_dropout_rate,
        caption_prefix,
        caption_suffix,
        token_warmup_min,
        token_warmup_step,
    ) -> None:
        assert image_dir is not None, "image_dir must be specified / image_dirは指定が必須です"

        super().__init__(
            image_dir,
            alpha_mask,
            num_repeats,
            shuffle_caption,
            caption_separator,
            keep_tokens,
            keep_tokens_separator,
            secondary_separator,
            enable_wildcard,
            color_aug,
            flip_aug,
            face_crop_aug_range,
            random_crop,
            caption_dropout_rate,
            caption_dropout_every_n_epochs,
            caption_tag_dropout_rate,
            caption_prefix,
            caption_suffix,
            token_warmup_min,
            token_warmup_step,
        )

        self.is_reg = is_reg
        self.class_tokens = class_tokens
        self.caption_extension = caption_extension
        if self.caption_extension and not self.caption_extension.startswith("."):
            self.caption_extension = "." + self.caption_extension
        self.cache_info = cache_info

    def __eq__(self, other) -> bool:
        if not isinstance(other, DreamBoothSubset):
            return NotImplemented
        return self.image_dir == other.image_dir


class FineTuningSubset(BaseSubset):
    def __init__(
        self,
        image_dir,
        metadata_file: str,
        alpha_mask: bool,
        num_repeats,
        shuffle_caption,
        caption_separator,
        keep_tokens,
        keep_tokens_separator,
        secondary_separator,
        enable_wildcard,
        color_aug,
        flip_aug,
        face_crop_aug_range,
        random_crop,
        caption_dropout_rate,
        caption_dropout_every_n_epochs,
        caption_tag_dropout_rate,
        caption_prefix,
        caption_suffix,
        token_warmup_min,
        token_warmup_step,
    ) -> None:
        assert metadata_file is not None, "metadata_file must be specified / metadata_fileは指定が必須です"

        super().__init__(
            image_dir,
            alpha_mask,
            num_repeats,
            shuffle_caption,
            caption_separator,
            keep_tokens,
            keep_tokens_separator,
            secondary_separator,
            enable_wildcard,
            color_aug,
            flip_aug,
            face_crop_aug_range,
            random_crop,
            caption_dropout_rate,
            caption_dropout_every_n_epochs,
            caption_tag_dropout_rate,
            caption_prefix,
            caption_suffix,
            token_warmup_min,
            token_warmup_step,
        )

        self.metadata_file = metadata_file

    def __eq__(self, other) -> bool:
        if not isinstance(other, FineTuningSubset):
            return NotImplemented
        return self.metadata_file == other.metadata_file


class ControlNetSubset(BaseSubset):
    def __init__(
        self,
        image_dir: str,
        conditioning_data_dir: str,
        caption_extension: str,
        cache_info: bool,
        num_repeats,
        shuffle_caption,
        caption_separator,
        keep_tokens,
        keep_tokens_separator,
        secondary_separator,
        enable_wildcard,
        color_aug,
        flip_aug,
        face_crop_aug_range,
        random_crop,
        caption_dropout_rate,
        caption_dropout_every_n_epochs,
        caption_tag_dropout_rate,
        caption_prefix,
        caption_suffix,
        token_warmup_min,
        token_warmup_step,
    ) -> None:
        assert image_dir is not None, "image_dir must be specified / image_dirは指定が必須です"

        super().__init__(
            image_dir,
            False,  # alpha_mask
            num_repeats,
            shuffle_caption,
            caption_separator,
            keep_tokens,
            keep_tokens_separator,
            secondary_separator,
            enable_wildcard,
            color_aug,
            flip_aug,
            face_crop_aug_range,
            random_crop,
            caption_dropout_rate,
            caption_dropout_every_n_epochs,
            caption_tag_dropout_rate,
            caption_prefix,
            caption_suffix,
            token_warmup_min,
            token_warmup_step,
        )

        self.conditioning_data_dir = conditioning_data_dir
        self.caption_extension = caption_extension
        if self.caption_extension and not self.caption_extension.startswith("."):
            self.caption_extension = "." + self.caption_extension
        self.cache_info = cache_info

    def __eq__(self, other) -> bool:
        if not isinstance(other, ControlNetSubset):
            return NotImplemented
        return self.image_dir == other.image_dir and self.conditioning_data_dir == other.conditioning_data_dir


class BaseDataset(torch.utils.data.Dataset):
    def __init__(
        self,
        resolution: Optional[Tuple[int, int]],
        network_multiplier: float,
        debug_dataset: bool,
    ) -> None:
        super().__init__()

        # width/height is used when enable_bucket==False
        self.width, self.height = (None, None) if resolution is None else resolution
        self.network_multiplier = network_multiplier
        self.debug_dataset = debug_dataset

        self.subsets: List[Union[DreamBoothSubset, FineTuningSubset]] = []

        self.token_padding_disabled = False
        self.tag_frequency = {}
        self.XTI_layers = None
        self.token_strings = None

        self.enable_bucket = False
        self.bucket_manager: BucketManager = None  # not initialized
        self.min_bucket_reso = None
        self.max_bucket_reso = None
        self.bucket_reso_steps = None
        self.bucket_no_upscale = None
        self.bucket_info = None  # for metadata

        self.current_epoch: int = 0  # インスタンスがepochごとに新しく作られるようなので外側から渡さないとダメ

        self.current_step: int = 0
        self.max_train_steps: int = 0
        self.seed: int = 0

        # augmentation
        self.aug_helper = AugHelper()

        self.image_transforms = IMAGE_TRANSFORMS

        self.image_data: Dict[str, ImageInfo] = {}
        self.image_to_subset: Dict[str, Union[DreamBoothSubset, FineTuningSubset]] = {}

        self.replacements = {}

        # caching
        self.caching_mode = None  # None, 'latents', 'text'

        self.tokenize_strategy = None
        self.text_encoder_output_caching_strategy = None
        self.latents_caching_strategy = None

    def set_current_strategies(self):
        self.tokenize_strategy = TokenizeStrategy.get_strategy()
        self.text_encoder_output_caching_strategy = TextEncoderOutputsCachingStrategy.get_strategy()
        self.latents_caching_strategy = LatentsCachingStrategy.get_strategy()

    def set_seed(self, seed):
        self.seed = seed

    def set_caching_mode(self, mode):
        self.caching_mode = mode

    def set_current_epoch(self, epoch):
        if not self.current_epoch == epoch:  # epochが切り替わったらバケツをシャッフルする
            if epoch > self.current_epoch:
                logger.info("epoch is incremented. current_epoch: {}, epoch: {}".format(self.current_epoch, epoch))
                num_epochs = epoch - self.current_epoch
                for _ in range(num_epochs):
                    self.current_epoch += 1
                    self.shuffle_buckets()
                # self.current_epoch seem to be set to 0 again in the next epoch. it may be caused by skipped_dataloader?
            else:
                logger.warning("epoch is not incremented. current_epoch: {}, epoch: {}".format(self.current_epoch, epoch))
                self.current_epoch = epoch

    def set_current_step(self, step):
        self.current_step = step

    def set_max_train_steps(self, max_train_steps):
        self.max_train_steps = max_train_steps

    def set_tag_frequency(self, dir_name, captions):
        frequency_for_dir = self.tag_frequency.get(dir_name, {})
        self.tag_frequency[dir_name] = frequency_for_dir
        for caption in captions:
            for tag in caption.split(","):
                tag = tag.strip()
                if tag:
                    tag = tag.lower()
                    frequency = frequency_for_dir.get(tag, 0)
                    frequency_for_dir[tag] = frequency + 1

    def disable_token_padding(self):
        self.token_padding_disabled = True

    def enable_XTI(self, layers=None, token_strings=None):
        self.XTI_layers = layers
        self.token_strings = token_strings

    def add_replacement(self, str_from, str_to):
        self.replacements[str_from] = str_to

    def process_caption(self, subset: BaseSubset, caption):
        # caption に prefix/suffix を付ける
        if subset.caption_prefix:
            caption = subset.caption_prefix + " " + caption
        if subset.caption_suffix:
            caption = caption + " " + subset.caption_suffix

        # dropoutの決定：tag dropがこのメソッド内にあるのでここで行うのが良い
        is_drop_out = subset.caption_dropout_rate > 0 and random.random() < subset.caption_dropout_rate
        is_drop_out = (
            is_drop_out
            or subset.caption_dropout_every_n_epochs > 0
            and self.current_epoch % subset.caption_dropout_every_n_epochs == 0
        )

        if is_drop_out:
            caption = ""
        else:
            # process wildcards
            if subset.enable_wildcard:
                # if caption is multiline, random choice one line
                if "\n" in caption:
                    caption = random.choice(caption.split("\n"))

                # wildcard is like '{aaa|bbb|ccc...}'
                # escape the curly braces like {{ or }}
                replacer1 = "⦅"
                replacer2 = "⦆"
                while replacer1 in caption or replacer2 in caption:
                    replacer1 += "⦅"
                    replacer2 += "⦆"

                caption = caption.replace("{{", replacer1).replace("}}", replacer2)

                # replace the wildcard
                def replace_wildcard(match):
                    return random.choice(match.group(1).split("|"))

                caption = re.sub(r"\{([^}]+)\}", replace_wildcard, caption)

                # unescape the curly braces
                caption = caption.replace(replacer1, "{").replace(replacer2, "}")
            else:
                # if caption is multiline, use the first line
                caption = caption.split("\n")[0]

            if subset.shuffle_caption or subset.token_warmup_step > 0 or subset.caption_tag_dropout_rate > 0:
                fixed_tokens = []
                flex_tokens = []
                fixed_suffix_tokens = []
                if (
                    hasattr(subset, "keep_tokens_separator")
                    and subset.keep_tokens_separator
                    and subset.keep_tokens_separator in caption
                ):
                    fixed_part, flex_part = caption.split(subset.keep_tokens_separator, 1)
                    if subset.keep_tokens_separator in flex_part:
                        flex_part, fixed_suffix_part = flex_part.split(subset.keep_tokens_separator, 1)
                        fixed_suffix_tokens = [t.strip() for t in fixed_suffix_part.split(subset.caption_separator) if t.strip()]

                    fixed_tokens = [t.strip() for t in fixed_part.split(subset.caption_separator) if t.strip()]
                    flex_tokens = [t.strip() for t in flex_part.split(subset.caption_separator) if t.strip()]
                else:
                    tokens = [t.strip() for t in caption.strip().split(subset.caption_separator)]
                    flex_tokens = tokens[:]
                    if subset.keep_tokens > 0:
                        fixed_tokens = flex_tokens[: subset.keep_tokens]
                        flex_tokens = tokens[subset.keep_tokens :]

                if subset.token_warmup_step < 1:  # 初回に上書きする
                    subset.token_warmup_step = math.floor(subset.token_warmup_step * self.max_train_steps)
                if subset.token_warmup_step and self.current_step < subset.token_warmup_step:
                    tokens_len = (
                        math.floor(
                            (self.current_step) * ((len(flex_tokens) - subset.token_warmup_min) / (subset.token_warmup_step))
                        )
                        + subset.token_warmup_min
                    )
                    flex_tokens = flex_tokens[:tokens_len]

                def dropout_tags(tokens):
                    if subset.caption_tag_dropout_rate <= 0:
                        return tokens
                    l = []
                    for token in tokens:
                        if random.random() >= subset.caption_tag_dropout_rate:
                            l.append(token)
                    return l

                if subset.shuffle_caption:
                    random.shuffle(flex_tokens)

                flex_tokens = dropout_tags(flex_tokens)

                caption = ", ".join(fixed_tokens + flex_tokens + fixed_suffix_tokens)

            # process secondary separator
            if subset.secondary_separator:
                caption = caption.replace(subset.secondary_separator, subset.caption_separator)

            # textual inversion対応
            for str_from, str_to in self.replacements.items():
                if str_from == "":
                    # replace all
                    if type(str_to) == list:
                        caption = random.choice(str_to)
                    else:
                        caption = str_to
                else:
                    caption = caption.replace(str_from, str_to)

        return caption

    def get_input_ids(self, caption, tokenizer=None):
        if tokenizer is None:
            tokenizer = self.tokenizers[0]

        # HunYuan DiT
        if not isinstance(tokenizer, CLIPTokenizer):
            if isinstance(tokenizer, T5Tokenizer):
                result = tokenizer(
                    caption,
                    padding="max_length",
                    truncation=True,
                    max_length=256,
                    return_tensors="pt",
                ).input_ids
            else:
                result = hunyuan_utils.clip_get_input_ids(caption, tokenizer, self.tokenizer_max_length)
            return result

        input_ids = tokenizer(
            caption, padding="max_length", truncation=True, max_length=self.tokenizer_max_length, return_tensors="pt"
        ).input_ids

        if self.tokenizer_max_length > tokenizer.model_max_length:
            input_ids = input_ids.squeeze(0)
            iids_list = []
            if tokenizer.pad_token_id == tokenizer.eos_token_id:
                # v1
                # 77以上の時は "<BOS> .... <EOS> <EOS> <EOS>" でトータル227とかになっているので、"<BOS>...<EOS>"の三連に変換する
                # 1111氏のやつは , で区切る、とかしているようだが　とりあえず単純に
                for i in range(
                    1, self.tokenizer_max_length - tokenizer.model_max_length + 2, tokenizer.model_max_length - 2
                ):  # (1, 152, 75)
                    ids_chunk = (
                        input_ids[0].unsqueeze(0),
                        input_ids[i : i + tokenizer.model_max_length - 2],
                        input_ids[-1].unsqueeze(0),
                    )
                    ids_chunk = torch.cat(ids_chunk)
                    iids_list.append(ids_chunk)
            else:
                # v2 or SDXL
                # 77以上の時は "<BOS> .... <EOS> <PAD> <PAD>..." でトータル227とかになっているので、"<BOS>...<EOS> <PAD> <PAD> ..."の三連に変換する
                for i in range(1, self.tokenizer_max_length - tokenizer.model_max_length + 2, tokenizer.model_max_length - 2):
                    ids_chunk = (
                        input_ids[0].unsqueeze(0),  # BOS
                        input_ids[i : i + tokenizer.model_max_length - 2],
                        input_ids[-1].unsqueeze(0),
                    )  # PAD or EOS
                    ids_chunk = torch.cat(ids_chunk)

                    # 末尾が <EOS> <PAD> または <PAD> <PAD> の場合は、何もしなくてよい
                    # 末尾が x <PAD/EOS> の場合は末尾を <EOS> に変える（x <EOS> なら結果的に変化なし）
                    if ids_chunk[-2] != tokenizer.eos_token_id and ids_chunk[-2] != tokenizer.pad_token_id:
                        ids_chunk[-1] = tokenizer.eos_token_id
                    # 先頭が <BOS> <PAD> ... の場合は <BOS> <EOS> <PAD> ... に変える
                    if ids_chunk[1] == tokenizer.pad_token_id:
                        ids_chunk[1] = tokenizer.eos_token_id

                    iids_list.append(ids_chunk)

            input_ids = torch.stack(iids_list)  # 3,77
        return input_ids

    def register_image(self, info: ImageInfo, subset: BaseSubset):
        self.image_data[info.image_key] = info
        self.image_to_subset[info.image_key] = subset

    def make_buckets(self):
        """
        bucketingを行わない場合も呼び出し必須（ひとつだけbucketを作る）
        min_size and max_size are ignored when enable_bucket is False
        """
        logger.info("loading image sizes.")
        for info in tqdm(self.image_data.values()):
            if info.image_size is None:
                info.image_size = self.get_image_size(info.absolute_path)

        if self.enable_bucket:
            logger.info("make buckets")
        else:
            logger.info("prepare dataset")

        # bucketを作成し、画像をbucketに振り分ける
        if self.enable_bucket:
            if self.bucket_manager is None:  # fine tuningの場合でmetadataに定義がある場合は、すでに初期化済み
                self.bucket_manager = BucketManager(
                    self.bucket_no_upscale,
                    (self.width, self.height),
                    self.min_bucket_reso,
                    self.max_bucket_reso,
                    self.bucket_reso_steps,
                )
                if not self.bucket_no_upscale:
                    self.bucket_manager.make_buckets()
                else:
                    logger.warning(
                        "min_bucket_reso and max_bucket_reso are ignored if bucket_no_upscale is set, because bucket reso is defined by image size automatically / bucket_no_upscaleが指定された場合は、bucketの解像度は画像サイズから自動計算されるため、min_bucket_resoとmax_bucket_resoは無視されます"
                    )

            img_ar_errors = []
            for image_info in self.image_data.values():
                image_width, image_height = image_info.image_size
                image_info.bucket_reso, image_info.resized_size, ar_error = self.bucket_manager.select_bucket(
                    image_width, image_height
                )

                # logger.info(image_info.image_key, image_info.bucket_reso)
                img_ar_errors.append(abs(ar_error))

            self.bucket_manager.sort()
        else:
            self.bucket_manager = BucketManager(False, (self.width, self.height), None, None, None)
            self.bucket_manager.set_predefined_resos([(self.width, self.height)])  # ひとつの固定サイズbucketのみ
            for image_info in self.image_data.values():
                image_width, image_height = image_info.image_size
                image_info.bucket_reso, image_info.resized_size, _ = self.bucket_manager.select_bucket(image_width, image_height)

        for image_info in self.image_data.values():
            for _ in range(image_info.num_repeats):
                self.bucket_manager.add_image(image_info.bucket_reso, image_info.image_key)

        # bucket情報を表示、格納する
        if self.enable_bucket:
            self.bucket_info = {"buckets": {}}
            logger.info("number of images (including repeats) / 各bucketの画像枚数（繰り返し回数を含む）")
            for i, (reso, bucket) in enumerate(zip(self.bucket_manager.resos, self.bucket_manager.buckets)):
                count = len(bucket)
                if count > 0:
                    self.bucket_info["buckets"][i] = {"resolution": reso, "count": len(bucket)}
                    logger.info(f"bucket {i}: resolution {reso}, count: {len(bucket)}")

            img_ar_errors = np.array(img_ar_errors)
            mean_img_ar_error = np.mean(np.abs(img_ar_errors))
            self.bucket_info["mean_img_ar_error"] = mean_img_ar_error
            logger.info(f"mean ar error (without repeats): {mean_img_ar_error}")

        # データ参照用indexを作る。このindexはdatasetのshuffleに用いられる
        self.buckets_indices: List[BucketBatchIndex] = []
        for bucket_index, bucket in enumerate(self.bucket_manager.buckets):
            batch_count = int(math.ceil(len(bucket) / self.batch_size))
            for batch_index in range(batch_count):
                self.buckets_indices.append(BucketBatchIndex(bucket_index, self.batch_size, batch_index))

        self.shuffle_buckets()
        self._length = len(self.buckets_indices)

    def shuffle_buckets(self):
        # set random seed for this epoch
        random.seed(self.seed + self.current_epoch)

        random.shuffle(self.buckets_indices)
        self.bucket_manager.shuffle()

    def verify_bucket_reso_steps(self, min_steps: int):
        assert self.bucket_reso_steps is None or self.bucket_reso_steps % min_steps == 0, (
            f"bucket_reso_steps is {self.bucket_reso_steps}. it must be divisible by {min_steps}.\n"
            + f"bucket_reso_stepsが{self.bucket_reso_steps}です。{min_steps}で割り切れる必要があります"
        )

    def is_latent_cacheable(self):
        return all([not subset.color_aug and not subset.random_crop for subset in self.subsets])

    def is_text_encoder_output_cacheable(self):
        return all(
            [
                not (
                    subset.caption_dropout_rate > 0
                    or subset.shuffle_caption
                    or subset.token_warmup_step > 0
                    or subset.caption_tag_dropout_rate > 0
                )
                for subset in self.subsets
            ]
        )

    def new_cache_latents(self, model: Any, is_main_process: bool):
        r"""
        a brand new method to cache latents. This method caches latents with caching strategy.
        normal cache_latents method is used by default, but this method is used when caching strategy is specified.
        """
        logger.info("caching latents with caching strategy.")
        caching_strategy = LatentsCachingStrategy.get_strategy()
        image_infos = list(self.image_data.values())

        # sort by resolution
        image_infos.sort(key=lambda info: info.bucket_reso[0] * info.bucket_reso[1])

        # split by resolution
        batches = []
        batch = []
        logger.info("checking cache validity...")
        for info in tqdm(image_infos):
            subset = self.image_to_subset[info.image_key]

            if info.latents_npz is not None:  # fine tuning dataset
                continue

            # check disk cache exists and size of latents
            if caching_strategy.cache_to_disk:
                # info.latents_npz = os.path.splitext(info.absolute_path)[0] + file_suffix
                info.latents_npz = caching_strategy.get_latents_npz_path(info.absolute_path, info.image_size)
                if not is_main_process:  # prepare for multi-gpu, only store to info
                    continue

                cache_available = caching_strategy.is_disk_cached_latents_expected(
                    info.bucket_reso, info.latents_npz, subset.flip_aug, subset.alpha_mask
                )
                if cache_available:  # do not add to batch
                    continue

            # if last member of batch has different resolution, flush the batch
            if len(batch) > 0 and batch[-1].bucket_reso != info.bucket_reso:
                batches.append(batch)
                batch = []

            batch.append(info)

            # if number of data in batch is enough, flush the batch
            if len(batch) >= caching_strategy.batch_size:
                batches.append(batch)
                batch = []

        if len(batch) > 0:
            batches.append(batch)

        # if cache to disk, don't cache latents in non-main process, set to info only
        if caching_strategy.cache_to_disk and not is_main_process:
            return

        if len(batches) == 0:
            logger.info("no latents to cache")
            return

        # iterate batches: batch doesn't have image here. image will be loaded in cache_batch_latents and discarded
        logger.info("caching latents...")
        for batch in tqdm(batches, smoothing=1, total=len(batches)):
            # cache_batch_latents(vae, cache_to_disk, batch, subset.flip_aug, subset.alpha_mask, subset.random_crop)
            caching_strategy.cache_batch_latents(model, batch, subset.flip_aug, subset.alpha_mask, subset.random_crop)

    def cache_latents(self, vae, vae_batch_size=1, cache_to_disk=False, is_main_process=True, file_suffix=".npz"):
        # マルチGPUには対応していないので、そちらはtools/cache_latents.pyを使うこと
        logger.info("caching latents.")

        image_infos = list(self.image_data.values())

        # sort by resolution
        image_infos.sort(key=lambda info: info.bucket_reso[0] * info.bucket_reso[1])

        # split by resolution
        batches = []
        batch = []
        logger.info("checking cache validity...")
        for info in tqdm(image_infos):
            subset = self.image_to_subset[info.image_key]

            if info.latents_npz is not None:  # fine tuning dataset
                continue

            # check disk cache exists and size of latents
            if cache_to_disk:
                info.latents_npz = os.path.splitext(info.absolute_path)[0] + file_suffix
                if not is_main_process:  # store to info only
                    continue

                cache_available = is_disk_cached_latents_is_expected(
                    info.bucket_reso, info.latents_npz, subset.flip_aug, subset.alpha_mask
                )

                if cache_available:  # do not add to batch
                    continue

            # if last member of batch has different resolution, flush the batch
            if len(batch) > 0 and batch[-1].bucket_reso != info.bucket_reso:
                batches.append(batch)
                batch = []

            batch.append(info)

            # if number of data in batch is enough, flush the batch
            if len(batch) >= vae_batch_size:
                batches.append(batch)
                batch = []

        if len(batch) > 0:
            batches.append(batch)

        if cache_to_disk and not is_main_process:  # if cache to disk, don't cache latents in non-main process, set to info only
            return

        # iterate batches: batch doesn't have image, image will be loaded in cache_batch_latents and discarded
        logger.info("caching latents...")
        for batch in tqdm(batches, smoothing=1, total=len(batches)):
            cache_batch_latents(vae, cache_to_disk, batch, subset.flip_aug, subset.alpha_mask, subset.random_crop)

    def new_cache_text_encoder_outputs(self, models: List[Any], is_main_process: bool):
        r"""
        a brand new method to cache text encoder outputs. This method caches text encoder outputs with caching strategy.
        """
        tokenize_strategy = TokenizeStrategy.get_strategy()
        text_encoding_strategy = TextEncodingStrategy.get_strategy()
        caching_strategy = TextEncoderOutputsCachingStrategy.get_strategy()
        batch_size = caching_strategy.batch_size or self.batch_size

        logger.info("caching Text Encoder outputs with caching strategy.")
        image_infos = list(self.image_data.values())

        # split by resolution
        batches = []
        batch = []
        logger.info("checking cache validity...")
        for info in tqdm(image_infos):
            te_out_npz = caching_strategy.get_outputs_npz_path(info.absolute_path)

            # check disk cache exists and size of latents
            if caching_strategy.cache_to_disk:
                info.text_encoder_outputs_npz = te_out_npz  # set npz filename regardless of cache availability/main process
                cache_available = caching_strategy.is_disk_cached_outputs_expected(te_out_npz)
                if cache_available or not is_main_process:  # do not add to batch
                    continue

            batch.append(info)

            # if number of data in batch is enough, flush the batch
            if len(batch) >= batch_size:
                batches.append(batch)
                batch = []

        if len(batch) > 0:
            batches.append(batch)

        if len(batches) == 0:
            logger.info("no Text Encoder outputs to cache")
            return

        # iterate batches
        logger.info("caching Text Encoder outputs...")
        for batch in tqdm(batches, smoothing=1, total=len(batches)):
            # cache_batch_latents(vae, cache_to_disk, batch, subset.flip_aug, subset.alpha_mask, subset.random_crop)
            caching_strategy.cache_batch_outputs(tokenize_strategy, models, text_encoding_strategy, batch)

    # if weight_dtype is specified, Text Encoder itself and output will be converted to the dtype
    # this method is only for SDXL, but it should be implemented here because it needs to be a method of dataset
    # to support SD1/2, it needs a flag for v2, but it is postponed
    def cache_text_encoder_outputs(
        self, tokenizers, text_encoders, device, output_dtype, cache_to_disk=False, is_main_process=True
    ):
        assert len(tokenizers) == 2, "only support SDXL"
        return self.cache_text_encoder_outputs_common(
            tokenizers, text_encoders, [device, device], output_dtype, [output_dtype], cache_to_disk, is_main_process
        )

    # same as above, but for SD3
    def cache_text_encoder_outputs_sd3(
        self, tokenizer, text_encoders, devices, output_dtype, te_dtypes, cache_to_disk=False, is_main_process=True, batch_size=None
    ):
        return self.cache_text_encoder_outputs_common(
            [tokenizer],
            text_encoders,
            devices,
            output_dtype,
            te_dtypes,
            cache_to_disk,
            is_main_process,
            TEXT_ENCODER_OUTPUTS_CACHE_SUFFIX_SD3,
            batch_size,
        )

    def cache_text_encoder_outputs_common(
        self,
        tokenizers,
        text_encoders,
        devices,
        output_dtype,
        te_dtypes,
        cache_to_disk=False,
        is_main_process=True,
        file_suffix=TEXT_ENCODER_OUTPUTS_CACHE_SUFFIX,
        batch_size=None,
    ):
        # latentsのキャッシュと同様に、ディスクへのキャッシュに対応する
        # またマルチGPUには対応していないので、そちらはtools/cache_latents.pyを使うこと
        logger.info("caching text encoder outputs.")

        tokenize_strategy = TokenizeStrategy.get_strategy()

        if batch_size is None:
            batch_size = self.batch_size

        image_infos = list(self.image_data.values())

        logger.info("checking cache existence...")
        image_infos_to_cache = []
        for info in tqdm(image_infos):
            # subset = self.image_to_subset[info.image_key]
            if cache_to_disk:
                te_out_npz = os.path.splitext(info.absolute_path)[0] + file_suffix
                info.text_encoder_outputs_npz = te_out_npz

                if not is_main_process:  # store to info only
                    continue

                if os.path.exists(te_out_npz):
                    # TODO check varidity of cache here
                    continue

            image_infos_to_cache.append(info)

        if cache_to_disk and not is_main_process:  # if cache to disk, don't cache latents in non-main process, set to info only
            return

        # prepare tokenizers and text encoders
        for text_encoder, device, te_dtype in zip(text_encoders, devices, te_dtypes):
            text_encoder.to(device)
            if te_dtype is not None:
                text_encoder.to(dtype=te_dtype)

        # create batch
        is_sd3 = len(tokenizers) == 1
        batch = []
        batches = []
        for info in image_infos_to_cache:
            if not is_sd3:
                input_ids1 = self.get_input_ids(info.caption, tokenizers[0])
                input_ids2 = self.get_input_ids(info.caption, tokenizers[1])
                batch.append((info, input_ids1, input_ids2))
            else:
                l_tokens, g_tokens, t5_tokens = tokenize_strategy.tokenize(info.caption)
                batch.append((info, l_tokens, g_tokens, t5_tokens))

            if len(batch) >= batch_size:
                batches.append(batch)
                batch = []

        if len(batch) > 0:
            batches.append(batch)

        # iterate batches: call text encoder and cache outputs for memory or disk
        logger.info("caching text encoder outputs...")
        if not is_sd3:
            for batch in tqdm(batches):
                infos, input_ids1, input_ids2 = zip(*batch)
                input_ids1 = torch.stack(input_ids1, dim=0)
                input_ids2 = torch.stack(input_ids2, dim=0)
                cache_batch_text_encoder_outputs(
                    infos, tokenizers, text_encoders, self.max_token_length, cache_to_disk, input_ids1, input_ids2, output_dtype
                )
        else:
            for batch in tqdm(batches):
                infos, l_tokens, g_tokens, t5_tokens = zip(*batch)

                # stack tokens
                # l_tokens = [tokens[0] for tokens in l_tokens]
                # g_tokens = [tokens[0] for tokens in g_tokens]
                # t5_tokens = [tokens[0] for tokens in t5_tokens]

                cache_batch_text_encoder_outputs_sd3(
                    infos,
                    tokenizers[0],
                    text_encoders,
                    self.max_token_length,
                    cache_to_disk,
                    (l_tokens, g_tokens, t5_tokens),
                    output_dtype,
                )

    def get_image_size(self, image_path):
        return imagesize.get(image_path)

    def load_image_with_face_info(self, subset: BaseSubset, image_path: str, alpha_mask=False):
        img = load_image(image_path, alpha_mask)

        face_cx = face_cy = face_w = face_h = 0
        if subset.face_crop_aug_range is not None:
            tokens = os.path.splitext(os.path.basename(image_path))[0].split("_")
            if len(tokens) >= 5:
                face_cx = int(tokens[-4])
                face_cy = int(tokens[-3])
                face_w = int(tokens[-2])
                face_h = int(tokens[-1])

        return img, face_cx, face_cy, face_w, face_h

    # いい感じに切り出す
    def crop_target(self, subset: BaseSubset, image, face_cx, face_cy, face_w, face_h):
        height, width = image.shape[0:2]
        if height == self.height and width == self.width:
            return image

        # 画像サイズはsizeより大きいのでリサイズする
        face_size = max(face_w, face_h)
        size = min(self.height, self.width)  # 短いほう
        min_scale = max(self.height / height, self.width / width)  # 画像がモデル入力サイズぴったりになる倍率（最小の倍率）
        min_scale = min(1.0, max(min_scale, size / (face_size * subset.face_crop_aug_range[1])))  # 指定した顔最小サイズ
        max_scale = min(1.0, max(min_scale, size / (face_size * subset.face_crop_aug_range[0])))  # 指定した顔最大サイズ
        if min_scale >= max_scale:  # range指定がmin==max
            scale = min_scale
        else:
            scale = random.uniform(min_scale, max_scale)

        nh = int(height * scale + 0.5)
        nw = int(width * scale + 0.5)
        assert nh >= self.height and nw >= self.width, f"internal error. small scale {scale}, {width}*{height}"
        image = cv2.resize(image, (nw, nh), interpolation=cv2.INTER_AREA)
        face_cx = int(face_cx * scale + 0.5)
        face_cy = int(face_cy * scale + 0.5)
        height, width = nh, nw

        # 顔を中心として448*640とかへ切り出す
        for axis, (target_size, length, face_p) in enumerate(zip((self.height, self.width), (height, width), (face_cy, face_cx))):
            p1 = face_p - target_size // 2  # 顔を中心に持ってくるための切り出し位置

            if subset.random_crop:
                # 背景も含めるために顔を中心に置く確率を高めつつずらす
                range = max(length - face_p, face_p)  # 画像の端から顔中心までの距離の長いほう
                p1 = p1 + (random.randint(0, range) + random.randint(0, range)) - range  # -range ~ +range までのいい感じの乱数
            else:
                # range指定があるときのみ、すこしだけランダムに（わりと適当）
                if subset.face_crop_aug_range[0] != subset.face_crop_aug_range[1]:
                    if face_size > size // 10 and face_size >= 40:
                        p1 = p1 + random.randint(-face_size // 20, +face_size // 20)

            p1 = max(0, min(p1, length - target_size))

            if axis == 0:
                image = image[p1 : p1 + target_size, :]
            else:
                image = image[:, p1 : p1 + target_size]

        return image

    def __len__(self):
        return self._length

    def __getitem__(self, index):
        bucket = self.bucket_manager.buckets[self.buckets_indices[index].bucket_index]
        bucket_batch_size = self.buckets_indices[index].bucket_batch_size
        image_index = self.buckets_indices[index].batch_index * bucket_batch_size

        if self.caching_mode is not None:  # return batch for latents/text encoder outputs caching
            return self.get_item_for_caching(bucket, bucket_batch_size, image_index)

        loss_weights = []
        captions = []
        input_ids_list = []
        latents_list = []
        alpha_mask_list = []
        images = []
        original_sizes_hw = []
        crop_top_lefts = []
        target_sizes_hw = []
        flippeds = []  # 変数名が微妙
        text_encoder_outputs_list = []

        for image_key in bucket[image_index : image_index + bucket_batch_size]:
            image_info = self.image_data[image_key]
            subset = self.image_to_subset[image_key]

            # in case of fine tuning, is_reg is always False
            loss_weights.append(self.prior_loss_weight if image_info.is_reg else 1.0)

            flipped = subset.flip_aug and random.random() < 0.5  # not flipped or flipped with 50% chance

            # image/latentsを処理する
            if image_info.latents is not None:  # cache_latents=Trueの場合
                original_size = image_info.latents_original_size
                crop_ltrb = image_info.latents_crop_ltrb  # calc values later if flipped
                if not flipped:
                    latents = image_info.latents
                    alpha_mask = image_info.alpha_mask
                else:
                    latents = image_info.latents_flipped
                    alpha_mask = None if image_info.alpha_mask is None else torch.flip(image_info.alpha_mask, [1])

                image = None
            elif image_info.latents_npz is not None:  # FineTuningDatasetまたはcache_latents_to_disk=Trueの場合
                latents, original_size, crop_ltrb, flipped_latents, alpha_mask = (
                    self.latents_caching_strategy.load_latents_from_disk(image_info.latents_npz, image_info.bucket_reso)
                )
                if flipped:
                    latents = flipped_latents
                    alpha_mask = None if alpha_mask is None else alpha_mask[:, ::-1].copy()  # copy to avoid negative stride problem
                    del flipped_latents
                latents = torch.FloatTensor(latents)
                if alpha_mask is not None:
                    alpha_mask = torch.FloatTensor(alpha_mask)

                image = None
            else:
                # 画像を読み込み、必要ならcropする
                img, face_cx, face_cy, face_w, face_h = self.load_image_with_face_info(
                    subset, image_info.absolute_path, subset.alpha_mask
                )
                im_h, im_w = img.shape[0:2]

                if self.enable_bucket:
                    img, original_size, crop_ltrb = trim_and_resize_if_required(
                        subset.random_crop, img, image_info.bucket_reso, image_info.resized_size
                    )
                else:
                    if face_cx > 0:  # 顔位置情報あり
                        img = self.crop_target(subset, img, face_cx, face_cy, face_w, face_h)
                    elif im_h > self.height or im_w > self.width:
                        assert (
                            subset.random_crop
                        ), f"image too large, but cropping and bucketing are disabled / 画像サイズが大きいのでface_crop_aug_rangeかrandom_crop、またはbucketを有効にしてください: {image_info.absolute_path}"
                        if im_h > self.height:
                            p = random.randint(0, im_h - self.height)
                            img = img[p : p + self.height]
                        if im_w > self.width:
                            p = random.randint(0, im_w - self.width)
                            img = img[:, p : p + self.width]

                    im_h, im_w = img.shape[0:2]
                    assert (
                        im_h == self.height and im_w == self.width
                    ), f"image size is small / 画像サイズが小さいようです: {image_info.absolute_path}"

                    original_size = [im_w, im_h]
                    crop_ltrb = (0, 0, 0, 0)

                # augmentation
                aug = self.aug_helper.get_augmentor(subset.color_aug)
                if aug is not None:
                    # augment RGB channels only
                    img_rgb = img[:, :, :3]
                    img_rgb = aug(image=img_rgb)["image"]
                    img[:, :, :3] = img_rgb

                if flipped:
                    img = img[:, ::-1, :].copy()  # copy to avoid negative stride problem

                if subset.alpha_mask:
                    if img.shape[2] == 4:
                        alpha_mask = img[:, :, 3]  # [H,W]
                        alpha_mask = alpha_mask.astype(np.float32) / 255.0  # 0.0~1.0
                        alpha_mask = torch.FloatTensor(alpha_mask)
                    else:
                        alpha_mask = torch.ones((img.shape[0], img.shape[1]), dtype=torch.float32)
                else:
                    alpha_mask = None

                img = img[:, :, :3]  # remove alpha channel

                latents = None
                image = self.image_transforms(img)  # -1.0~1.0のtorch.Tensorになる
                del img

            images.append(image)
            latents_list.append(latents)
            alpha_mask_list.append(alpha_mask)

            target_size = (image.shape[2], image.shape[1]) if image is not None else (latents.shape[2] * 8, latents.shape[1] * 8)

            if not flipped:
                crop_left_top = (crop_ltrb[0], crop_ltrb[1])
            else:
                # crop_ltrb[2] is right, so target_size[0] - crop_ltrb[2] is left in flipped image
                crop_left_top = (target_size[0] - crop_ltrb[2], crop_ltrb[1])

            original_sizes_hw.append((int(original_size[1]), int(original_size[0])))
            crop_top_lefts.append((int(crop_left_top[1]), int(crop_left_top[0])))
            target_sizes_hw.append((int(target_size[1]), int(target_size[0])))
            flippeds.append(flipped)

            # captionとtext encoder outputを処理する
            caption = image_info.caption  # default

            tokenization_required = (
                self.text_encoder_output_caching_strategy is None or self.text_encoder_output_caching_strategy.is_partial
            )
            text_encoder_outputs = None
            input_ids = None

            if image_info.text_encoder_outputs is not None:
                # cached
                text_encoder_outputs = image_info.text_encoder_outputs
            elif image_info.text_encoder_outputs_npz is not None:
                # on disk
                text_encoder_outputs = self.text_encoder_output_caching_strategy.load_outputs_npz(
                    image_info.text_encoder_outputs_npz
                )
                text_encoder_outputs = [torch.FloatTensor(x) for x in text_encoder_outputs]
            else:
                tokenization_required = True
            text_encoder_outputs_list.append(text_encoder_outputs)

            if tokenization_required:
                caption = self.process_caption(subset, image_info.caption)
                input_ids = [ids[0] for ids in self.tokenize_strategy.tokenize(caption)]  # remove batch dimension
                # if self.XTI_layers:
                #     caption_layer = []
                #     for layer in self.XTI_layers:
                #         token_strings_from = " ".join(self.token_strings)
                #         token_strings_to = " ".join([f"{x}_{layer}" for x in self.token_strings])
                #         caption_ = caption.replace(token_strings_from, token_strings_to)
                #         caption_layer.append(caption_)
                #     captions.append(caption_layer)
                # else:
                #     captions.append(caption)

                # if not self.token_padding_disabled:  # this option might be omitted in future
                #     # TODO get_input_ids must support SD3
                #     if self.XTI_layers:
                #         token_caption = self.get_input_ids(caption_layer, self.tokenizers[0])
                #     else:
                #         token_caption = self.get_input_ids(caption, self.tokenizers[0])
                #     input_ids_list.append(token_caption)

                #     if len(self.tokenizers) > 1:
                #         if self.XTI_layers:
                #             token_caption2 = self.get_input_ids(caption_layer, self.tokenizers[1])
                #         else:
                #             token_caption2 = self.get_input_ids(caption, self.tokenizers[1])
                #         input_ids2_list.append(token_caption2)

            input_ids_list.append(input_ids)
            captions.append(caption)

        def none_or_stack_elements(tensors_list, converter):
            # [[clip_l, clip_g, t5xxl], [clip_l, clip_g, t5xxl], ...] -> [torch.stack(clip_l), torch.stack(clip_g), torch.stack(t5xxl)]
            if len(tensors_list) == 0 or tensors_list[0] == None or len(tensors_list[0]) == 0 or tensors_list[0][0] is None:
                return None
            return [torch.stack([converter(x[i]) for x in tensors_list]) for i in range(len(tensors_list[0]))]

        example = {}
        example["loss_weights"] = torch.FloatTensor(loss_weights)
        example["text_encoder_outputs_list"] = none_or_stack_elements(text_encoder_outputs_list, torch.FloatTensor)
        example["input_ids_list"] = none_or_stack_elements(input_ids_list, lambda x: x)

        # if one of alpha_masks is not None, we need to replace None with ones
        none_or_not = [x is None for x in alpha_mask_list]
        if all(none_or_not):
            example["alpha_masks"] = None
        elif any(none_or_not):
            for i in range(len(alpha_mask_list)):
                if alpha_mask_list[i] is None:
                    if images[i] is not None:
                        alpha_mask_list[i] = torch.ones((images[i].shape[1], images[i].shape[2]), dtype=torch.float32)
                    else:
                        alpha_mask_list[i] = torch.ones(
                            (latents_list[i].shape[1] * 8, latents_list[i].shape[2] * 8), dtype=torch.float32
                        )
            example["alpha_masks"] = torch.stack(alpha_mask_list)
        else:
            example["alpha_masks"] = torch.stack(alpha_mask_list)

        if images[0] is not None:
            images = torch.stack(images)
            images = images.to(memory_format=torch.contiguous_format).float()
        else:
            images = None
        example["images"] = images

        example["latents"] = torch.stack(latents_list) if latents_list[0] is not None else None
        example["captions"] = captions

        example["original_sizes_hw"] = torch.stack([torch.LongTensor(x) for x in original_sizes_hw])
        example["crop_top_lefts"] = torch.stack([torch.LongTensor(x) for x in crop_top_lefts])
        example["target_sizes_hw"] = torch.stack([torch.LongTensor(x) for x in target_sizes_hw])
        example["flippeds"] = flippeds

        example["network_multipliers"] = torch.FloatTensor([self.network_multiplier] * len(captions))

        if self.debug_dataset:
            example["image_keys"] = bucket[image_index : image_index + self.batch_size]
        return example

    def get_item_for_caching(self, bucket, bucket_batch_size, image_index):
        captions = []
        images = []
        input_ids1_list = []
        input_ids2_list = []
        absolute_paths = []
        resized_sizes = []
        bucket_reso = None
        flip_aug = None
        alpha_mask = None
        random_crop = None

        for image_key in bucket[image_index : image_index + bucket_batch_size]:
            image_info = self.image_data[image_key]
            subset = self.image_to_subset[image_key]

            if flip_aug is None:
                flip_aug = subset.flip_aug
                alpha_mask = subset.alpha_mask
                random_crop = subset.random_crop
                bucket_reso = image_info.bucket_reso
            else:
                # TODO そもそも混在してても動くようにしたほうがいい
                assert flip_aug == subset.flip_aug, "flip_aug must be same in a batch"
                assert alpha_mask == subset.alpha_mask, "alpha_mask must be same in a batch"
                assert random_crop == subset.random_crop, "random_crop must be same in a batch"
                assert bucket_reso == image_info.bucket_reso, "bucket_reso must be same in a batch"

            caption = image_info.caption  # TODO cache some patterns of dropping, shuffling, etc.

            if self.caching_mode == "latents":
                image = load_image(image_info.absolute_path)
            else:
                image = None

            if self.caching_mode == "text":
                input_ids1 = self.get_input_ids(caption, self.tokenizers[0])
                input_ids2 = self.get_input_ids(caption, self.tokenizers[1])
            else:
                input_ids1 = None
                input_ids2 = None

            captions.append(caption)
            images.append(image)
            input_ids1_list.append(input_ids1)
            input_ids2_list.append(input_ids2)
            absolute_paths.append(image_info.absolute_path)
            resized_sizes.append(image_info.resized_size)

        example = {}

        if images[0] is None:
            images = None
        example["images"] = images

        example["captions"] = captions
        example["input_ids1_list"] = input_ids1_list
        example["input_ids2_list"] = input_ids2_list
        example["absolute_paths"] = absolute_paths
        example["resized_sizes"] = resized_sizes
        example["flip_aug"] = flip_aug
        example["alpha_mask"] = alpha_mask
        example["random_crop"] = random_crop
        example["bucket_reso"] = bucket_reso
        return example


class DreamBoothDataset(BaseDataset):
    IMAGE_INFO_CACHE_FILE = "metadata_cache.json"

    def __init__(
        self,
        subsets: Sequence[DreamBoothSubset],
        batch_size: int,
        resolution,
        network_multiplier: float,
        enable_bucket: bool,
        min_bucket_reso: int,
        max_bucket_reso: int,
        bucket_reso_steps: int,
        bucket_no_upscale: bool,
        prior_loss_weight: float,
        debug_dataset: bool,
    ) -> None:
        super().__init__(resolution, network_multiplier, debug_dataset)

        assert resolution is not None, f"resolution is required / resolution（解像度）指定は必須です"

        self.batch_size = batch_size
        self.size = min(self.width, self.height)  # 短いほう
        self.prior_loss_weight = prior_loss_weight
        self.latents_cache = None

        self.enable_bucket = enable_bucket
        if self.enable_bucket:
            assert (
                min(resolution) >= min_bucket_reso
            ), f"min_bucket_reso must be equal or less than resolution / min_bucket_resoは最小解像度より大きくできません。解像度を大きくするかmin_bucket_resoを小さくしてください"
            assert (
                max(resolution) <= max_bucket_reso
            ), f"max_bucket_reso must be equal or greater than resolution / max_bucket_resoは最大解像度より小さくできません。解像度を小さくするかmin_bucket_resoを大きくしてください"
            self.min_bucket_reso = min_bucket_reso
            self.max_bucket_reso = max_bucket_reso
            self.bucket_reso_steps = bucket_reso_steps
            self.bucket_no_upscale = bucket_no_upscale
        else:
            self.min_bucket_reso = None
            self.max_bucket_reso = None
            self.bucket_reso_steps = None  # この情報は使われない
            self.bucket_no_upscale = False

        def read_caption(img_path, caption_extension, enable_wildcard):
            # captionの候補ファイル名を作る
            base_name = os.path.splitext(img_path)[0]
            base_name_face_det = base_name
            tokens = base_name.split("_")
            if len(tokens) >= 5:
                base_name_face_det = "_".join(tokens[:-4])
            cap_paths = [base_name + caption_extension, base_name_face_det + caption_extension]

            caption = None
            for cap_path in cap_paths:
                if os.path.isfile(cap_path):
                    with open(cap_path, "rt", encoding="utf-8") as f:
                        try:
                            lines = f.readlines()
                        except UnicodeDecodeError as e:
                            logger.error(f"illegal char in file (not UTF-8) / ファイルにUTF-8以外の文字があります: {cap_path}")
                            raise e
                        assert len(lines) > 0, f"caption file is empty / キャプションファイルが空です: {cap_path}"
                        if enable_wildcard:
                            caption = "\n".join([line.strip() for line in lines if line.strip() != ""])  # 空行を除く、改行で連結
                        else:
                            caption = lines[0].strip()
                    break
            return caption

        def load_dreambooth_dir(subset: DreamBoothSubset):
            if not os.path.isdir(subset.image_dir):
                logger.warning(f"not directory: {subset.image_dir}")
                return [], [], []

            info_cache_file = os.path.join(subset.image_dir, self.IMAGE_INFO_CACHE_FILE)
            use_cached_info_for_subset = subset.cache_info
            if use_cached_info_for_subset:
                logger.info(
                    f"using cached image info for this subset / このサブセットで、キャッシュされた画像情報を使います: {info_cache_file}"
                )
                if not os.path.isfile(info_cache_file):
                    logger.warning(
                        f"image info file not found. You can ignore this warning if this is the first time to use this subset"
                        + " / キャッシュファイルが見つかりませんでした。初回実行時はこの警告を無視してください: {metadata_file}"
                    )
                    use_cached_info_for_subset = False

            if use_cached_info_for_subset:
                # json: {`img_path`:{"caption": "caption...", "resolution": [width, height]}, ...}
                with open(info_cache_file, "r", encoding="utf-8") as f:
                    metas = json.load(f)
                img_paths = list(metas.keys())
                sizes = [meta["resolution"] for meta in metas.values()]

                # we may need to check image size and existence of image files, but it takes time, so user should check it before training
            else:
                img_paths = glob_images(subset.image_dir, "*")
                sizes = [None] * len(img_paths)

                # new caching: get image size from cache files
                strategy = LatentsCachingStrategy.get_strategy()
                if strategy is not None:
                    logger.info("get image size from name of cache files")
                    size_set_count = 0
                    for i, img_path in enumerate(tqdm(img_paths)):
                        w, h = strategy.get_image_size_from_disk_cache_path(img_path)
                        if w is not None and h is not None:
                            sizes[i] = [w, h]
                            size_set_count += 1
                    logger.info(f"set image size from cache files: {size_set_count}/{len(img_paths)}")

            logger.info(f"found directory {subset.image_dir} contains {len(img_paths)} image files")

            if use_cached_info_for_subset:
                captions = [meta["caption"] for meta in metas.values()]
                missing_captions = [img_path for img_path, caption in zip(img_paths, captions) if caption is None or caption == ""]
            else:
                # 画像ファイルごとにプロンプトを読み込み、もしあればそちらを使う
                captions = []
                missing_captions = []
                for img_path in img_paths:
                    cap_for_img = read_caption(img_path, subset.caption_extension, subset.enable_wildcard)
                    if cap_for_img is None and subset.class_tokens is None:
                        logger.warning(
                            f"neither caption file nor class tokens are found. use empty caption for {img_path} / キャプションファイルもclass tokenも見つかりませんでした。空のキャプションを使用します: {img_path}"
                        )
                        captions.append("")
                        missing_captions.append(img_path)
                    else:
                        if cap_for_img is None:
                            captions.append(subset.class_tokens)
                            missing_captions.append(img_path)
                        else:
                            captions.append(cap_for_img)

            self.set_tag_frequency(os.path.basename(subset.image_dir), captions)  # タグ頻度を記録

            if missing_captions:
                number_of_missing_captions = len(missing_captions)
                number_of_missing_captions_to_show = 5
                remaining_missing_captions = number_of_missing_captions - number_of_missing_captions_to_show

                logger.warning(
                    f"No caption file found for {number_of_missing_captions} images. Training will continue without captions for these images. If class token exists, it will be used. / {number_of_missing_captions}枚の画像にキャプションファイルが見つかりませんでした。これらの画像についてはキャプションなしで学習を続行します。class tokenが存在する場合はそれを使います。"
                )
                for i, missing_caption in enumerate(missing_captions):
                    if i >= number_of_missing_captions_to_show:
                        logger.warning(missing_caption + f"... and {remaining_missing_captions} more")
                        break
                    logger.warning(missing_caption)

            if not use_cached_info_for_subset and subset.cache_info:
                logger.info(f"cache image info for / 画像情報をキャッシュします : {info_cache_file}")
                sizes = [self.get_image_size(img_path) for img_path in tqdm(img_paths, desc="get image size")]
                matas = {}
                for img_path, caption, size in zip(img_paths, captions, sizes):
                    matas[img_path] = {"caption": caption, "resolution": list(size)}
                with open(info_cache_file, "w", encoding="utf-8") as f:
                    json.dump(matas, f, ensure_ascii=False, indent=2)
                logger.info(f"cache image info done for / 画像情報を出力しました : {info_cache_file}")

            # if sizes are not set, image size will be read in make_buckets
            return img_paths, captions, sizes

        logger.info("prepare images.")
        num_train_images = 0
        num_reg_images = 0
        reg_infos: List[Tuple[ImageInfo, DreamBoothSubset]] = []
        for subset in subsets:
            if subset.num_repeats < 1:
                logger.warning(
                    f"ignore subset with image_dir='{subset.image_dir}': num_repeats is less than 1 / num_repeatsが1を下回っているためサブセットを無視します: {subset.num_repeats}"
                )
                continue

            if subset in self.subsets:
                logger.warning(
                    f"ignore duplicated subset with image_dir='{subset.image_dir}': use the first one / 既にサブセットが登録されているため、重複した後発のサブセットを無視します"
                )
                continue

            img_paths, captions, sizes = load_dreambooth_dir(subset)
            if len(img_paths) < 1:
                logger.warning(
                    f"ignore subset with image_dir='{subset.image_dir}': no images found / 画像が見つからないためサブセットを無視します"
                )
                continue

            if subset.is_reg:
                num_reg_images += subset.num_repeats * len(img_paths)
            else:
                num_train_images += subset.num_repeats * len(img_paths)

            for img_path, caption, size in zip(img_paths, captions, sizes):
                info = ImageInfo(img_path, subset.num_repeats, caption, subset.is_reg, img_path)
                if size is not None:
                    info.image_size = size
                if subset.is_reg:
                    reg_infos.append((info, subset))
                else:
                    self.register_image(info, subset)

            subset.img_count = len(img_paths)
            self.subsets.append(subset)

        logger.info(f"{num_train_images} train images with repeating.")
        self.num_train_images = num_train_images

        logger.info(f"{num_reg_images} reg images.")
        if num_train_images < num_reg_images:
            logger.warning("some of reg images are not used / 正則化画像の数が多いので、一部使用されない正則化画像があります")

        if num_reg_images == 0:
            logger.warning("no regularization images / 正則化画像が見つかりませんでした")
        else:
            # num_repeatsを計算する：どうせ大した数ではないのでループで処理する
            n = 0
            first_loop = True
            while n < num_train_images:
                for info, subset in reg_infos:
                    if first_loop:
                        self.register_image(info, subset)
                        n += info.num_repeats
                    else:
                        info.num_repeats += 1  # rewrite registered info
                        n += 1
                    if n >= num_train_images:
                        break
                first_loop = False

        self.num_reg_images = num_reg_images


class FineTuningDataset(BaseDataset):
    def __init__(
        self,
        subsets: Sequence[FineTuningSubset],
        batch_size: int,
        resolution,
        network_multiplier: float,
        enable_bucket: bool,
        min_bucket_reso: int,
        max_bucket_reso: int,
        bucket_reso_steps: int,
        bucket_no_upscale: bool,
        debug_dataset: bool,
    ) -> None:
        super().__init__(resolution, network_multiplier, debug_dataset)

        self.batch_size = batch_size

        self.num_train_images = 0
        self.num_reg_images = 0

        for subset in subsets:
            if subset.num_repeats < 1:
                logger.warning(
                    f"ignore subset with metadata_file='{subset.metadata_file}': num_repeats is less than 1 / num_repeatsが1を下回っているためサブセットを無視します: {subset.num_repeats}"
                )
                continue

            if subset in self.subsets:
                logger.warning(
                    f"ignore duplicated subset with metadata_file='{subset.metadata_file}': use the first one / 既にサブセットが登録されているため、重複した後発のサブセットを無視します"
                )
                continue

            # メタデータを読み込む
            if os.path.exists(subset.metadata_file):
                logger.info(f"loading existing metadata: {subset.metadata_file}")
                with open(subset.metadata_file, "rt", encoding="utf-8") as f:
                    metadata = json.load(f)
            else:
                raise ValueError(f"no metadata / メタデータファイルがありません: {subset.metadata_file}")

            if len(metadata) < 1:
                logger.warning(
                    f"ignore subset with '{subset.metadata_file}': no image entries found / 画像に関するデータが見つからないためサブセットを無視します"
                )
                continue

            tags_list = []
            for image_key, img_md in metadata.items():
                # path情報を作る
                abs_path = None

                # まず画像を優先して探す
                if os.path.exists(image_key):
                    abs_path = image_key
                else:
                    # わりといい加減だがいい方法が思いつかん
                    paths = glob_images(subset.image_dir, image_key)
                    if len(paths) > 0:
                        abs_path = paths[0]

                # なければnpzを探す
                if abs_path is None:
                    if os.path.exists(os.path.splitext(image_key)[0] + ".npz"):
                        abs_path = os.path.splitext(image_key)[0] + ".npz"
                    else:
                        npz_path = os.path.join(subset.image_dir, image_key + ".npz")
                        if os.path.exists(npz_path):
                            abs_path = npz_path

                assert abs_path is not None, f"no image / 画像がありません: {image_key}"

                caption = img_md.get("caption")
                tags = img_md.get("tags")
                if caption is None:
                    caption = tags  # could be multiline
                    tags = None

                if subset.enable_wildcard:
                    # tags must be single line
                    if tags is not None:
                        tags = tags.replace("\n", subset.caption_separator)

                    # add tags to each line of caption
                    if caption is not None and tags is not None:
                        caption = "\n".join(
                            [f"{line}{subset.caption_separator}{tags}" for line in caption.split("\n") if line.strip() != ""]
                        )
                else:
                    # use as is
                    if tags is not None and len(tags) > 0:
                        caption = caption + subset.caption_separator + tags
                        tags_list.append(tags)

                if caption is None:
                    caption = ""

                image_info = ImageInfo(image_key, subset.num_repeats, caption, False, abs_path)
                image_info.image_size = img_md.get("train_resolution")

                if not subset.color_aug and not subset.random_crop:
                    # if npz exists, use them
                    image_info.latents_npz, image_info.latents_npz_flipped = self.image_key_to_npz_file(subset, image_key)

                self.register_image(image_info, subset)

            self.num_train_images += len(metadata) * subset.num_repeats

            # TODO do not record tag freq when no tag
            self.set_tag_frequency(os.path.basename(subset.metadata_file), tags_list)
            subset.img_count = len(metadata)
            self.subsets.append(subset)

        # check existence of all npz files
        use_npz_latents = all([not (subset.color_aug or subset.random_crop) for subset in self.subsets])
        if use_npz_latents:
            flip_aug_in_subset = False
            npz_any = False
            npz_all = True

            for image_info in self.image_data.values():
                subset = self.image_to_subset[image_info.image_key]

                has_npz = image_info.latents_npz is not None
                npz_any = npz_any or has_npz

                if subset.flip_aug:
                    has_npz = has_npz and image_info.latents_npz_flipped is not None
                    flip_aug_in_subset = True
                npz_all = npz_all and has_npz

                if npz_any and not npz_all:
                    break

            if not npz_any:
                use_npz_latents = False
                logger.warning(f"npz file does not exist. ignore npz files / npzファイルが見つからないためnpzファイルを無視します")
            elif not npz_all:
                use_npz_latents = False
                logger.warning(
                    f"some of npz file does not exist. ignore npz files / いくつかのnpzファイルが見つからないためnpzファイルを無視します"
                )
                if flip_aug_in_subset:
                    logger.warning("maybe no flipped files / 反転されたnpzファイルがないのかもしれません")
        # else:
        #   logger.info("npz files are not used with color_aug and/or random_crop / color_augまたはrandom_cropが指定されているためnpzファイルは使用されません")

        # check min/max bucket size
        sizes = set()
        resos = set()
        for image_info in self.image_data.values():
            if image_info.image_size is None:
                sizes = None  # not calculated
                break
            sizes.add(image_info.image_size[0])
            sizes.add(image_info.image_size[1])
            resos.add(tuple(image_info.image_size))

        if sizes is None:
            if use_npz_latents:
                use_npz_latents = False
                logger.warning(
                    f"npz files exist, but no bucket info in metadata. ignore npz files / メタデータにbucket情報がないためnpzファイルを無視します"
                )

            assert (
                resolution is not None
            ), "if metadata doesn't have bucket info, resolution is required / メタデータにbucket情報がない場合はresolutionを指定してください"

            self.enable_bucket = enable_bucket
            if self.enable_bucket:
                self.min_bucket_reso = min_bucket_reso
                self.max_bucket_reso = max_bucket_reso
                self.bucket_reso_steps = bucket_reso_steps
                self.bucket_no_upscale = bucket_no_upscale
        else:
            if not enable_bucket:
                logger.info("metadata has bucket info, enable bucketing / メタデータにbucket情報があるためbucketを有効にします")
            logger.info("using bucket info in metadata / メタデータ内のbucket情報を使います")
            self.enable_bucket = True

            assert (
                not bucket_no_upscale
            ), "if metadata has bucket info, bucket reso is precalculated, so bucket_no_upscale cannot be used / メタデータ内にbucket情報がある場合はbucketの解像度は計算済みのため、bucket_no_upscaleは使えません"

            # bucket情報を初期化しておく、make_bucketsで再作成しない
            self.bucket_manager = BucketManager(False, None, None, None, None)
            self.bucket_manager.set_predefined_resos(resos)

        # npz情報をきれいにしておく
        if not use_npz_latents:
            for image_info in self.image_data.values():
                image_info.latents_npz = image_info.latents_npz_flipped = None

    def image_key_to_npz_file(self, subset: FineTuningSubset, image_key):
        base_name = os.path.splitext(image_key)[0]
        npz_file_norm = base_name + ".npz"

        if os.path.exists(npz_file_norm):
            # image_key is full path
            npz_file_flip = base_name + "_flip.npz"
            if not os.path.exists(npz_file_flip):
                npz_file_flip = None
            return npz_file_norm, npz_file_flip

        # if not full path, check image_dir. if image_dir is None, return None
        if subset.image_dir is None:
            return None, None

        # image_key is relative path
        npz_file_norm = os.path.join(subset.image_dir, image_key + ".npz")
        npz_file_flip = os.path.join(subset.image_dir, image_key + "_flip.npz")

        if not os.path.exists(npz_file_norm):
            npz_file_norm = None
            npz_file_flip = None
        elif not os.path.exists(npz_file_flip):
            npz_file_flip = None

        return npz_file_norm, npz_file_flip


class ControlNetDataset(BaseDataset):
    def __init__(
        self,
        subsets: Sequence[ControlNetSubset],
        batch_size: int,
        resolution,
        network_multiplier: float,
        enable_bucket: bool,
        min_bucket_reso: int,
        max_bucket_reso: int,
        bucket_reso_steps: int,
        bucket_no_upscale: bool,
        debug_dataset: float,
    ) -> None:
        super().__init__(resolution, network_multiplier, debug_dataset)

        db_subsets = []
        for subset in subsets:
            assert (
                not subset.random_crop
            ), "random_crop is not supported in ControlNetDataset / random_cropはControlNetDatasetではサポートされていません"
            db_subset = DreamBoothSubset(
                subset.image_dir,
                False,
                None,
                subset.caption_extension,
                subset.cache_info,
                False,
                subset.num_repeats,
                subset.shuffle_caption,
                subset.caption_separator,
                subset.keep_tokens,
                subset.keep_tokens_separator,
                subset.secondary_separator,
                subset.enable_wildcard,
                subset.color_aug,
                subset.flip_aug,
                subset.face_crop_aug_range,
                subset.random_crop,
                subset.caption_dropout_rate,
                subset.caption_dropout_every_n_epochs,
                subset.caption_tag_dropout_rate,
                subset.caption_prefix,
                subset.caption_suffix,
                subset.token_warmup_min,
                subset.token_warmup_step,
            )
            db_subsets.append(db_subset)

        self.dreambooth_dataset_delegate = DreamBoothDataset(
            db_subsets,
            batch_size,
            resolution,
            network_multiplier,
            enable_bucket,
            min_bucket_reso,
            max_bucket_reso,
            bucket_reso_steps,
            bucket_no_upscale,
            1.0,
            debug_dataset,
        )

        # config_util等から参照される値をいれておく（若干微妙なのでなんとかしたい）
        self.image_data = self.dreambooth_dataset_delegate.image_data
        self.batch_size = batch_size
        self.num_train_images = self.dreambooth_dataset_delegate.num_train_images
        self.num_reg_images = self.dreambooth_dataset_delegate.num_reg_images

        # assert all conditioning data exists
        missing_imgs = []
        cond_imgs_with_pair = set()
        for image_key, info in self.dreambooth_dataset_delegate.image_data.items():
            db_subset = self.dreambooth_dataset_delegate.image_to_subset[image_key]
            subset = None
            for s in subsets:
                if s.image_dir == db_subset.image_dir:
                    subset = s
                    break
            assert subset is not None, "internal error: subset not found"

            if not os.path.isdir(subset.conditioning_data_dir):
                logger.warning(f"not directory: {subset.conditioning_data_dir}")
                continue

            img_basename = os.path.splitext(os.path.basename(info.absolute_path))[0]
            ctrl_img_path = glob_images(subset.conditioning_data_dir, img_basename)
            if len(ctrl_img_path) < 1:
                missing_imgs.append(img_basename)
                continue
            ctrl_img_path = ctrl_img_path[0]
            ctrl_img_path = os.path.abspath(ctrl_img_path)  # normalize path

            info.cond_img_path = ctrl_img_path
            cond_imgs_with_pair.add(os.path.splitext(ctrl_img_path)[0])  # remove extension because Windows is case insensitive

        extra_imgs = []
        for subset in subsets:
            conditioning_img_paths = glob_images(subset.conditioning_data_dir, "*")
            conditioning_img_paths = [os.path.abspath(p) for p in conditioning_img_paths]  # normalize path
            extra_imgs.extend([p for p in conditioning_img_paths if os.path.splitext(p)[0] not in cond_imgs_with_pair])

        assert (
            len(missing_imgs) == 0
        ), f"missing conditioning data for {len(missing_imgs)} images / 制御用画像が見つかりませんでした: {missing_imgs}"
        assert (
            len(extra_imgs) == 0
        ), f"extra conditioning data for {len(extra_imgs)} images / 余分な制御用画像があります: {extra_imgs}"

        self.conditioning_image_transforms = IMAGE_TRANSFORMS

    def set_current_strategies(self):
        return self.dreambooth_dataset_delegate.set_current_strategies()

    def make_buckets(self):
        self.dreambooth_dataset_delegate.make_buckets()
        self.bucket_manager = self.dreambooth_dataset_delegate.bucket_manager
        self.buckets_indices = self.dreambooth_dataset_delegate.buckets_indices

    def cache_latents(self, vae, vae_batch_size=1, cache_to_disk=False, is_main_process=True, file_suffix=".npz"):
        return self.dreambooth_dataset_delegate.cache_latents(vae, vae_batch_size, cache_to_disk, is_main_process, file_suffix)

    def new_cache_latents(self, model: Any, is_main_process: bool):
        return self.dreambooth_dataset_delegate.new_cache_latents(model, is_main_process)

    def new_cache_text_encoder_outputs(self, models: List[Any], is_main_process: bool):
        return self.dreambooth_dataset_delegate.new_cache_text_encoder_outputs(models, is_main_process)

    def __len__(self):
        return self.dreambooth_dataset_delegate.__len__()

    def __getitem__(self, index):
        example = self.dreambooth_dataset_delegate[index]

        bucket = self.dreambooth_dataset_delegate.bucket_manager.buckets[
            self.dreambooth_dataset_delegate.buckets_indices[index].bucket_index
        ]
        bucket_batch_size = self.dreambooth_dataset_delegate.buckets_indices[index].bucket_batch_size
        image_index = self.dreambooth_dataset_delegate.buckets_indices[index].batch_index * bucket_batch_size

        conditioning_images = []

        for i, image_key in enumerate(bucket[image_index : image_index + bucket_batch_size]):
            image_info = self.dreambooth_dataset_delegate.image_data[image_key]

            target_size_hw = example["target_sizes_hw"][i]
            original_size_hw = example["original_sizes_hw"][i]
            crop_top_left = example["crop_top_lefts"][i]
            flipped = example["flippeds"][i]
            cond_img = load_image(image_info.cond_img_path)

            if self.dreambooth_dataset_delegate.enable_bucket:
                assert (
                    cond_img.shape[0] == original_size_hw[0] and cond_img.shape[1] == original_size_hw[1]
                ), f"size of conditioning image is not match / 画像サイズが合いません: {image_info.absolute_path}"
                cond_img = cv2.resize(
                    cond_img, image_info.resized_size, interpolation=cv2.INTER_AREA
                )  # INTER_AREAでやりたいのでcv2でリサイズ

                # TODO support random crop
                # 現在サポートしているcropはrandomではなく中央のみ
                h, w = target_size_hw
                ct = (cond_img.shape[0] - h) // 2
                cl = (cond_img.shape[1] - w) // 2
                cond_img = cond_img[ct : ct + h, cl : cl + w]
            else:
                # assert (
                #     cond_img.shape[0] == self.height and cond_img.shape[1] == self.width
                # ), f"image size is small / 画像サイズが小さいようです: {image_info.absolute_path}"
                # resize to target
                if cond_img.shape[0] != target_size_hw[0] or cond_img.shape[1] != target_size_hw[1]:
                    cond_img = pil_resize(cond_img, (int(target_size_hw[1]), int(target_size_hw[0])))

            if flipped:
                cond_img = cond_img[:, ::-1, :].copy()  # copy to avoid negative stride

            cond_img = self.conditioning_image_transforms(cond_img)
            conditioning_images.append(cond_img)

        example["conditioning_images"] = torch.stack(conditioning_images).to(memory_format=torch.contiguous_format).float()

        return example


# behave as Dataset mock
class DatasetGroup(torch.utils.data.ConcatDataset):
    def __init__(self, datasets: Sequence[Union[DreamBoothDataset, FineTuningDataset]]):
        self.datasets: List[Union[DreamBoothDataset, FineTuningDataset]]

        super().__init__(datasets)

        self.image_data = {}
        self.num_train_images = 0
        self.num_reg_images = 0

        # simply concat together
        # TODO: handling image_data key duplication among dataset
        #   In practical, this is not the big issue because image_data is accessed from outside of dataset only for debug_dataset.
        for dataset in datasets:
            self.image_data.update(dataset.image_data)
            self.num_train_images += dataset.num_train_images
            self.num_reg_images += dataset.num_reg_images

    def add_replacement(self, str_from, str_to):
        for dataset in self.datasets:
            dataset.add_replacement(str_from, str_to)

    # def make_buckets(self):
    #   for dataset in self.datasets:
    #     dataset.make_buckets()

    def set_text_encoder_output_caching_strategy(self, strategy: TextEncoderOutputsCachingStrategy):
        """
        DataLoader is run in multiple processes, so we need to set the strategy manually.
        """
        for dataset in self.datasets:
            dataset.set_text_encoder_output_caching_strategy(strategy)

    def enable_XTI(self, *args, **kwargs):
        for dataset in self.datasets:
            dataset.enable_XTI(*args, **kwargs)

    def cache_latents(self, vae, vae_batch_size=1, cache_to_disk=False, is_main_process=True, file_suffix=".npz"):
        for i, dataset in enumerate(self.datasets):
            logger.info(f"[Dataset {i}]")
            dataset.cache_latents(vae, vae_batch_size, cache_to_disk, is_main_process, file_suffix)

    def new_cache_latents(self, model: Any, is_main_process: bool):
        for i, dataset in enumerate(self.datasets):
            logger.info(f"[Dataset {i}]")
            dataset.new_cache_latents(model, is_main_process)

    def cache_text_encoder_outputs(
        self, tokenizers, text_encoders, device, weight_dtype, cache_to_disk=False, is_main_process=True
    ):
        for i, dataset in enumerate(self.datasets):
            logger.info(f"[Dataset {i}]")
            dataset.cache_text_encoder_outputs(tokenizers, text_encoders, device, weight_dtype, cache_to_disk, is_main_process)

    def cache_text_encoder_outputs_sd3(
        self, tokenizer, text_encoders, device, output_dtype, te_dtypes, cache_to_disk=False, is_main_process=True, batch_size=None
    ):
        for i, dataset in enumerate(self.datasets):
            logger.info(f"[Dataset {i}]")
            dataset.cache_text_encoder_outputs_sd3(
                tokenizer, text_encoders, device, output_dtype, te_dtypes, cache_to_disk, is_main_process, batch_size
            )

    def new_cache_text_encoder_outputs(self, models: List[Any], is_main_process: bool):
        for i, dataset in enumerate(self.datasets):
            logger.info(f"[Dataset {i}]")
            dataset.new_cache_text_encoder_outputs(models, is_main_process)

    def set_caching_mode(self, caching_mode):
        for dataset in self.datasets:
            dataset.set_caching_mode(caching_mode)

    def verify_bucket_reso_steps(self, min_steps: int):
        for dataset in self.datasets:
            dataset.verify_bucket_reso_steps(min_steps)

    def is_latent_cacheable(self) -> bool:
        return all([dataset.is_latent_cacheable() for dataset in self.datasets])

    def is_text_encoder_output_cacheable(self) -> bool:
        return all([dataset.is_text_encoder_output_cacheable() for dataset in self.datasets])

    def set_current_strategies(self):
        for dataset in self.datasets:
            dataset.set_current_strategies()

    def set_current_epoch(self, epoch):
        for dataset in self.datasets:
            dataset.set_current_epoch(epoch)

    def set_current_step(self, step):
        for dataset in self.datasets:
            dataset.set_current_step(step)

    def set_max_train_steps(self, max_train_steps):
        for dataset in self.datasets:
            dataset.set_max_train_steps(max_train_steps)

    def disable_token_padding(self):
        for dataset in self.datasets:
            dataset.disable_token_padding()


def is_disk_cached_latents_is_expected(reso, npz_path: str, flip_aug: bool, alpha_mask: bool):
    expected_latents_size = (reso[1] // 8, reso[0] // 8)  # bucket_resoはWxHなので注意

    if not os.path.exists(npz_path):
        return False

    try:
        npz = np.load(npz_path)
        if "latents" not in npz or "original_size" not in npz or "crop_ltrb" not in npz:  # old ver?
            return False
        if npz["latents"].shape[1:3] != expected_latents_size:
            return False

        if flip_aug:
            if "latents_flipped" not in npz:
                return False
            if npz["latents_flipped"].shape[1:3] != expected_latents_size:
                return False

        if alpha_mask:
            if "alpha_mask" not in npz:
                return False
            if npz["alpha_mask"].shape[0:2] != reso:  # HxW
                return False
        else:
            if "alpha_mask" in npz:
                return False
    except Exception as e:
        logger.error(f"Error loading file: {npz_path}")
        raise e

    return True


# 戻り値は、latents_tensor, (original_size width, original_size height), (crop left, crop top)
# TODO update to use CachingStrategy
# def load_latents_from_disk(
#     npz_path,
# ) -> Tuple[Optional[np.ndarray], Optional[List[int]], Optional[List[int]], Optional[np.ndarray], Optional[np.ndarray]]:
#     npz = np.load(npz_path)
#     if "latents" not in npz:
#         raise ValueError(f"error: npz is old format. please re-generate {npz_path}")

#     latents = npz["latents"]
#     original_size = npz["original_size"].tolist()
#     crop_ltrb = npz["crop_ltrb"].tolist()
#     flipped_latents = npz["latents_flipped"] if "latents_flipped" in npz else None
#     alpha_mask = npz["alpha_mask"] if "alpha_mask" in npz else None
#     return latents, original_size, crop_ltrb, flipped_latents, alpha_mask


# def save_latents_to_disk(npz_path, latents_tensor, original_size, crop_ltrb, flipped_latents_tensor=None, alpha_mask=None):
#     kwargs = {}
#     if flipped_latents_tensor is not None:
#         kwargs["latents_flipped"] = flipped_latents_tensor.float().cpu().numpy()
#     if alpha_mask is not None:
#         kwargs["alpha_mask"] = alpha_mask.float().cpu().numpy()
#     np.savez(
#         npz_path,
#         latents=latents_tensor.float().cpu().numpy(),
#         original_size=np.array(original_size),
#         crop_ltrb=np.array(crop_ltrb),
#         **kwargs,
#     )


def debug_dataset(train_dataset, show_input_ids=False):
    logger.info(f"Total dataset length (steps) / データセットの長さ（ステップ数）: {len(train_dataset)}")
    logger.info(
        "`S` for next step, `E` for next epoch no. , Escape for exit. / Sキーで次のステップ、Eキーで次のエポック、Escキーで中断、終了します"
    )

    epoch = 1
    while True:
        logger.info(f"")
        logger.info(f"epoch: {epoch}")

        steps = (epoch - 1) * len(train_dataset) + 1
        indices = list(range(len(train_dataset)))
        random.shuffle(indices)

        k = 0
        for i, idx in enumerate(indices):
            train_dataset.set_current_epoch(epoch)
            train_dataset.set_current_step(steps)
            logger.info(f"steps: {steps} ({i + 1}/{len(train_dataset)})")

            example = train_dataset[idx]
            if example["latents"] is not None:
                logger.info(f"sample has latents from npz file: {example['latents'].size()}")
            for j, (ik, cap, lw, orgsz, crptl, trgsz, flpdz) in enumerate(
                zip(
                    example["image_keys"],
                    example["captions"],
                    example["loss_weights"],
                    # example["input_ids"],
                    example["original_sizes_hw"],
                    example["crop_top_lefts"],
                    example["target_sizes_hw"],
                    example["flippeds"],
                )
            ):
                logger.info(
                    f'{ik}, size: {train_dataset.image_data[ik].image_size}, loss weight: {lw}, caption: "{cap}", original size: {orgsz}, crop top left: {crptl}, target size: {trgsz}, flipped: {flpdz}'
                )
                if "network_multipliers" in example:
                    print(f"network multiplier: {example['network_multipliers'][j]}")

                # if show_input_ids:
                #     logger.info(f"input ids: {iid}")
                #     if "input_ids2" in example:
                #         logger.info(f"input ids2: {example['input_ids2'][j]}")
                if example["images"] is not None:
                    im = example["images"][j]
                    logger.info(f"image size: {im.size()}")
                    im = ((im.numpy() + 1.0) * 127.5).astype(np.uint8)
                    im = np.transpose(im, (1, 2, 0))  # c,H,W -> H,W,c
                    im = im[:, :, ::-1]  # RGB -> BGR (OpenCV)

                    if "conditioning_images" in example:
                        cond_img = example["conditioning_images"][j]
                        logger.info(f"conditioning image size: {cond_img.size()}")
                        cond_img = ((cond_img.numpy() + 1.0) * 127.5).astype(np.uint8)
                        cond_img = np.transpose(cond_img, (1, 2, 0))
                        cond_img = cond_img[:, :, ::-1]
                        if os.name == "nt":
                            cv2.imshow("cond_img", cond_img)

                    if "alpha_masks" in example and example["alpha_masks"] is not None:
                        alpha_mask = example["alpha_masks"][j]
                        logger.info(f"alpha mask size: {alpha_mask.size()}")
                        alpha_mask = (alpha_mask[0].numpy() * 255.0).astype(np.uint8)
                        if os.name == "nt":
                            cv2.imshow("alpha_mask", alpha_mask)

                    if os.name == "nt":  # only windows
                        cv2.imshow("img", im)
                        k = cv2.waitKey()
                        cv2.destroyAllWindows()
                    if k == 27 or k == ord("s") or k == ord("e"):
                        break
            steps += 1

            if k == ord("e"):
                break
            if k == 27 or (example["images"] is None and i >= 8):
                k = 27
                break
        if k == 27:
            break

        epoch += 1


def glob_images(directory, base="*"):
    img_paths = []
    for ext in IMAGE_EXTENSIONS:
        if base == "*":
            img_paths.extend(glob.glob(os.path.join(glob.escape(directory), base + ext)))
        else:
            img_paths.extend(glob.glob(glob.escape(os.path.join(directory, base + ext))))
    img_paths = list(set(img_paths))  # 重複を排除
    img_paths.sort()
    return img_paths


def glob_images_pathlib(dir_path, recursive):
    image_paths = []
    if recursive:
        for ext in IMAGE_EXTENSIONS:
            image_paths += list(dir_path.rglob("*" + ext))
    else:
        for ext in IMAGE_EXTENSIONS:
            image_paths += list(dir_path.glob("*" + ext))
    image_paths = list(set(image_paths))  # 重複を排除
    image_paths.sort()
    return image_paths


class MinimalDataset(BaseDataset):
    def __init__(self, resolution, network_multiplier, debug_dataset=False):
        super().__init__(resolution, network_multiplier, debug_dataset)

        self.num_train_images = 0  # update in subclass
        self.num_reg_images = 0  # update in subclass
        self.datasets = [self]
        self.batch_size = 1  # update in subclass

        self.subsets = [self]
        self.num_repeats = 1  # update in subclass if needed
        self.img_count = 1  # update in subclass if needed
        self.bucket_info = {}
        self.is_reg = False
        self.image_dir = "dummy"  # for metadata

    def verify_bucket_reso_steps(self, min_steps: int):
        pass

    def is_latent_cacheable(self) -> bool:
        return False

    def __len__(self):
        raise NotImplementedError

    # override to avoid shuffling buckets
    def set_current_epoch(self, epoch):
        self.current_epoch = epoch

    def __getitem__(self, idx):
        r"""
        The subclass may have image_data for debug_dataset, which is a dict of ImageInfo objects.

        Returns: example like this:

            for i in range(batch_size):
                image_key = ...  # whatever hashable
                image_keys.append(image_key)

                image = ...  # PIL Image
                img_tensor = self.image_transforms(img)
                images.append(img_tensor)

                caption = ...  # str
                input_ids = self.get_input_ids(caption)
                input_ids_list.append(input_ids)

                captions.append(caption)

            images = torch.stack(images, dim=0)
            input_ids_list = torch.stack(input_ids_list, dim=0)
            example = {
                "images": images,
                "input_ids": input_ids_list,
                "captions": captions,   # for debug_dataset
                "latents": None,
                "image_keys": image_keys,   # for debug_dataset
                "loss_weights": torch.ones(batch_size, dtype=torch.float32),
            }
            return example
        """
        raise NotImplementedError


def load_arbitrary_dataset(args, tokenizer=None) -> MinimalDataset:
    module = ".".join(args.dataset_class.split(".")[:-1])
    dataset_class = args.dataset_class.split(".")[-1]
    module = importlib.import_module(module)
    dataset_class = getattr(module, dataset_class)
    train_dataset_group: MinimalDataset = dataset_class(tokenizer, args.max_token_length, args.resolution, args.debug_dataset)
    return train_dataset_group


def load_image(image_path, alpha=False):
    try:
        with Image.open(image_path) as image:
            if alpha:
                if not image.mode == "RGBA":
                    image = image.convert("RGBA")
            else:
                if not image.mode == "RGB":
                    image = image.convert("RGB")
            img = np.array(image, np.uint8)
            return img
    except (IOError, OSError) as e:
        logger.error(f"Error loading file: {image_path}")
        raise e


# 画像を読み込む。戻り値はnumpy.ndarray,(original width, original height),(crop left, crop top, crop right, crop bottom)
def trim_and_resize_if_required(
    random_crop: bool, image: np.ndarray, reso, resized_size: Tuple[int, int]
) -> Tuple[np.ndarray, Tuple[int, int], Tuple[int, int, int, int]]:
    image_height, image_width = image.shape[0:2]
    original_size = (image_width, image_height)  # size before resize

    if image_width != resized_size[0] or image_height != resized_size[1]:
        # リサイズする
        if image_width > resized_size[0] and image_height > resized_size[1]:
            image = cv2.resize(image, resized_size, interpolation=cv2.INTER_AREA)  # INTER_AREAでやりたいのでcv2でリサイズ
        else:
            image = pil_resize(image, resized_size)

    image_height, image_width = image.shape[0:2]

    if image_width > reso[0]:
        trim_size = image_width - reso[0]
        p = trim_size // 2 if not random_crop else random.randint(0, trim_size)
        # logger.info(f"w {trim_size} {p}")
        image = image[:, p : p + reso[0]]
    if image_height > reso[1]:
        trim_size = image_height - reso[1]
        p = trim_size // 2 if not random_crop else random.randint(0, trim_size)
        # logger.info(f"h {trim_size} {p})
        image = image[p : p + reso[1]]

    # random cropの場合のcropされた値をどうcrop left/topに反映するべきか全くアイデアがない
    # I have no idea how to reflect the cropped value in crop left/top in the case of random crop

    crop_ltrb = BucketManager.get_crop_ltrb(reso, original_size)

    assert image.shape[0] == reso[1] and image.shape[1] == reso[0], f"internal error, illegal trimmed size: {image.shape}, {reso}"
    return image, original_size, crop_ltrb


# for new_cache_latents
def load_images_and_masks_for_caching(
    image_infos: List[ImageInfo], use_alpha_mask: bool, random_crop: bool
) -> Tuple[torch.Tensor, List[np.ndarray], List[Tuple[int, int]], List[Tuple[int, int, int, int]]]:
    r"""
    requires image_infos to have: [absolute_path or image], bucket_reso, resized_size

    returns: image_tensor, alpha_masks, original_sizes, crop_ltrbs

    image_tensor: torch.Tensor = torch.Size([B, 3, H, W]), ...], normalized to [-1, 1]
    alpha_masks: List[np.ndarray] = [np.ndarray([H, W]), ...], normalized to [0, 1]
    original_sizes: List[Tuple[int, int]] = [(W, H), ...]
    crop_ltrbs: List[Tuple[int, int, int, int]] = [(L, T, R, B), ...]
    """
    images: List[torch.Tensor] = []
    alpha_masks: List[np.ndarray] = []
    original_sizes: List[Tuple[int, int]] = []
    crop_ltrbs: List[Tuple[int, int, int, int]] = []
    for info in image_infos:
        image = load_image(info.absolute_path, use_alpha_mask) if info.image is None else np.array(info.image, np.uint8)
        # TODO 画像のメタデータが壊れていて、メタデータから割り当てたbucketと実際の画像サイズが一致しない場合があるのでチェック追加要
        image, original_size, crop_ltrb = trim_and_resize_if_required(random_crop, image, info.bucket_reso, info.resized_size)

        original_sizes.append(original_size)
        crop_ltrbs.append(crop_ltrb)

        if use_alpha_mask:
            if image.shape[2] == 4:
                alpha_mask = image[:, :, 3]  # [H,W]
                alpha_mask = alpha_mask.astype(np.float32) / 255.0
                alpha_mask = torch.FloatTensor(alpha_mask)  # [H,W]
            else:
                alpha_mask = torch.ones_like(image[:, :, 0], dtype=torch.float32)  # [H,W]
        else:
            alpha_mask = None
        alpha_masks.append(alpha_mask)

        image = image[:, :, :3]  # remove alpha channel if exists
        image = IMAGE_TRANSFORMS(image)
        images.append(image)

    img_tensor = torch.stack(images, dim=0)
    return img_tensor, alpha_masks, original_sizes, crop_ltrbs


def cache_batch_latents(
    vae: AutoencoderKL, cache_to_disk: bool, image_infos: List[ImageInfo], flip_aug: bool, use_alpha_mask: bool, random_crop: bool
) -> None:
    r"""
    requires image_infos to have: absolute_path, bucket_reso, resized_size, latents_npz
    optionally requires image_infos to have: image
    if cache_to_disk is True, set info.latents_npz
        flipped latents is also saved if flip_aug is True
    if cache_to_disk is False, set info.latents
        latents_flipped is also set if flip_aug is True
    latents_original_size and latents_crop_ltrb are also set
    """
    images = []
    alpha_masks: List[np.ndarray] = []
    for info in image_infos:
        image = load_image(info.absolute_path, use_alpha_mask) if info.image is None else np.array(info.image, np.uint8)
        # TODO 画像のメタデータが壊れていて、メタデータから割り当てたbucketと実際の画像サイズが一致しない場合があるのでチェック追加要
        image, original_size, crop_ltrb = trim_and_resize_if_required(random_crop, image, info.bucket_reso, info.resized_size)

        info.latents_original_size = original_size
        info.latents_crop_ltrb = crop_ltrb

        if use_alpha_mask:
            if image.shape[2] == 4:
                alpha_mask = image[:, :, 3]  # [H,W]
                alpha_mask = alpha_mask.astype(np.float32) / 255.0
                alpha_mask = torch.FloatTensor(alpha_mask)  # [H,W]
            else:
                alpha_mask = torch.ones_like(image[:, :, 0], dtype=torch.float32)  # [H,W]
        else:
            alpha_mask = None
        alpha_masks.append(alpha_mask)

        image = image[:, :, :3]  # remove alpha channel if exists
        image = IMAGE_TRANSFORMS(image)
        images.append(image)

    img_tensors = torch.stack(images, dim=0)
    img_tensors = img_tensors.to(device=vae.device, dtype=vae.dtype)

    with torch.no_grad():
        latents = vae.encode(img_tensors).latent_dist.sample().to("cpu")

    if flip_aug:
        img_tensors = torch.flip(img_tensors, dims=[3])
        with torch.no_grad():
            flipped_latents = vae.encode(img_tensors).latent_dist.sample().to("cpu")
    else:
        flipped_latents = [None] * len(latents)

    for info, latent, flipped_latent, alpha_mask in zip(image_infos, latents, flipped_latents, alpha_masks):
        # check NaN
        if torch.isnan(latents).any() or (flipped_latent is not None and torch.isnan(flipped_latent).any()):
            raise RuntimeError(f"NaN detected in latents: {info.absolute_path}")

        if cache_to_disk:
            # save_latents_to_disk(
            #     info.latents_npz,
            #     latent,
            #     info.latents_original_size,
            #     info.latents_crop_ltrb,
            #     flipped_latent,
            #     alpha_mask,
            # )
            pass
        else:
            info.latents = latent
            if flip_aug:
                info.latents_flipped = flipped_latent
            info.alpha_mask = alpha_mask

    if not HIGH_VRAM:
        clean_memory_on_device(vae.device)


def cache_batch_text_encoder_outputs(
    image_infos, tokenizers, text_encoders, max_token_length, cache_to_disk, input_ids1, input_ids2, dtype
):
    input_ids1 = input_ids1.to(text_encoders[0].device)
    input_ids2 = input_ids2.to(text_encoders[1].device)

    with torch.no_grad():
        b_hidden_state1, b_hidden_state2, b_pool2 = get_hidden_states_sdxl(
            max_token_length,
            input_ids1,
            input_ids2,
            tokenizers[0],
            tokenizers[1],
            text_encoders[0],
            text_encoders[1],
            dtype,
        )

        # ここでcpuに移動しておかないと、上書きされてしまう
        b_hidden_state1 = b_hidden_state1.detach().to("cpu")  # b,n*75+2,768
        b_hidden_state2 = b_hidden_state2.detach().to("cpu")  # b,n*75+2,1280
        b_pool2 = b_pool2.detach().to("cpu")  # b,1280

    for info, hidden_state1, hidden_state2, pool2 in zip(image_infos, b_hidden_state1, b_hidden_state2, b_pool2):
        if cache_to_disk:
            save_text_encoder_outputs_to_disk(info.text_encoder_outputs_npz, hidden_state1, hidden_state2, pool2)
        else:
            info.text_encoder_outputs1 = hidden_state1
            info.text_encoder_outputs2 = hidden_state2
            info.text_encoder_pool2 = pool2


def cache_batch_text_encoder_outputs_sd3(
    image_infos, tokenizer, text_encoders, max_token_length, cache_to_disk, input_ids, output_dtype
):
    # make input_ids for each text encoder
    l_tokens, g_tokens, t5_tokens = input_ids

    clip_l, clip_g, t5xxl = text_encoders
    with torch.no_grad():
        b_lg_out, b_t5_out, b_pool = sd3_utils.get_cond_from_tokens(
            l_tokens, g_tokens, t5_tokens, clip_l, clip_g, t5xxl, "cpu", output_dtype
        )
        b_lg_out = b_lg_out.detach()
        b_t5_out = b_t5_out.detach()
        b_pool = b_pool.detach()

    for info, lg_out, t5_out, pool in zip(image_infos, b_lg_out, b_t5_out, b_pool):
        # debug: NaN check
        if torch.isnan(lg_out).any() or torch.isnan(t5_out).any() or torch.isnan(pool).any():
            raise RuntimeError(f"NaN detected in text encoder outputs: {info.absolute_path}")

        if cache_to_disk:
            save_text_encoder_outputs_to_disk(info.text_encoder_outputs_npz, lg_out, t5_out, pool)
        else:
            info.text_encoder_outputs1 = lg_out
            info.text_encoder_outputs2 = t5_out
            info.text_encoder_pool2 = pool


def save_text_encoder_outputs_to_disk(npz_path, hidden_state1, hidden_state2, pool2):
    np.savez(
        npz_path,
        hidden_state1=hidden_state1.cpu().float().numpy(),
        hidden_state2=hidden_state2.cpu().float().numpy(),
        pool2=pool2.cpu().float().numpy(),
    )


def load_text_encoder_outputs_from_disk(npz_path):
    with np.load(npz_path) as f:
        hidden_state1 = torch.from_numpy(f["hidden_state1"])
        hidden_state2 = torch.from_numpy(f["hidden_state2"]) if "hidden_state2" in f else None
        pool2 = torch.from_numpy(f["pool2"]) if "pool2" in f else None
    return hidden_state1, hidden_state2, pool2


# endregion

# region モジュール入れ替え部
"""
高速化のためのモジュール入れ替え
"""

# FlashAttentionを使うCrossAttention
# based on https://github.com/lucidrains/memory-efficient-attention-pytorch/blob/main/memory_efficient_attention_pytorch/flash_attention.py
# LICENSE MIT https://github.com/lucidrains/memory-efficient-attention-pytorch/blob/main/LICENSE

# constants

EPSILON = 1e-6

# helper functions


def exists(val):
    return val is not None


def default(val, d):
    return val if exists(val) else d


def model_hash(filename):
    """Old model hash used by stable-diffusion-webui"""
    try:
        with open(filename, "rb") as file:
            m = hashlib.sha256()

            file.seek(0x100000)
            m.update(file.read(0x10000))
            return m.hexdigest()[0:8]
    except FileNotFoundError:
        return "NOFILE"
    except IsADirectoryError:  # Linux?
        return "IsADirectory"
    except PermissionError:  # Windows
        return "IsADirectory"


def calculate_sha256(filename):
    """New model hash used by stable-diffusion-webui"""
    try:
        hash_sha256 = hashlib.sha256()
        blksize = 1024 * 1024

        with open(filename, "rb") as f:
            for chunk in iter(lambda: f.read(blksize), b""):
                hash_sha256.update(chunk)

        return hash_sha256.hexdigest()
    except FileNotFoundError:
        return "NOFILE"
    except IsADirectoryError:  # Linux?
        return "IsADirectory"
    except PermissionError:  # Windows
        return "IsADirectory"


def precalculate_safetensors_hashes(tensors, metadata):
    """Precalculate the model hashes needed by sd-webui-additional-networks to
    save time on indexing the model later."""

    # Because writing user metadata to the file can change the result of
    # sd_models.model_hash(), only retain the training metadata for purposes of
    # calculating the hash, as they are meant to be immutable
    metadata = {k: v for k, v in metadata.items() if k.startswith("ss_")}

    bytes = safetensors.torch.save(tensors, metadata)
    b = BytesIO(bytes)

    model_hash = addnet_hash_safetensors(b)
    legacy_hash = addnet_hash_legacy(b)
    return model_hash, legacy_hash


def addnet_hash_legacy(b):
    """Old model hash used by sd-webui-additional-networks for .safetensors format files"""
    m = hashlib.sha256()

    b.seek(0x100000)
    m.update(b.read(0x10000))
    return m.hexdigest()[0:8]


def addnet_hash_safetensors(b):
    """New model hash used by sd-webui-additional-networks for .safetensors format files"""
    hash_sha256 = hashlib.sha256()
    blksize = 1024 * 1024

    b.seek(0)
    header = b.read(8)
    n = int.from_bytes(header, "little")

    offset = n + 8
    b.seek(offset)
    for chunk in iter(lambda: b.read(blksize), b""):
        hash_sha256.update(chunk)

    return hash_sha256.hexdigest()


def get_git_revision_hash() -> str:
    try:
        return subprocess.check_output(["git", "rev-parse", "HEAD"], cwd=os.path.dirname(__file__)).decode("ascii").strip()
    except:
        return "(unknown)"


# def replace_unet_modules(unet: diffusers.models.unet_2d_condition.UNet2DConditionModel, mem_eff_attn, xformers):
#     replace_attentions_for_hypernetwork()
#     # unet is not used currently, but it is here for future use
#     unet.enable_xformers_memory_efficient_attention()
#     return
#     if mem_eff_attn:
#         unet.set_attn_processor(FlashAttnProcessor())
#     elif xformers:
#         unet.enable_xformers_memory_efficient_attention()


# def replace_unet_cross_attn_to_xformers():
#     logger.info("CrossAttention.forward has been replaced to enable xformers.")
#     try:
#         import xformers.ops
#     except ImportError:
#         raise ImportError("No xformers / xformersがインストールされていないようです")

#     def forward_xformers(self, x, context=None, mask=None):
#         h = self.heads
#         q_in = self.to_q(x)

#         context = default(context, x)
#         context = context.to(x.dtype)

#         if hasattr(self, "hypernetwork") and self.hypernetwork is not None:
#             context_k, context_v = self.hypernetwork.forward(x, context)
#             context_k = context_k.to(x.dtype)
#             context_v = context_v.to(x.dtype)
#         else:
#             context_k = context
#             context_v = context

#         k_in = self.to_k(context_k)
#         v_in = self.to_v(context_v)

#         q, k, v = map(lambda t: rearrange(t, "b n (h d) -> b n h d", h=h), (q_in, k_in, v_in))
#         del q_in, k_in, v_in

#         q = q.contiguous()
#         k = k.contiguous()
#         v = v.contiguous()
#         out = xformers.ops.memory_efficient_attention(q, k, v, attn_bias=None)  # 最適なのを選んでくれる

#         out = rearrange(out, "b n h d -> b n (h d)", h=h)

#         # diffusers 0.7.0~
#         out = self.to_out[0](out)
#         out = self.to_out[1](out)
#         return out


#     diffusers.models.attention.CrossAttention.forward = forward_xformers
def replace_unet_modules(unet: UNet2DConditionModel, mem_eff_attn, xformers, sdpa):
    if mem_eff_attn:
        logger.info("Enable memory efficient attention for U-Net")
        unet.set_use_memory_efficient_attention(False, True)
    elif xformers:
        logger.info("Enable xformers for U-Net")
        try:
            import xformers.ops
        except ImportError:
            raise ImportError("No xformers / xformersがインストールされていないようです")

        unet.set_use_memory_efficient_attention(True, False)
    elif sdpa:
        logger.info("Enable SDPA for U-Net")
        unet.set_use_sdpa(True)


"""
def replace_vae_modules(vae: diffusers.models.AutoencoderKL, mem_eff_attn, xformers):
    # vae is not used currently, but it is here for future use
    if mem_eff_attn:
        replace_vae_attn_to_memory_efficient()
    elif xformers:
        # とりあえずDiffusersのxformersを使う。AttentionがあるのはMidBlockのみ
        logger.info("Use Diffusers xformers for VAE")
        vae.encoder.mid_block.attentions[0].set_use_memory_efficient_attention_xformers(True)
        vae.decoder.mid_block.attentions[0].set_use_memory_efficient_attention_xformers(True)


def replace_vae_attn_to_memory_efficient():
    logger.info("AttentionBlock.forward has been replaced to FlashAttention (not xformers)")
    flash_func = FlashAttentionFunction

    def forward_flash_attn(self, hidden_states):
        logger.info("forward_flash_attn")
        q_bucket_size = 512
        k_bucket_size = 1024

        residual = hidden_states
        batch, channel, height, width = hidden_states.shape

        # norm
        hidden_states = self.group_norm(hidden_states)

        hidden_states = hidden_states.view(batch, channel, height * width).transpose(1, 2)

        # proj to q, k, v
        query_proj = self.query(hidden_states)
        key_proj = self.key(hidden_states)
        value_proj = self.value(hidden_states)

        query_proj, key_proj, value_proj = map(
            lambda t: rearrange(t, "b n (h d) -> b h n d", h=self.num_heads), (query_proj, key_proj, value_proj)
        )

        out = flash_func.apply(query_proj, key_proj, value_proj, None, False, q_bucket_size, k_bucket_size)

        out = rearrange(out, "b h n d -> b n (h d)")

        # compute next hidden_states
        hidden_states = self.proj_attn(hidden_states)
        hidden_states = hidden_states.transpose(-1, -2).reshape(batch, channel, height, width)

        # res connect and rescale
        hidden_states = (hidden_states + residual) / self.rescale_output_factor
        return hidden_states

    diffusers.models.attention.AttentionBlock.forward = forward_flash_attn
"""


# endregion


# region arguments


def load_metadata_from_safetensors(safetensors_file: str) -> dict:
    """r
    This method locks the file. see https://github.com/huggingface/safetensors/issues/164
    If the file isn't .safetensors or doesn't have metadata, return empty dict.
    """
    if os.path.splitext(safetensors_file)[1] != ".safetensors":
        return {}

    with safetensors.safe_open(safetensors_file, framework="pt", device="cpu") as f:
        metadata = f.metadata()
    if metadata is None:
        metadata = {}
    return metadata


# this metadata is referred from train_network and various scripts, so we wrote here
SS_METADATA_KEY_V2 = "ss_v2"
SS_METADATA_KEY_BASE_MODEL_VERSION = "ss_base_model_version"
SS_METADATA_KEY_NETWORK_MODULE = "ss_network_module"
SS_METADATA_KEY_NETWORK_DIM = "ss_network_dim"
SS_METADATA_KEY_NETWORK_ALPHA = "ss_network_alpha"
SS_METADATA_KEY_NETWORK_ARGS = "ss_network_args"

SS_METADATA_MINIMUM_KEYS = [
    SS_METADATA_KEY_V2,
    SS_METADATA_KEY_BASE_MODEL_VERSION,
    SS_METADATA_KEY_NETWORK_MODULE,
    SS_METADATA_KEY_NETWORK_DIM,
    SS_METADATA_KEY_NETWORK_ALPHA,
    SS_METADATA_KEY_NETWORK_ARGS,
]


def build_minimum_network_metadata(
    v2: Optional[str],
    base_model: Optional[str],
    network_module: str,
    network_dim: str,
    network_alpha: str,
    network_args: Optional[dict],
):
    # old LoRA doesn't have base_model
    metadata = {
        SS_METADATA_KEY_NETWORK_MODULE: network_module,
        SS_METADATA_KEY_NETWORK_DIM: network_dim,
        SS_METADATA_KEY_NETWORK_ALPHA: network_alpha,
    }
    if v2 is not None:
        metadata[SS_METADATA_KEY_V2] = v2
    if base_model is not None:
        metadata[SS_METADATA_KEY_BASE_MODEL_VERSION] = base_model
    if network_args is not None:
        metadata[SS_METADATA_KEY_NETWORK_ARGS] = json.dumps(network_args)
    return metadata


def get_sai_model_spec(
    state_dict: dict,
    args: argparse.Namespace,
    sdxl: bool,
    lora: bool,
    textual_inversion: bool,
    is_stable_diffusion_ckpt: Optional[bool] = None,  # None for TI and LoRA
    sd3: str = None,
    hydit: str = None,
    flux: str = None,
):
    timestamp = time.time()

    v2 = args.v2
    v_parameterization = args.v_parameterization
    reso = args.resolution

    title = args.metadata_title if args.metadata_title is not None else args.output_name

    if args.min_timestep is not None or args.max_timestep is not None:
        min_time_step = args.min_timestep if args.min_timestep is not None else 0
        max_time_step = args.max_timestep if args.max_timestep is not None else 1000
        timesteps = (min_time_step, max_time_step)
    else:
        timesteps = None

    metadata = sai_model_spec.build_metadata(
        state_dict,
        v2,
        v_parameterization,
        sdxl,
        lora,
        textual_inversion,
        timestamp,
        title=title,
        reso=reso,
        is_stable_diffusion_ckpt=is_stable_diffusion_ckpt,
        author=args.metadata_author,
        description=args.metadata_description,
        license=args.metadata_license,
        tags=args.metadata_tags,
        timesteps=timesteps,
        clip_skip=args.clip_skip,  # None or int
        sd3=sd3,
        hydit=hydit,
        flux=flux,
    )
    return metadata


def add_sd_models_arguments(parser: argparse.ArgumentParser):
    # for pretrained models
    parser.add_argument(
        "--v2", action="store_true", help="load Stable Diffusion v2.0 model / Stable Diffusion 2.0のモデルを読み込む"
    )
    parser.add_argument(
        "--v_parameterization", action="store_true", help="enable v-parameterization training / v-parameterization学習を有効にする"
    )
    parser.add_argument(
        "--pretrained_model_name_or_path",
        type=str,
        default=None,
        help="pretrained model to train, directory to Diffusers model or StableDiffusion checkpoint / 学習元モデル、Diffusers形式モデルのディレクトリまたはStableDiffusionのckptファイル",
    )
    parser.add_argument(
        "--tokenizer_cache_dir",
        type=str,
        default=None,
        help="directory for caching Tokenizer (for offline training) / Tokenizerをキャッシュするディレクトリ（ネット接続なしでの学習のため）",
    )
    parser.add_argument(
        "--num_last_block_to_freeze",
        type=int,
        default=None,
        help="num_last_block_to_freeze",
    )


def add_optimizer_arguments(parser: argparse.ArgumentParser):
    def int_or_float(value):
<<<<<<< HEAD
        if value.endswith('%'):
=======
        if value.endswith("%"):
>>>>>>> 237317ff
            try:
                return float(value[:-1]) / 100.0
            except ValueError:
                raise argparse.ArgumentTypeError(f"Value '{value}' is not a valid percentage")
        try:
            float_value = float(value)
            if float_value >= 1:
                return int(value)
            return float(value)
        except ValueError:
            raise argparse.ArgumentTypeError(f"'{value}' is not an int or float")

    parser.add_argument(
        "--optimizer_type",
        type=str,
        default="",
        help="Optimizer to use / オプティマイザの種類: AdamW (default), AdamW8bit, PagedAdamW, PagedAdamW8bit, PagedAdamW32bit, Lion8bit, PagedLion8bit, Lion, SGDNesterov, SGDNesterov8bit, DAdaptation(DAdaptAdamPreprint), DAdaptAdaGrad, DAdaptAdam, DAdaptAdan, DAdaptAdanIP, DAdaptLion, DAdaptSGD, AdaFactor",
    )

    # backward compatibility
    parser.add_argument(
        "--use_8bit_adam",
        action="store_true",
        help="use 8bit AdamW optimizer (requires bitsandbytes) / 8bit Adamオプティマイザを使う（bitsandbytesのインストールが必要）",
    )
    parser.add_argument(
        "--use_lion_optimizer",
        action="store_true",
        help="use Lion optimizer (requires lion-pytorch) / Lionオプティマイザを使う（ lion-pytorch のインストールが必要）",
    )

    parser.add_argument("--learning_rate", type=float, default=2.0e-6, help="learning rate / 学習率")
    parser.add_argument(
        "--max_grad_norm",
        default=1.0,
        type=float,
        help="Max gradient norm, 0 for no clipping / 勾配正規化の最大norm、0でclippingを行わない",
    )

    parser.add_argument(
        "--optimizer_args",
        type=str,
        default=None,
        nargs="*",
        help='additional arguments for optimizer (like "weight_decay=0.01 betas=0.9,0.999 ...") / オプティマイザの追加引数（例： "weight_decay=0.01 betas=0.9,0.999 ..."）',
    )

    parser.add_argument("--lr_scheduler_type", type=str, default="", help="custom scheduler module / 使用するスケジューラ")
    parser.add_argument(
        "--lr_scheduler_args",
        type=str,
        default=None,
        nargs="*",
        help='additional arguments for scheduler (like "T_max=100") / スケジューラの追加引数（例： "T_max100"）',
    )

    parser.add_argument(
        "--lr_scheduler",
        type=str,
        default="constant",
        help="scheduler to use for learning rate / 学習率のスケジューラ: linear, cosine, cosine_with_restarts, polynomial, constant (default), constant_with_warmup, adafactor",
    )
    parser.add_argument(
        "--lr_warmup_steps",
        type=int_or_float,
<<<<<<< HEAD
        default=0,
        help="Int number of steps for the warmup in the lr scheduler (default is 0) or float with ratio of train steps / 学習率のスケジューラをウォームアップするステップ数（デフォルト0）",
    )
    parser.add_argument(
        "--lr_decay_steps",
        type=int_or_float,
        default=0,
        help="Int number of steps for the decay in the lr scheduler (default is 0) or float with ratio of train steps",
=======
        default=0,
        help="Int number of steps for the warmup in the lr scheduler (default is 0) or float with ratio of train steps"
        " / 学習率のスケジューラをウォームアップするステップ数（デフォルト0）、または学習ステップの比率（1未満のfloat値の場合）",
    )
    parser.add_argument(
        "--lr_decay_steps",
        type=int_or_float,
        default=0,
        help="Int number of steps for the decay in the lr scheduler (default is 0) or float (<1) with ratio of train steps"
        " / 学習率のスケジューラを減衰させるステップ数（デフォルト0）、または学習ステップの比率（1未満のfloat値の場合）",
>>>>>>> 237317ff
    )
    parser.add_argument(
        "--lr_scheduler_num_cycles",
        type=int,
        default=1,
        help="Number of restarts for cosine scheduler with restarts / cosine with restartsスケジューラでのリスタート回数",
    )
    parser.add_argument(
        "--lr_scheduler_power",
        type=float,
        default=1,
        help="Polynomial power for polynomial scheduler / polynomialスケジューラでのpolynomial power",
    )
    parser.add_argument(
        "--fused_backward_pass",
        action="store_true",
        help="Combines backward pass and optimizer step to reduce VRAM usage. Only available in SDXL"
        + " / バックワードパスとオプティマイザステップを組み合わせてVRAMの使用量を削減します。SDXLでのみ有効",
    )
    parser.add_argument(
        "--lr_scheduler_timescale",
        type=int,
        default=None,
<<<<<<< HEAD
        help="Inverse sqrt timescale for inverse sqrt scheduler,defaults to `num_warmup_steps`",
=======
        help="Inverse sqrt timescale for inverse sqrt scheduler,defaults to `num_warmup_steps`"
        + " / 逆平方根スケジューラのタイムスケール、デフォルトは`num_warmup_steps`",
>>>>>>> 237317ff
    )
    parser.add_argument(
        "--lr_scheduler_min_lr_ratio",
        type=float,
        default=None,
<<<<<<< HEAD
        help="The minimum learning rate as a ratio of the initial learning rate for cosine with min lr scheduler and warmup decay scheduler",
    )
    parser.add_argument(
        "--optimizer_accumulation_steps",
        type=int,
        default=0,
        help="Number of updates steps to accumulate before performing a backward/update pass / 学習時に逆伝播をする前に勾配を合計するステップ数",
    )
    parser.add_argument(
        "--gradfilter_ema_alpha",
        type=float,
        default=None,
        help="gradfilter_ema Momentum hyperparmeter of the EMA"
        + " / バックワードパスとオプティマイザステップを組み合わせてVRAMの使用量を削減します。SDXLでのみ有効",
    )
    parser.add_argument(
        "--gradfilter_ema_lamb",
        type=float,
        default=0.1,
        help="gradfilter_ema Amplifying factor hyperparameter of the filter"
        + " / バックワードパスとオプティマイザステップを組み合わせてVRAMの使用量を削減します。SDXLでのみ有効",
    )
    parser.add_argument(
        "--gradfilter_ma_window_size",
        type=int,
        default=None,
        help="gradfilter_ma The width of the filter window.Additional memory requirements increases linearly with respect to the windows size"
        + " / バックワードパスとオプティマイザステップを組み合わせてVRAMの使用量を削減します。SDXLでのみ有効",
    )
    parser.add_argument(
        "--gradfilter_ma_lamb",
        type=float,
        default=5.0,
        help="gradfilter_ma Amplifying factor hyperparameter of the filter"
        + " / バックワードパスとオプティマイザステップを組み合わせてVRAMの使用量を削減します。SDXLでのみ有効",
    )
    parser.add_argument(
        "--gradfilter_ma_filter_type",
        type=str,
        default="mean",
        choices=["mean", "sum"],
        help="gradfilter_ma Aggregation method for the running queue"
        + " / バックワードパスとオプティマイザステップを組み合わせてVRAMの使用量を削減します。SDXLでのみ有効",
    )
    parser.add_argument(
        "--gradfilter_ma_warmup_false",
        action="store_true",
        help="gradfilter_ma Filter is applied until the queue is filled."
        + " / バックワードパスとオプティマイザステップを組み合わせてVRAMの使用量を削減します。SDXLでのみ有効",
=======
        help="The minimum learning rate as a ratio of the initial learning rate for cosine with min lr scheduler and warmup decay scheduler"
        + " / 初期学習率の比率としての最小学習率を指定する、cosine with min lr と warmup decay スケジューラ で有効",
>>>>>>> 237317ff
    )


def add_training_arguments(parser: argparse.ArgumentParser, support_dreambooth: bool):
    parser.add_argument(
        "--output_dir", type=str, default=None, help="directory to output trained model / 学習後のモデル出力先ディレクトリ"
    )
    parser.add_argument(
        "--output_name", type=str, default=None, help="base name of trained model file / 学習後のモデルの拡張子を除くファイル名"
    )
    parser.add_argument(
        "--huggingface_repo_id",
        type=str,
        default=None,
        help="huggingface repo name to upload / huggingfaceにアップロードするリポジトリ名",
    )
    parser.add_argument(
        "--huggingface_repo_type",
        type=str,
        default=None,
        help="huggingface repo type to upload / huggingfaceにアップロードするリポジトリの種類",
    )
    parser.add_argument(
        "--huggingface_path_in_repo",
        type=str,
        default=None,
        help="huggingface model path to upload files / huggingfaceにアップロードするファイルのパス",
    )
    parser.add_argument("--huggingface_token", type=str, default=None, help="huggingface token / huggingfaceのトークン")
    parser.add_argument(
        "--huggingface_repo_visibility",
        type=str,
        default=None,
        help="huggingface repository visibility ('public' for public, 'private' or None for private) / huggingfaceにアップロードするリポジトリの公開設定（'public'で公開、'private'またはNoneで非公開）",
    )
    parser.add_argument(
        "--save_state_to_huggingface", action="store_true", help="save state to huggingface / huggingfaceにstateを保存する"
    )
    parser.add_argument(
        "--resume_from_huggingface",
        action="store_true",
        help="resume from huggingface (ex: --resume {repo_id}/{path_in_repo}:{revision}:{repo_type}) / huggingfaceから学習を再開する(例: --resume {repo_id}/{path_in_repo}:{revision}:{repo_type})",
    )
    parser.add_argument(
        "--async_upload",
        action="store_true",
        help="upload to huggingface asynchronously / huggingfaceに非同期でアップロードする",
    )
    parser.add_argument(
        "--save_precision",
        type=str,
        default=None,
        choices=[None, "float", "fp16", "bf16"],
        help="precision in saving / 保存時に精度を変更して保存する",
    )
    parser.add_argument(
        "--save_every_n_epochs",
        type=int,
        default=None,
        help="save checkpoint every N epochs / 学習中のモデルを指定エポックごとに保存する",
    )
    parser.add_argument(
        "--save_every_n_steps",
        type=int,
        default=None,
        help="save checkpoint every N steps / 学習中のモデルを指定ステップごとに保存する",
    )
    parser.add_argument(
        "--save_n_epoch_ratio",
        type=int,
        default=None,
        help="save checkpoint N epoch ratio (for example 5 means save at least 5 files total) / 学習中のモデルを指定のエポック割合で保存する（たとえば5を指定すると最低5個のファイルが保存される）",
    )
    parser.add_argument(
        "--save_last_n_epochs",
        type=int,
        default=None,
        help="save last N checkpoints when saving every N epochs (remove older checkpoints) / 指定エポックごとにモデルを保存するとき最大Nエポック保存する（古いチェックポイントは削除する）",
    )
    parser.add_argument(
        "--save_last_n_epochs_state",
        type=int,
        default=None,
        help="save last N checkpoints of state (overrides the value of --save_last_n_epochs)/ 最大Nエポックstateを保存する（--save_last_n_epochsの指定を上書きする）",
    )
    parser.add_argument(
        "--save_last_n_steps",
        type=int,
        default=None,
        help="save checkpoints until N steps elapsed (remove older checkpoints if N steps elapsed) / 指定ステップごとにモデルを保存するとき、このステップ数経過するまで保存する（このステップ数経過したら削除する）",
    )
    parser.add_argument(
        "--save_last_n_steps_state",
        type=int,
        default=None,
        help="save states until N steps elapsed (remove older states if N steps elapsed, overrides --save_last_n_steps) / 指定ステップごとにstateを保存するとき、このステップ数経過するまで保存する（このステップ数経過したら削除する。--save_last_n_stepsを上書きする）",
    )
    parser.add_argument(
        "--save_state",
        action="store_true",
        help="save training state additionally (including optimizer states etc.) when saving model / optimizerなど学習状態も含めたstateをモデル保存時に追加で保存する",
    )
    parser.add_argument(
        "--save_state_on_train_end",
        action="store_true",
        help="save training state (including optimizer states etc.) on train end / optimizerなど学習状態も含めたstateを学習完了時に保存する",
    )
    parser.add_argument("--resume", type=str, default=None, help="saved state to resume training / 学習再開するモデルのstate")

    parser.add_argument("--train_batch_size", type=int, default=1, help="batch size for training / 学習時のバッチサイズ")
    parser.add_argument(
        "--max_token_length",
        type=int,
        default=None,
        choices=[None, 150, 225],
        help="max token length of text encoder (default for 75, 150 or 225) / text encoderのトークンの最大長（未指定で75、150または225が指定可）",
    )
    parser.add_argument(
        "--mem_eff_attn",
        action="store_true",
        help="use memory efficient attention for CrossAttention / CrossAttentionに省メモリ版attentionを使う",
    )
    parser.add_argument(
        "--torch_compile", action="store_true", help="use torch.compile (requires PyTorch 2.0) / torch.compile を使う"
    )
    parser.add_argument(
        "--dynamo_backend",
        type=str,
        default="inductor",
        # available backends:
        # https://github.com/huggingface/accelerate/blob/d1abd59114ada8ba673e1214218cb2878c13b82d/src/accelerate/utils/dataclasses.py#L376-L388C5
        # https://pytorch.org/docs/stable/torch.compiler.html
        choices=["eager", "aot_eager", "inductor", "aot_ts_nvfuser", "nvprims_nvfuser", "cudagraphs", "ofi", "fx2trt", "onnxrt", "tensort", "ipex", "tvm"],
        help="dynamo backend type (default is inductor) / dynamoのbackendの種類（デフォルトは inductor）",
    )
    parser.add_argument("--xformers", action="store_true", help="use xformers for CrossAttention / CrossAttentionにxformersを使う")
    parser.add_argument(
        "--sdpa",
        action="store_true",
        help="use sdpa for CrossAttention (requires PyTorch 2.0) / CrossAttentionにsdpaを使う（PyTorch 2.0が必要）",
    )
    parser.add_argument(
        "--vae",
        type=str,
        default=None,
        help="path to checkpoint of vae to replace / VAEを入れ替える場合、VAEのcheckpointファイルまたはディレクトリ",
    )

    parser.add_argument("--max_train_steps", type=int, default=1600, help="training steps / 学習ステップ数")
    parser.add_argument(
        "--max_train_epochs",
        type=int,
        default=None,
        help="training epochs (overrides max_train_steps) / 学習エポック数（max_train_stepsを上書きします）",
    )
    parser.add_argument(
        "--max_data_loader_n_workers",
        type=int,
        default=8,
        help="max num workers for DataLoader (lower is less main RAM usage, faster epoch start and slower data loading) / DataLoaderの最大プロセス数（小さい値ではメインメモリの使用量が減りエポック間の待ち時間が減りますが、データ読み込みは遅くなります）",
    )
    parser.add_argument(
        "--persistent_data_loader_workers",
        action="store_true",
        help="persistent DataLoader workers (useful for reduce time gap between epoch, but may use more memory) / DataLoader のワーカーを持続させる (エポック間の時間差を少なくするのに有効だが、より多くのメモリを消費する可能性がある)",
    )
    parser.add_argument("--seed", type=int, default=None, help="random seed for training / 学習時の乱数のseed")
    parser.add_argument(
        "--gradient_checkpointing", action="store_true", help="enable gradient checkpointing / gradient checkpointingを有効にする"
    )
    parser.add_argument(
        "--gradient_accumulation_steps",
        type=int,
        default=1,
        help="Number of updates steps to accumulate before performing a backward/update pass / 学習時に逆伝播をする前に勾配を合計するステップ数",
    )
    parser.add_argument(
        "--mixed_precision",
        type=str,
        default="no",
        choices=["no", "fp16", "bf16"],
        help="use mixed precision / 混合精度を使う場合、その精度",
    )
    parser.add_argument("--full_fp16", action="store_true", help="fp16 training including gradients / 勾配も含めてfp16で学習する")
    parser.add_argument(
        "--full_bf16", action="store_true", help="bf16 training including gradients / 勾配も含めてbf16で学習する"
    )  # TODO move to SDXL training, because it is not supported by SD1/2
    parser.add_argument("--fp8_base", action="store_true", help="use fp8 for base model / base modelにfp8を使う")

    parser.add_argument(
        "--ddp_timeout",
        type=int,
        default=None,
        help="DDP timeout (min, None for default of accelerate) / DDPのタイムアウト（分、Noneでaccelerateのデフォルト）",
    )
    parser.add_argument(
        "--ddp_gradient_as_bucket_view",
        action="store_true",
        help="enable gradient_as_bucket_view for DDP / DDPでgradient_as_bucket_viewを有効にする",
    )
    parser.add_argument(
        "--ddp_static_graph",
        action="store_true",
        help="enable static_graph for DDP / DDPでstatic_graphを有効にする",
    )
    parser.add_argument(
        "--clip_skip",
        type=int,
        default=None,
        help="use output of nth layer from back of text encoder (n>=1) / text encoderの後ろからn番目の層の出力を用いる（nは1以上）",
    )
    parser.add_argument(
        "--logging_dir",
        type=str,
        default=None,
        help="enable logging and output TensorBoard log to this directory / ログ出力を有効にしてこのディレクトリにTensorBoard用のログを出力する",
    )
    parser.add_argument(
        "--log_with",
        type=str,
        default=None,
        choices=["tensorboard", "wandb", "all"],
        help="what logging tool(s) to use (if 'all', TensorBoard and WandB are both used) / ログ出力に使用するツール (allを指定するとTensorBoardとWandBの両方が使用される)",
    )
    parser.add_argument(
        "--log_prefix", type=str, default=None, help="add prefix for each log directory / ログディレクトリ名の先頭に追加する文字列"
    )
    parser.add_argument(
        "--log_tracker_name",
        type=str,
        default=None,
        help="name of tracker to use for logging, default is script-specific default name / ログ出力に使用するtrackerの名前、省略時はスクリプトごとのデフォルト名",
    )
    parser.add_argument(
        "--wandb_run_name",
        type=str,
        default=None,
        help="The name of the specific wandb session / wandb ログに表示される特定の実行の名前",
    )
    parser.add_argument(
        "--log_tracker_config",
        type=str,
        default=None,
        help="path to tracker config file to use for logging / ログ出力に使用するtrackerの設定ファイルのパス",
    )
    parser.add_argument(
        "--wandb_api_key",
        type=str,
        default=None,
        help="specify WandB API key to log in before starting training (optional). / WandB APIキーを指定して学習開始前にログインする（オプション）",
    )
    parser.add_argument("--log_config", action="store_true", help="log training configuration / 学習設定をログに出力する")

    parser.add_argument(
        "--noise_offset",
        type=float,
        default=None,
        help="enable noise offset with this value (if enabled, around 0.1 is recommended) / Noise offsetを有効にしてこの値を設定する（有効にする場合は0.1程度を推奨）",
    )
    parser.add_argument(
        "--noise_offset_random_strength",
        action="store_true",
        help="use random strength between 0~noise_offset for noise offset. / noise offsetにおいて、0からnoise_offsetの間でランダムな強度を使用します。",
    )
    parser.add_argument(
        "--multires_noise_iterations",
        type=int,
        default=None,
        help="enable multires noise with this number of iterations (if enabled, around 6-10 is recommended) / Multires noiseを有効にしてこのイテレーション数を設定する（有効にする場合は6-10程度を推奨）",
    )
    parser.add_argument(
        "--ip_noise_gamma",
        type=float,
        default=None,
        help="enable input perturbation noise. used for regularization. recommended value: around 0.1 (from arxiv.org/abs/2301.11706) "
        + "/  input perturbation noiseを有効にする。正則化に使用される。推奨値: 0.1程度 (arxiv.org/abs/2301.11706 より)",
    )
    parser.add_argument(
        "--ip_noise_gamma_random_strength",
        action="store_true",
        help="Use random strength between 0~ip_noise_gamma for input perturbation noise."
        + "/ input perturbation noiseにおいて、0からip_noise_gammaの間でランダムな強度を使用します。",
    )
    # parser.add_argument(
    #     "--perlin_noise",
    #     type=int,
    #     default=None,
    #     help="enable perlin noise and set the octaves / perlin noiseを有効にしてoctavesをこの値に設定する",
    # )
    parser.add_argument(
        "--multires_noise_discount",
        type=float,
        default=0.3,
        help="set discount value for multires noise (has no effect without --multires_noise_iterations) / Multires noiseのdiscount値を設定する（--multires_noise_iterations指定時のみ有効）",
    )
    parser.add_argument(
        "--adaptive_noise_scale",
        type=float,
        default=None,
        help="add `latent mean absolute value * this value` to noise_offset (disabled if None, default) / latentの平均値の絶対値 * この値をnoise_offsetに加算する（Noneの場合は無効、デフォルト）",
    )
    parser.add_argument(
        "--zero_terminal_snr",
        action="store_true",
        help="fix noise scheduler betas to enforce zero terminal SNR / noise schedulerのbetasを修正して、zero terminal SNRを強制する",
    )
    parser.add_argument(
        "--min_timestep",
        type=int,
        default=None,
        help="set minimum time step for U-Net training (0~999, default is 0) / U-Net学習時のtime stepの最小値を設定する（0~999で指定、省略時はデフォルト値(0)） ",
    )
    parser.add_argument(
        "--max_timestep",
        type=int,
        default=None,
        help="set maximum time step for U-Net training (1~1000, default is 1000) / U-Net学習時のtime stepの最大値を設定する（1~1000で指定、省略時はデフォルト値(1000)）",
    )
    parser.add_argument(
        "--loss_type",
        type=str,
        default="l2",
        choices=["l1", "l2", "huber", "smooth_l1"],
        help="The type of loss function to use (L1, L2, Huber, or smooth L1), default is L2 / 使用する損失関数の種類（L1、L2、Huber、またはsmooth L1）、デフォルトはL2",
    )
    parser.add_argument(
        "--huber_schedule",
        type=str,
        default="snr",
        choices=["constant", "exponential", "snr"],
        help="The scheduling method for Huber loss (constant, exponential, or SNR-based). Only used when loss_type is 'huber' or 'smooth_l1'. default is snr"
        + " / Huber損失のスケジューリング方法（constant、exponential、またはSNRベース）。loss_typeが'huber'または'smooth_l1'の場合に有効、デフォルトは snr",
    )
    parser.add_argument(
        "--huber_c",
        type=float,
        default=0.1,
        help="The huber loss parameter. Only used if one of the huber loss modes (huber or smooth l1) is selected with loss_type. default is 0.1 / Huber損失のパラメータ。loss_typeがhuberまたはsmooth l1の場合に有効。デフォルトは0.1",
    )
    parser.add_argument(
        "--immiscible_noise",
        type=int,
        default=None,
        help="Batch size to match noise to latent images. Use Immiscible Noise algorithm to project training images only to nearby noise (from arxiv.org/abs/2406.12303) "
        + "/ ノイズを潜在画像に一致させるためのバッチ サイズ。Immiscible Noise ノイズアルゴリズを使用して、トレーニング画像を近くのノイズにのみ投影します（arxiv.org/abs/2406.12303 より）",
    )

    parser.add_argument(
        "--lowram",
        action="store_true",
        help="enable low RAM optimization. e.g. load models to VRAM instead of RAM (for machines which have bigger VRAM than RAM such as Colab and Kaggle) / メインメモリが少ない環境向け最適化を有効にする。たとえばVRAMにモデルを読み込む等（ColabやKaggleなどRAMに比べてVRAMが多い環境向け）",
    )
    parser.add_argument(
        "--highvram",
        action="store_true",
        help="disable low VRAM optimization. e.g. do not clear CUDA cache after each latent caching (for machines which have bigger VRAM) "
        + "/ VRAMが少ない環境向け最適化を無効にする。たとえば各latentのキャッシュ後のCUDAキャッシュクリアを行わない等（VRAMが多い環境向け）",
    )

    parser.add_argument(
        "--sample_every_n_steps",
        type=int,
        default=None,
        help="generate sample images every N steps / 学習中のモデルで指定ステップごとにサンプル出力する",
    )
    parser.add_argument(
        "--sample_at_first", action="store_true", help="generate sample images before training / 学習前にサンプル出力する"
    )
    parser.add_argument(
        "--sample_every_n_epochs",
        type=int,
        default=None,
        help="generate sample images every N epochs (overwrites n_steps) / 学習中のモデルで指定エポックごとにサンプル出力する（ステップ数指定を上書きします）",
    )
    parser.add_argument(
        "--sample_prompts",
        type=str,
        default=None,
        help="file for prompts to generate sample images / 学習中モデルのサンプル出力用プロンプトのファイル",
    )
    parser.add_argument(
        "--sample_sampler",
        type=str,
        default="ddim",
        choices=[
            "ddim",
            "pndm",
            "lms",
            "euler",
            "euler_a",
            "heun",
            "dpm_2",
            "dpm_2_a",
            "dpmsolver",
            "dpmsolver++",
            "dpmsingle",
            "k_lms",
            "k_euler",
            "k_euler_a",
            "k_dpm_2",
            "k_dpm_2_a",
        ],
        help=f"sampler (scheduler) type for sample images / サンプル出力時のサンプラー（スケジューラ）の種類",
    )

    parser.add_argument(
        "--config_file",
        type=str,
        default=None,
        help="using .toml instead of args to pass hyperparameter / ハイパーパラメータを引数ではなく.tomlファイルで渡す",
    )
    parser.add_argument(
        "--output_config", action="store_true", help="output command line args to given .toml file / 引数を.tomlファイルに出力する"
    )

    # SAI Model spec
    parser.add_argument(
        "--metadata_title",
        type=str,
        default=None,
        help="title for model metadata (default is output_name) / メタデータに書き込まれるモデルタイトル、省略時はoutput_name",
    )
    parser.add_argument(
        "--metadata_author",
        type=str,
        default=None,
        help="author name for model metadata / メタデータに書き込まれるモデル作者名",
    )
    parser.add_argument(
        "--metadata_description",
        type=str,
        default=None,
        help="description for model metadata / メタデータに書き込まれるモデル説明",
    )
    parser.add_argument(
        "--metadata_license",
        type=str,
        default=None,
        help="license for model metadata / メタデータに書き込まれるモデルライセンス",
    )
    parser.add_argument(
        "--metadata_tags",
        type=str,
        default=None,
        help="tags for model metadata, separated by comma / メタデータに書き込まれるモデルタグ、カンマ区切り",
    )

    if support_dreambooth:
        # DreamBooth training
        parser.add_argument(
            "--prior_loss_weight", type=float, default=1.0, help="loss weight for regularization images / 正則化画像のlossの重み"
        )


def add_masked_loss_arguments(parser: argparse.ArgumentParser):
    parser.add_argument(
        "--conditioning_data_dir",
        type=str,
        default=None,
        help="conditioning data directory / 条件付けデータのディレクトリ",
    )
    parser.add_argument(
        "--masked_loss",
        action="store_true",
        help="apply mask for calculating loss. conditioning_data_dir is required for dataset. / 損失計算時にマスクを適用する。datasetにはconditioning_data_dirが必要",
    )


def get_sanitized_config_or_none(args: argparse.Namespace):
    # if `--log_config` is enabled, return args for logging. if not, return None.
    # when `--log_config is enabled, filter out sensitive values from args
    # if wandb is not enabled, the log is not exposed to the public, but it is fine to filter out sensitive values to be safe

    if not args.log_config:
        return None

    sensitive_args = ["wandb_api_key", "huggingface_token"]
    sensitive_path_args = [
        "pretrained_model_name_or_path",
        "vae",
        "tokenizer_cache_dir",
        "train_data_dir",
        "conditioning_data_dir",
        "reg_data_dir",
        "output_dir",
        "logging_dir",
    ]
    filtered_args = {}
    for k, v in vars(args).items():
        # filter out sensitive values and convert to string if necessary
        if k not in sensitive_args + sensitive_path_args:
            # Accelerate values need to have type `bool`,`str`, `float`, `int`, or `None`.
            if v is None or isinstance(v, bool) or isinstance(v, str) or isinstance(v, float) or isinstance(v, int):
                filtered_args[k] = v
            # accelerate does not support lists
            elif isinstance(v, list):
                filtered_args[k] = f"{v}"
            # accelerate does not support objects
            elif isinstance(v, object):
                filtered_args[k] = f"{v}"

    return filtered_args


# verify command line args for training
def verify_command_line_training_args(args: argparse.Namespace):
    # if wandb is enabled, the command line is exposed to the public
    # check whether sensitive options are included in the command line arguments
    # if so, warn or inform the user to move them to the configuration file
    # wandbが有効な場合、コマンドラインが公開される
    # 学習用のコマンドライン引数に敏感なオプションが含まれているかどうかを確認し、
    # 含まれている場合は設定ファイルに移動するようにユーザーに警告または通知する

    wandb_enabled = args.log_with is not None and args.log_with != "tensorboard"  # "all" or "wandb"
    if not wandb_enabled:
        return

    sensitive_args = ["wandb_api_key", "huggingface_token"]
    sensitive_path_args = [
        "pretrained_model_name_or_path",
        "vae",
        "tokenizer_cache_dir",
        "train_data_dir",
        "conditioning_data_dir",
        "reg_data_dir",
        "output_dir",
        "logging_dir",
    ]

    for arg in sensitive_args:
        if getattr(args, arg, None) is not None:
            logger.warning(
                f"wandb is enabled, but option `{arg}` is included in the command line. Because the command line is exposed to the public, it is recommended to move it to the `.toml` file."
                + f" / wandbが有効で、かつオプション `{arg}` がコマンドラインに含まれています。コマンドラインは公開されるため、`.toml`ファイルに移動することをお勧めします。"
            )

    # if path is absolute, it may include sensitive information
    for arg in sensitive_path_args:
        if getattr(args, arg, None) is not None and os.path.isabs(getattr(args, arg)):
            logger.info(
                f"wandb is enabled, but option `{arg}` is included in the command line and it is an absolute path. Because the command line is exposed to the public, it is recommended to move it to the `.toml` file or use relative path."
                + f" / wandbが有効で、かつオプション `{arg}` がコマンドラインに含まれており、絶対パスです。コマンドラインは公開されるため、`.toml`ファイルに移動するか、相対パスを使用することをお勧めします。"
            )

    if getattr(args, "config_file", None) is not None:
        logger.info(
            f"wandb is enabled, but option `config_file` is included in the command line. Because the command line is exposed to the public, please be careful about the information included in the path."
            + f" / wandbが有効で、かつオプション `config_file` がコマンドラインに含まれています。コマンドラインは公開されるため、パスに含まれる情報にご注意ください。"
        )

    # other sensitive options
    if args.huggingface_repo_id is not None and args.huggingface_repo_visibility != "public":
        logger.info(
            f"wandb is enabled, but option huggingface_repo_id is included in the command line and huggingface_repo_visibility is not 'public'. Because the command line is exposed to the public, it is recommended to move it to the `.toml` file."
            + f" / wandbが有効で、かつオプション huggingface_repo_id がコマンドラインに含まれており、huggingface_repo_visibility が 'public' ではありません。コマンドラインは公開されるため、`.toml`ファイルに移動することをお勧めします。"
        )


def verify_training_args(args: argparse.Namespace):
    r"""
    Verify training arguments. Also reflect highvram option to global variable
    学習用引数を検証する。あわせて highvram オプションの指定をグローバル変数に反映する
    """
    if args.highvram:
        print("highvram is enabled / highvramが有効です")
        global HIGH_VRAM
        HIGH_VRAM = True

    if args.v_parameterization and not args.v2:
        logger.warning(
            "v_parameterization should be with v2 not v1 or sdxl / v1やsdxlでv_parameterizationを使用することは想定されていません"
        )
    if args.v2 and args.clip_skip is not None:
        logger.warning("v2 with clip_skip will be unexpected / v2でclip_skipを使用することは想定されていません")

    if args.cache_latents_to_disk and not args.cache_latents:
        args.cache_latents = True
        logger.warning(
            "cache_latents_to_disk is enabled, so cache_latents is also enabled / cache_latents_to_diskが有効なため、cache_latentsを有効にします"
        )

    # noise_offset, perlin_noise, multires_noise_iterations cannot be enabled at the same time
    # # Listを使って数えてもいいけど並べてしまえ
    # if args.noise_offset is not None and args.multires_noise_iterations is not None:
    #     raise ValueError(
    #         "noise_offset and multires_noise_iterations cannot be enabled at the same time / noise_offsetとmultires_noise_iterationsを同時に有効にできません"
    #     )
    # if args.noise_offset is not None and args.perlin_noise is not None:
    #     raise ValueError("noise_offset and perlin_noise cannot be enabled at the same time / noise_offsetとperlin_noiseは同時に有効にできません")
    # if args.perlin_noise is not None and args.multires_noise_iterations is not None:
    #     raise ValueError(
    #         "perlin_noise and multires_noise_iterations cannot be enabled at the same time / perlin_noiseとmultires_noise_iterationsを同時に有効にできません"
    #     )

    if args.adaptive_noise_scale is not None and args.noise_offset is None:
        raise ValueError("adaptive_noise_scale requires noise_offset / adaptive_noise_scaleを使用するにはnoise_offsetが必要です")

    if args.scale_v_pred_loss_like_noise_pred and not args.v_parameterization:
        raise ValueError(
            "scale_v_pred_loss_like_noise_pred can be enabled only with v_parameterization / scale_v_pred_loss_like_noise_predはv_parameterizationが有効なときのみ有効にできます"
        )

    if args.v_pred_like_loss and args.v_parameterization:
        raise ValueError(
            "v_pred_like_loss cannot be enabled with v_parameterization / v_pred_like_lossはv_parameterizationが有効なときには有効にできません"
        )

    if args.zero_terminal_snr and not args.v_parameterization:
        logger.warning(
            f"zero_terminal_snr is enabled, but v_parameterization is not enabled. training will be unexpected"
            + " / zero_terminal_snrが有効ですが、v_parameterizationが有効ではありません。学習結果は想定外になる可能性があります"
        )

    if args.sample_every_n_epochs is not None and args.sample_every_n_epochs <= 0:
        logger.warning(
            "sample_every_n_epochs is less than or equal to 0, so it will be disabled / sample_every_n_epochsに0以下の値が指定されたため無効になります"
        )
        args.sample_every_n_epochs = None

    if args.sample_every_n_steps is not None and args.sample_every_n_steps <= 0:
        logger.warning(
            "sample_every_n_steps is less than or equal to 0, so it will be disabled / sample_every_n_stepsに0以下の値が指定されたため無効になります"
        )
        args.sample_every_n_steps = None


def add_dataset_arguments(
    parser: argparse.ArgumentParser, support_dreambooth: bool, support_caption: bool, support_caption_dropout: bool
):
    # dataset common
    parser.add_argument(
        "--train_data_dir", type=str, default=None, help="directory for train images / 学習画像データのディレクトリ"
    )
    parser.add_argument(
        "--cache_info",
        action="store_true",
        help="cache meta information (caption and image size) for faster dataset loading. only available for DreamBooth"
        + " / メタ情報（キャプションとサイズ）をキャッシュしてデータセット読み込みを高速化する。DreamBooth方式のみ有効",
    )
    parser.add_argument(
        "--shuffle_caption", action="store_true", help="shuffle separated caption / 区切られたcaptionの各要素をshuffleする"
    )
    parser.add_argument("--caption_separator", type=str, default=",", help="separator for caption / captionの区切り文字")
    parser.add_argument(
        "--caption_extension", type=str, default=".caption", help="extension of caption files / 読み込むcaptionファイルの拡張子"
    )
    parser.add_argument(
        "--caption_extention",
        type=str,
        default=None,
        help="extension of caption files (backward compatibility) / 読み込むcaptionファイルの拡張子（スペルミスを残してあります）",
    )
    parser.add_argument(
        "--keep_tokens",
        type=int,
        default=0,
        help="keep heading N tokens when shuffling caption tokens (token means comma separated strings) / captionのシャッフル時に、先頭からこの個数のトークンをシャッフルしないで残す（トークンはカンマ区切りの各部分を意味する）",
    )
    parser.add_argument(
        "--keep_tokens_separator",
        type=str,
        default="",
        help="A custom separator to divide the caption into fixed and flexible parts. Tokens before this separator will not be shuffled. If not specified, '--keep_tokens' will be used to determine the fixed number of tokens."
        + " / captionを固定部分と可変部分に分けるためのカスタム区切り文字。この区切り文字より前のトークンはシャッフルされない。指定しない場合、'--keep_tokens'が固定部分のトークン数として使用される。",
    )
    parser.add_argument(
        "--secondary_separator",
        type=str,
        default=None,
        help="a secondary separator for caption. This separator is replaced to caption_separator after dropping/shuffling caption"
        + " / captionのセカンダリ区切り文字。この区切り文字はcaptionのドロップやシャッフル後にcaption_separatorに置き換えられる",
    )
    parser.add_argument(
        "--enable_wildcard",
        action="store_true",
        help="enable wildcard for caption (e.g. '{image|picture|rendition}') / captionのワイルドカードを有効にする（例：'{image|picture|rendition}'）",
    )
    parser.add_argument(
        "--caption_prefix",
        type=str,
        default=None,
        help="prefix for caption text / captionのテキストの先頭に付ける文字列",
    )
    parser.add_argument(
        "--caption_suffix",
        type=str,
        default=None,
        help="suffix for caption text / captionのテキストの末尾に付ける文字列",
    )
    parser.add_argument(
        "--color_aug", action="store_true", help="enable weak color augmentation / 学習時に色合いのaugmentationを有効にする"
    )
    parser.add_argument(
        "--flip_aug", action="store_true", help="enable horizontal flip augmentation / 学習時に左右反転のaugmentationを有効にする"
    )
    parser.add_argument(
        "--face_crop_aug_range",
        type=str,
        default=None,
        help="enable face-centered crop augmentation and its range (e.g. 2.0,4.0) / 学習時に顔を中心とした切り出しaugmentationを有効にするときは倍率を指定する（例：2.0,4.0）",
    )
    parser.add_argument(
        "--random_crop",
        action="store_true",
        help="enable random crop (for style training in face-centered crop augmentation) / ランダムな切り出しを有効にする（顔を中心としたaugmentationを行うときに画風の学習用に指定する）",
    )
    parser.add_argument(
        "--debug_dataset",
        action="store_true",
        help="show images for debugging (do not train) / デバッグ用に学習データを画面表示する（学習は行わない）",
    )
    parser.add_argument(
        "--resolution",
        type=str,
        default=None,
        help="resolution in training ('size' or 'width,height') / 学習時の画像解像度（'サイズ'指定、または'幅,高さ'指定）",
    )
    parser.add_argument(
        "--network_multiplier",
        type=float,
        default=1.0,
        help="network multiplier to adjust the influence of the network",
    )
    parser.add_argument(
        "--cache_latents",
        action="store_true",
        help="cache latents to main memory to reduce VRAM usage (augmentations must be disabled) / VRAM削減のためにlatentをメインメモリにcacheする（augmentationは使用不可） ",
    )
    parser.add_argument(
        "--vae_batch_size", type=int, default=1, help="batch size for caching latents / latentのcache時のバッチサイズ"
    )
    parser.add_argument(
        "--cache_latents_to_disk",
        action="store_true",
        help="cache latents to disk to reduce VRAM usage (augmentations must be disabled) / VRAM削減のためにlatentをディスクにcacheする（augmentationは使用不可）",
    )
    parser.add_argument(
        "--enable_bucket",
        action="store_true",
        help="enable buckets for multi aspect ratio training / 複数解像度学習のためのbucketを有効にする",
    )
    parser.add_argument("--min_bucket_reso", type=int, default=256, help="minimum resolution for buckets / bucketの最小解像度")
    parser.add_argument("--max_bucket_reso", type=int, default=1024, help="maximum resolution for buckets / bucketの最大解像度")
    parser.add_argument(
        "--bucket_reso_steps",
        type=int,
        default=64,
        help="steps of resolution for buckets, divisible by 8 is recommended / bucketの解像度の単位、8で割り切れる値を推奨します",
    )
    parser.add_argument(
        "--bucket_no_upscale",
        action="store_true",
        help="make bucket for each image without upscaling / 画像を拡大せずbucketを作成します",
    )

    parser.add_argument(
        "--token_warmup_min",
        type=int,
        default=1,
        help="start learning at N tags (token means comma separated strinfloatgs) / タグ数をN個から増やしながら学習する",
    )
    parser.add_argument(
        "--token_warmup_step",
        type=float,
        default=0,
        help="tag length reaches maximum on N steps (or N*max_train_steps if N<1) / N（N<1ならN*max_train_steps）ステップでタグ長が最大になる。デフォルトは0（最初から最大）",
    )
    parser.add_argument(
        "--alpha_mask",
        action="store_true",
        help="use alpha channel as mask for training / 画像のアルファチャンネルをlossのマスクに使用する",
    )

    parser.add_argument(
        "--dataset_class",
        type=str,
        default=None,
        help="dataset class for arbitrary dataset (package.module.Class) / 任意のデータセットを用いるときのクラス名 (package.module.Class)",
    )

    if support_caption_dropout:
        # Textual Inversion はcaptionのdropoutをsupportしない
        # いわゆるtensorのDropoutと紛らわしいのでprefixにcaptionを付けておく　every_n_epochsは他と平仄を合わせてdefault Noneに
        parser.add_argument(
            "--caption_dropout_rate", type=float, default=0.0, help="Rate out dropout caption(0.0~1.0) / captionをdropoutする割合"
        )
        parser.add_argument(
            "--caption_dropout_every_n_epochs",
            type=int,
            default=0,
            help="Dropout all captions every N epochs / captionを指定エポックごとにdropoutする",
        )
        parser.add_argument(
            "--caption_tag_dropout_rate",
            type=float,
            default=0.0,
            help="Rate out dropout comma separated tokens(0.0~1.0) / カンマ区切りのタグをdropoutする割合",
        )

    if support_dreambooth:
        # DreamBooth dataset
        parser.add_argument(
            "--reg_data_dir", type=str, default=None, help="directory for regularization images / 正則化画像データのディレクトリ"
        )

    if support_caption:
        # caption dataset
        parser.add_argument(
            "--in_json", type=str, default=None, help="json metadata for dataset / データセットのmetadataのjsonファイル"
        )
        parser.add_argument(
            "--dataset_repeats",
            type=int,
            default=1,
            help="repeat dataset when training with captions / キャプションでの学習時にデータセットを繰り返す回数",
        )


def add_sd_saving_arguments(parser: argparse.ArgumentParser):
    parser.add_argument(
        "--save_model_as",
        type=str,
        default=None,
        choices=[None, "ckpt", "safetensors", "diffusers", "diffusers_safetensors"],
        help="format to save the model (default is same to original) / モデル保存時の形式（未指定時は元モデルと同じ）",
    )
    parser.add_argument(
        "--use_safetensors",
        action="store_true",
        help="use safetensors format to save (if save_model_as is not specified) / checkpoint、モデルをsafetensors形式で保存する（save_model_as未指定時）",
    )


def read_config_from_file(args: argparse.Namespace, parser: argparse.ArgumentParser):
    if not args.config_file:
        return args

    config_path = args.config_file + ".toml" if not args.config_file.endswith(".toml") else args.config_file

    if args.output_config:
        # check if config file exists
        if os.path.exists(config_path):
            logger.error(f"Config file already exists. Aborting... / 出力先の設定ファイルが既に存在します: {config_path}")
            exit(1)

        # convert args to dictionary
        args_dict = vars(args)

        # remove unnecessary keys
        for key in ["config_file", "output_config", "wandb_api_key"]:
            if key in args_dict:
                del args_dict[key]

        # get default args from parser
        default_args = vars(parser.parse_args([]))

        # remove default values: cannot use args_dict.items directly because it will be changed during iteration
        for key, value in list(args_dict.items()):
            if key in default_args and value == default_args[key]:
                del args_dict[key]

        # convert Path to str in dictionary
        for key, value in args_dict.items():
            if isinstance(value, pathlib.Path):
                args_dict[key] = str(value)

        # convert to toml and output to file
        with open(config_path, "w") as f:
            toml.dump(args_dict, f)

        logger.info(f"Saved config file / 設定ファイルを保存しました: {config_path}")
        exit(0)

    if not os.path.exists(config_path):
        logger.info(f"{config_path} not found.")
        exit(1)

    logger.info(f"Loading settings from {config_path}...")
    with open(config_path, "r", encoding="utf-8") as f:
        config_dict = toml.load(f)

    # combine all sections into one
    ignore_nesting_dict = {}
    for section_name, section_dict in config_dict.items():
        # if value is not dict, save key and value as is
        if not isinstance(section_dict, dict):
            ignore_nesting_dict[section_name] = section_dict
            continue

        # if value is dict, save all key and value into one dict
        for key, value in section_dict.items():
            ignore_nesting_dict[key] = value

    config_args = argparse.Namespace(**ignore_nesting_dict)
    args = parser.parse_args(namespace=config_args)
    args.config_file = os.path.splitext(args.config_file)[0]
    logger.info(args.config_file)

    return args


# endregion

# region utils


def resume_from_local_or_hf_if_specified(accelerator, args):
    if not args.resume:
        return

    if not args.resume_from_huggingface:
        logger.info(f"resume training from local state: {args.resume}")
        accelerator.load_state(args.resume)
        return

    logger.info(f"resume training from huggingface state: {args.resume}")
    repo_id = args.resume.split("/")[0] + "/" + args.resume.split("/")[1]
    path_in_repo = "/".join(args.resume.split("/")[2:])
    revision = None
    repo_type = None
    if ":" in path_in_repo:
        divided = path_in_repo.split(":")
        if len(divided) == 2:
            path_in_repo, revision = divided
            repo_type = "model"
        else:
            path_in_repo, revision, repo_type = divided
    logger.info(f"Downloading state from huggingface: {repo_id}/{path_in_repo}@{revision}")

    list_files = huggingface_util.list_dir(
        repo_id=repo_id,
        subfolder=path_in_repo,
        revision=revision,
        token=args.huggingface_token,
        repo_type=repo_type,
    )

    async def download(filename) -> str:
        def task():
            return hf_hub_download(
                repo_id=repo_id,
                filename=filename,
                revision=revision,
                repo_type=repo_type,
                token=args.huggingface_token,
            )

        return await asyncio.get_event_loop().run_in_executor(None, task)

    loop = asyncio.get_event_loop()
    results = loop.run_until_complete(asyncio.gather(*[download(filename=filename.rfilename) for filename in list_files]))
    if len(results) == 0:
        raise ValueError(
            "No files found in the specified repo id/path/revision / 指定されたリポジトリID/パス/リビジョンにファイルが見つかりませんでした"
        )
    dirname = os.path.dirname(results[0])
    accelerator.load_state(dirname)


def get_optimizer(args, trainable_params, model=None):
    # "Optimizer to use: AdamW, AdamW8bit, Lion, SGDNesterov, SGDNesterov8bit, PagedAdamW, PagedAdamW8bit, PagedAdamW32bit, Lion8bit, PagedLion8bit, DAdaptation(DAdaptAdamPreprint), DAdaptAdaGrad, DAdaptAdam, DAdaptAdan, DAdaptAdanIP, DAdaptLion, DAdaptSGD, Adafactor"

    optimizer_type = args.optimizer_type
    if args.use_8bit_adam:
        assert (
            not args.use_lion_optimizer
        ), "both option use_8bit_adam and use_lion_optimizer are specified / use_8bit_adamとuse_lion_optimizerの両方のオプションが指定されています"
        assert (
            optimizer_type is None or optimizer_type == ""
        ), "both option use_8bit_adam and optimizer_type are specified / use_8bit_adamとoptimizer_typeの両方のオプションが指定されています"
        optimizer_type = "AdamW8bit"

    elif args.use_lion_optimizer:
        assert (
            optimizer_type is None or optimizer_type == ""
        ), "both option use_lion_optimizer and optimizer_type are specified / use_lion_optimizerとoptimizer_typeの両方のオプションが指定されています"
        optimizer_type = "Lion"

    if optimizer_type is None or optimizer_type == "":
        optimizer_type = "AdamW"
    optimizer_type = optimizer_type.lower()

    if args.fused_backward_pass:
        assert (
            optimizer_type in ["Adafactor".lower(),"lion", "adan", "adamw","ranger","stableadamw"]
        ), "fused_backward_pass currently only works with optimizer_type Adafactor / fused_backward_passは現在optimizer_type Adafactorでのみ機能します"
        assert (
            args.gradient_accumulation_steps == 1
        ), "fused_backward_pass does not work with gradient_accumulation_steps > 1 / fused_backward_passはgradient_accumulation_steps>1では機能しません"

    # 引数を分解する
    optimizer_kwargs = {}
    if args.optimizer_args is not None and len(args.optimizer_args) > 0:
        for arg in args.optimizer_args:
            key, value = arg.split("=")
            value = ast.literal_eval(value)

            # value = value.split(",")
            # for i in range(len(value)):
            #     if value[i].lower() == "true" or value[i].lower() == "false":
            #         value[i] = value[i].lower() == "true"
            #     else:
            #         value[i] = ast.float(value[i])
            # if len(value) == 1:
            #     value = value[0]
            # else:
            #     value = tuple(value)

            optimizer_kwargs[key] = value
    # logger.info(f"optkwargs {optimizer}_{kwargs}")

    lr = args.learning_rate
    optimizer = None

    if optimizer_type == "Lion".lower():
        try:
            import optimi
            logger.info(f"use optimi Lion optimizer | {optimizer_kwargs}")
            optimizer_class = optimi.Lion
            if args.fused_backward_pass and "gradient_release" not in optimizer_kwargs:
                optimizer_kwargs["gradient_release"] = True
        except:
            try:
                import lion_pytorch
                logger.info(f"use Lion optimizer | {optimizer_kwargs}")
                optimizer_class = lion_pytorch.Lion
            except ImportError:
                raise ImportError("No lion_pytorch / lion_pytorch がインストールされていないようです")
        optimizer = optimizer_class(trainable_params, lr=lr, **optimizer_kwargs)

    elif optimizer_type.endswith("8bit".lower()):
        try:
            import bitsandbytes as bnb
        except ImportError:
            raise ImportError("No bitsandbytes / bitsandbytesがインストールされていないようです")

        if optimizer_type == "AdamW8bit".lower():
            logger.info(f"use 8-bit AdamW optimizer | {optimizer_kwargs}")
            optimizer_class = bnb.optim.AdamW8bit
            optimizer = optimizer_class(trainable_params, lr=lr, **optimizer_kwargs)

        elif optimizer_type == "SGDNesterov8bit".lower():
            logger.info(f"use 8-bit SGD with Nesterov optimizer | {optimizer_kwargs}")
            if "momentum" not in optimizer_kwargs:
                logger.warning(
                    f"8-bit SGD with Nesterov must be with momentum, set momentum to 0.9 / 8-bit SGD with Nesterovはmomentum指定が必須のため0.9に設定します"
                )
                optimizer_kwargs["momentum"] = 0.9

            optimizer_class = bnb.optim.SGD8bit
            optimizer = optimizer_class(trainable_params, lr=lr, nesterov=True, **optimizer_kwargs)

        elif optimizer_type == "Lion8bit".lower():
            logger.info(f"use 8-bit Lion optimizer | {optimizer_kwargs}")
            try:
                optimizer_class = bnb.optim.Lion8bit
            except AttributeError:
                raise AttributeError(
                    "No Lion8bit. The version of bitsandbytes installed seems to be old. Please install 0.38.0 or later. / Lion8bitが定義されていません。インストールされているbitsandbytesのバージョンが古いようです。0.38.0以上をインストールしてください"
                )
        elif optimizer_type == "PagedAdamW8bit".lower():
            logger.info(f"use 8-bit PagedAdamW optimizer | {optimizer_kwargs}")
            try:
                optimizer_class = bnb.optim.PagedAdamW8bit
            except AttributeError:
                raise AttributeError(
                    "No PagedAdamW8bit. The version of bitsandbytes installed seems to be old. Please install 0.39.0 or later. / PagedAdamW8bitが定義されていません。インストールされているbitsandbytesのバージョンが古いようです。0.39.0以上をインストールしてください"
                )
        elif optimizer_type == "PagedLion8bit".lower():
            logger.info(f"use 8-bit Paged Lion optimizer | {optimizer_kwargs}")
            try:
                optimizer_class = bnb.optim.PagedLion8bit
            except AttributeError:
                raise AttributeError(
                    "No PagedLion8bit. The version of bitsandbytes installed seems to be old. Please install 0.39.0 or later. / PagedLion8bitが定義されていません。インストールされているbitsandbytesのバージョンが古いようです。0.39.0以上をインストールしてください"
                )

        optimizer = optimizer_class(trainable_params, lr=lr, **optimizer_kwargs)

    elif optimizer_type == "PagedAdamW".lower():
        logger.info(f"use PagedAdamW optimizer | {optimizer_kwargs}")
        try:
            import bitsandbytes as bnb
        except ImportError:
            raise ImportError("No bitsandbytes / bitsandbytesがインストールされていないようです")
        try:
            optimizer_class = bnb.optim.PagedAdamW
        except AttributeError:
            raise AttributeError(
                "No PagedAdamW. The version of bitsandbytes installed seems to be old. Please install 0.39.0 or later. / PagedAdamWが定義されていません。インストールされているbitsandbytesのバージョンが古いようです。0.39.0以上をインストールしてください"
            )
        optimizer = optimizer_class(trainable_params, lr=lr, **optimizer_kwargs)

    elif optimizer_type == "PagedAdamW32bit".lower():
        logger.info(f"use 32-bit PagedAdamW optimizer | {optimizer_kwargs}")
        try:
            import bitsandbytes as bnb
        except ImportError:
            raise ImportError("No bitsandbytes / bitsandbytesがインストールされていないようです")
        try:
            optimizer_class = bnb.optim.PagedAdamW32bit
        except AttributeError:
            raise AttributeError(
                "No PagedAdamW32bit. The version of bitsandbytes installed seems to be old. Please install 0.39.0 or later. / PagedAdamW32bitが定義されていません。インストールされているbitsandbytesのバージョンが古いようです。0.39.0以上をインストールしてください"
            )
        optimizer = optimizer_class(trainable_params, lr=lr, **optimizer_kwargs)

    elif optimizer_type == "SGDNesterov".lower():
        logger.info(f"use SGD with Nesterov optimizer | {optimizer_kwargs}")
        if "momentum" not in optimizer_kwargs:
            logger.info(
                f"SGD with Nesterov must be with momentum, set momentum to 0.9 / SGD with Nesterovはmomentum指定が必須のため0.9に設定します"
            )
            optimizer_kwargs["momentum"] = 0.9

        optimizer_class = torch.optim.SGD
        optimizer = optimizer_class(trainable_params, lr=lr, nesterov=True, **optimizer_kwargs)

    elif optimizer_type == "Adan".lower():
        logger.info(f"use Adan optimizer | {optimizer_kwargs}")
        # optimi
        # check optimi is installed
        try:
            import optimi
        except ImportError:
            raise ImportError("No optimi / optimi がインストールされていないようです")
        if args.fused_backward_pass and "gradient_release" not in optimizer_kwargs:
            optimizer_kwargs["gradient_release"] = True
        optimizer_class = optimi.Adan
        optimizer = optimizer_class(trainable_params, lr=lr, **optimizer_kwargs)

    elif optimizer_type == "Ranger".lower():
        logger.info(f"use RAdam optimizer | {optimizer_kwargs}")
        # optimi
        # check optimi is installed
        try:
            import optimi
        except ImportError:
            raise ImportError("No optimi / optimi がインストールされていないようです")
        if args.fused_backward_pass and "gradient_release" not in optimizer_kwargs:
            optimizer_kwargs["gradient_release"] = True
        optimizer_class = optimi.Ranger
        optimizer = optimizer_class(trainable_params, lr=lr, **optimizer_kwargs)

    elif optimizer_type.startswith("DAdapt".lower()) or optimizer_type == "Prodigy".lower():
        # check lr and lr_count, and logger.info warning
        actual_lr = lr
        lr_count = 1
        if type(trainable_params) == list and type(trainable_params[0]) == dict:
            lrs = set()
            actual_lr = trainable_params[0].get("lr", actual_lr)
            for group in trainable_params:
                lrs.add(group.get("lr", actual_lr))
            lr_count = len(lrs)

        if actual_lr <= 0.1:
            logger.warning(
                f"learning rate is too low. If using D-Adaptation or Prodigy, set learning rate around 1.0 / 学習率が低すぎるようです。D-AdaptationまたはProdigyの使用時は1.0前後の値を指定してください: lr={actual_lr}"
            )
            logger.warning("recommend option: lr=1.0 / 推奨は1.0です")
        if lr_count > 1:
            logger.warning(
                f"when multiple learning rates are specified with dadaptation (e.g. for Text Encoder and U-Net), only the first one will take effect / D-AdaptationまたはProdigyで複数の学習率を指定した場合（Text EncoderとU-Netなど）、最初の学習率のみが有効になります: lr={actual_lr}"
            )

        if optimizer_type.startswith("DAdapt".lower()):
            # DAdaptation family
            # check dadaptation is installed
            try:
                import dadaptation
                import dadaptation.experimental as experimental
            except ImportError:
                raise ImportError("No dadaptation / dadaptation がインストールされていないようです")

            # set optimizer
            if optimizer_type == "DAdaptation".lower() or optimizer_type == "DAdaptAdamPreprint".lower():
                optimizer_class = experimental.DAdaptAdamPreprint
                logger.info(f"use D-Adaptation AdamPreprint optimizer | {optimizer_kwargs}")
            elif optimizer_type == "DAdaptAdaGrad".lower():
                optimizer_class = dadaptation.DAdaptAdaGrad
                logger.info(f"use D-Adaptation AdaGrad optimizer | {optimizer_kwargs}")
            elif optimizer_type == "DAdaptAdam".lower():
                optimizer_class = dadaptation.DAdaptAdam
                logger.info(f"use D-Adaptation Adam optimizer | {optimizer_kwargs}")
            elif optimizer_type == "DAdaptAdan".lower():
                optimizer_class = dadaptation.DAdaptAdan
                logger.info(f"use D-Adaptation Adan optimizer | {optimizer_kwargs}")
            elif optimizer_type == "DAdaptAdanIP".lower():
                optimizer_class = experimental.DAdaptAdanIP
                logger.info(f"use D-Adaptation AdanIP optimizer | {optimizer_kwargs}")
            elif optimizer_type == "DAdaptLion".lower():
                optimizer_class = dadaptation.DAdaptLion
                logger.info(f"use D-Adaptation Lion optimizer | {optimizer_kwargs}")
            elif optimizer_type == "DAdaptSGD".lower():
                optimizer_class = dadaptation.DAdaptSGD
                logger.info(f"use D-Adaptation SGD optimizer | {optimizer_kwargs}")
            else:
                raise ValueError(f"Unknown optimizer type: {optimizer_type}")

            optimizer = optimizer_class(trainable_params, lr=lr, **optimizer_kwargs)
        else:
            # Prodigy
            # check Prodigy is installed
            try:
                import prodigyopt
            except ImportError:
                raise ImportError("No Prodigy / Prodigy がインストールされていないようです")

            logger.info(f"use Prodigy optimizer | {optimizer_kwargs}")
            optimizer_class = prodigyopt.Prodigy
            optimizer = optimizer_class(trainable_params, lr=lr, **optimizer_kwargs)

    elif optimizer_type == "Prodigy".lower():
        # Prodigy
        # check Prodigy is installed
        try:
            import prodigyopt
        except ImportError:
            raise ImportError("No Prodigy / Prodigy がインストールされていないようです")

        # check lr and lr_count, and print warning
        actual_lr = lr
        lr_count = 1
        if type(trainable_params) == list and type(trainable_params[0]) == dict:
            lrs = set()
            actual_lr = trainable_params[0].get("lr", actual_lr)
            for group in trainable_params:
                lrs.add(group.get("lr", actual_lr))
            lr_count = len(lrs)

        if actual_lr <= 0.1:
            print(
                f"learning rate is too low. If using Prodigy, set learning rate around 1.0 / 学習率が低すぎるようです。1.0前後の値を指定してください: lr={actual_lr}"
            )
            print("recommend option: lr=1.0 / 推奨は1.0です")
        if lr_count > 1:
            print(
                f"when multiple learning rates are specified with Prodigy (e.g. for Text Encoder and U-Net), only the first one will take effect / Prodigyで複数の学習率を指定した場合（Text EncoderとU-Netなど）、最初の学習率のみが有効になります: lr={actual_lr}"
            )

        print(f"use Prodigy optimizer | {optimizer_kwargs}")
        optimizer_class = prodigyopt.Prodigy
        optimizer = optimizer_class(trainable_params, lr=lr, **optimizer_kwargs)

    elif optimizer_type == "Adafactor".lower():
        # 引数を確認して適宜補正する
        if "relative_step" not in optimizer_kwargs:
            optimizer_kwargs["relative_step"] = True  # default
        if not optimizer_kwargs["relative_step"] and optimizer_kwargs.get("warmup_init", False):
            logger.info(
                f"set relative_step to True because warmup_init is True / warmup_initがTrueのためrelative_stepをTrueにします"
            )
            optimizer_kwargs["relative_step"] = True
        logger.info(f"use Adafactor optimizer | {optimizer_kwargs}")

        if optimizer_kwargs["relative_step"]:
            logger.info(f"relative_step is true / relative_stepがtrueです")
            if lr != 0.0:
                logger.warning(f"learning rate is used as initial_lr / 指定したlearning rateはinitial_lrとして使用されます")
            args.learning_rate = None

            # trainable_paramsがgroupだった時の処理：lrを削除する
            if type(trainable_params) == list and type(trainable_params[0]) == dict:
                has_group_lr = False
                for group in trainable_params:
                    p = group.pop("lr", None)
                    has_group_lr = has_group_lr or (p is not None)

                if has_group_lr:
                    # 一応argsを無効にしておく TODO 依存関係が逆転してるのであまり望ましくない
                    logger.warning(f"unet_lr and text_encoder_lr are ignored / unet_lrとtext_encoder_lrは無視されます")
                    args.unet_lr = None
                    args.text_encoder_lr = None

            if args.lr_scheduler != "adafactor":
                logger.info(f"use adafactor_scheduler / スケジューラにadafactor_schedulerを使用します")
            args.lr_scheduler = f"adafactor:{lr}"  # ちょっと微妙だけど

            lr = None
        else:
            if args.max_grad_norm != 0.0:
                logger.warning(
                    f"because max_grad_norm is set, clip_grad_norm is enabled. consider set to 0 / max_grad_normが設定されているためclip_grad_normが有効になります。0に設定して無効にしたほうがいいかもしれません"
                )
            if args.lr_scheduler != "constant_with_warmup":
                logger.warning(f"constant_with_warmup will be good / スケジューラはconstant_with_warmupが良いかもしれません")
            if optimizer_kwargs.get("clip_threshold", 1.0) != 1.0:
                logger.warning(f"clip_threshold=1.0 will be good / clip_thresholdは1.0が良いかもしれません")

        optimizer_class = transformers.optimization.Adafactor
        optimizer = optimizer_class(trainable_params, lr=lr, **optimizer_kwargs)

    elif optimizer_type == "StableAdamW".lower():
        logger.info(f"use StableAdamW optimizer | {optimizer_kwargs}")
        # optimi
        # check optimi is installed
        try:
            import optimi
        except ImportError:
            raise ImportError("No optimi / optimi がインストールされていないようです")
        if args.fused_backward_pass and "gradient_release" not in optimizer_kwargs:
            optimizer_kwargs["gradient_release"] = True
        optimizer_class = optimi.StableAdamW
        optimizer = optimizer_class(trainable_params, lr=lr, **optimizer_kwargs)

    elif optimizer_type == "AdamW".lower():
        # optimi
        # check optimi is installed
        try:
            import optimi
            optimizer_class = optimi.AdamW
            logger.info(f"use optimi AdamW optimizer | {optimizer_kwargs}")
            if args.fused_backward_pass and "gradient_release" not in optimizer_kwargs:
                optimizer_kwargs["gradient_release"] = True
        except:
            optimizer_class = torch.optim.AdamW
            logger.info(f"use AdamW optimizer | {optimizer_kwargs}")
        optimizer = optimizer_class(trainable_params, lr=lr, **optimizer_kwargs)

    elif optimizer_type == "AdamMini".lower():
        logger.info(f"use AdamMini optimizer | {optimizer_kwargs}")
        try:
            import library.adam_mini as adam_mini
            optimizer_class = adam_mini.Adam_mini
        except ImportError:
            raise ImportError("No adam-mini / adam-mini がインストールされていないようです")

        named_params = [(name, param) for name, param in model.named_parameters() if param.requires_grad]

        optimizer = optimizer_class(named_params, lr=lr, **optimizer_kwargs)
        optimizer.embd_names.add("layer.weight")
        optimizer.embd_names.add("final_layer.linear.weight")
        optimizer.embd_names.add("final_layer.adaLN_modulation.1.weight")
        optimizer.wqk_names.add("attn")
        optimizer.wqk_names.add('mlp')

    if optimizer is None:
        # 任意のoptimizerを使う
        optimizer_type = args.optimizer_type  # lowerでないやつ（微妙）
        logger.info(f"use {optimizer_type} | {optimizer_kwargs}")
        if "." not in optimizer_type:
            optimizer_module = torch.optim
        else:
            values = optimizer_type.split(".")
            optimizer_module = importlib.import_module(".".join(values[:-1]))
            optimizer_type = values[-1]

        optimizer_class = getattr(optimizer_module, optimizer_type)
        optimizer = optimizer_class(trainable_params, lr=lr, **optimizer_kwargs)

    optimizer_name = optimizer_class.__module__ + "." + optimizer_class.__name__
    optimizer_args = ",".join([f"{k}={v}" for k, v in optimizer_kwargs.items()])

    return optimizer_name, optimizer_args, optimizer


# Modified version of get_scheduler() function from diffusers.optimizer.get_scheduler
# Add some checking and features to the original function.


def get_scheduler_fix(args, optimizer: Optimizer, num_processes: int):
    """
    Unified API to get any scheduler from its name.
    """
    name = args.lr_scheduler
    num_training_steps = args.max_train_steps * num_processes  # * args.gradient_accumulation_steps
<<<<<<< HEAD
    num_warmup_steps: Optional[int] = int(args.lr_warmup_steps * num_training_steps) if isinstance(args.lr_warmup_steps, float) else args.lr_warmup_steps
    num_decay_steps: Optional[int] = int(args.lr_decay_steps * num_training_steps) if isinstance(args.lr_decay_steps, float) else args.lr_decay_steps
=======
    num_warmup_steps: Optional[int] = (
        int(args.lr_warmup_steps * num_training_steps) if isinstance(args.lr_warmup_steps, float) else args.lr_warmup_steps
    )
    num_decay_steps: Optional[int] = (
        int(args.lr_decay_steps * num_training_steps) if isinstance(args.lr_decay_steps, float) else args.lr_decay_steps
    )
>>>>>>> 237317ff
    num_stable_steps = num_training_steps - num_warmup_steps - num_decay_steps
    num_cycles = args.lr_scheduler_num_cycles
    power = args.lr_scheduler_power
    timescale = args.lr_scheduler_timescale
    min_lr_ratio = args.lr_scheduler_min_lr_ratio

    lr_scheduler_kwargs = {}  # get custom lr_scheduler kwargs
    if args.lr_scheduler_args is not None and len(args.lr_scheduler_args) > 0:
        for arg in args.lr_scheduler_args:
            key, value = arg.split("=")
            value = ast.literal_eval(value)
            lr_scheduler_kwargs[key] = value

    def wrap_check_needless_num_warmup_steps(return_vals):
        if num_warmup_steps is not None and num_warmup_steps != 0:
            raise ValueError(f"{name} does not require `num_warmup_steps`. Set None or 0.")
        return return_vals

    # using any lr_scheduler from other library
    if args.lr_scheduler_type:
        lr_scheduler_type = args.lr_scheduler_type
        logger.info(f"use {lr_scheduler_type} | {lr_scheduler_kwargs} as lr_scheduler")
        if "." not in lr_scheduler_type:  # default to use torch.optim
            lr_scheduler_module = torch.optim.lr_scheduler
        else:
            values = lr_scheduler_type.split(".")
            lr_scheduler_module = importlib.import_module(".".join(values[:-1]))
            lr_scheduler_type = values[-1]
        lr_scheduler_class = getattr(lr_scheduler_module, lr_scheduler_type)
        lr_scheduler = lr_scheduler_class(optimizer, **lr_scheduler_kwargs)
        return wrap_check_needless_num_warmup_steps(lr_scheduler)

    if name.startswith("adafactor"):
        assert (
            type(optimizer) == transformers.optimization.Adafactor
        ), f"adafactor scheduler must be used with Adafactor optimizer / adafactor schedulerはAdafactorオプティマイザと同時に使ってください"
        initial_lr = float(name.split(":")[1])
        # logger.info(f"adafactor scheduler init lr {initial_lr}")
        return wrap_check_needless_num_warmup_steps(transformers.optimization.AdafactorSchedule(optimizer, initial_lr))

<<<<<<< HEAD
    name = SchedulerType(name) or DiffusersSchedulerType(name)
    schedule_func = TYPE_TO_SCHEDULER_FUNCTION[name] or DIFFUSERS_TYPE_TO_SCHEDULER_FUNCTION[name]
=======
    if name == DiffusersSchedulerType.PIECEWISE_CONSTANT.value:
        name = DiffusersSchedulerType(name)
        schedule_func = DIFFUSERS_TYPE_TO_SCHEDULER_FUNCTION[name]
        return schedule_func(optimizer, **lr_scheduler_kwargs)  # step_rules and last_epoch are given as kwargs

    name = SchedulerType(name)
    schedule_func = TYPE_TO_SCHEDULER_FUNCTION[name]
>>>>>>> 237317ff

    if name == SchedulerType.CONSTANT:
        return wrap_check_needless_num_warmup_steps(schedule_func(optimizer, **lr_scheduler_kwargs))

<<<<<<< HEAD
    if name == DiffusersSchedulerType.PIECEWISE_CONSTANT:
        return schedule_func(optimizer, **lr_scheduler_kwargs)  # step_rules and last_epoch are given as kwargs

=======
>>>>>>> 237317ff
    # All other schedulers require `num_warmup_steps`
    if num_warmup_steps is None:
        raise ValueError(f"{name} requires `num_warmup_steps`, please provide that argument.")

    if name == SchedulerType.CONSTANT_WITH_WARMUP:
        return schedule_func(optimizer, num_warmup_steps=num_warmup_steps, **lr_scheduler_kwargs)

    if name == SchedulerType.INVERSE_SQRT:
        return schedule_func(optimizer, num_warmup_steps=num_warmup_steps, timescale=timescale, **lr_scheduler_kwargs)

    # All other schedulers require `num_training_steps`
    if num_training_steps is None:
        raise ValueError(f"{name} requires `num_training_steps`, please provide that argument.")

    if name == SchedulerType.COSINE_WITH_RESTARTS:
        return schedule_func(
            optimizer,
            num_warmup_steps=num_warmup_steps,
            num_training_steps=num_training_steps,
            num_cycles=num_cycles,
            **lr_scheduler_kwargs,
        )

    if name == SchedulerType.POLYNOMIAL:
        return schedule_func(
            optimizer, num_warmup_steps=num_warmup_steps, num_training_steps=num_training_steps, power=power, **lr_scheduler_kwargs
        )

    if name == SchedulerType.COSINE_WITH_MIN_LR:
        return schedule_func(
<<<<<<< HEAD
            optimizer, 
            num_warmup_steps=num_warmup_steps, 
            num_training_steps=num_training_steps, 
=======
            optimizer,
            num_warmup_steps=num_warmup_steps,
            num_training_steps=num_training_steps,
>>>>>>> 237317ff
            num_cycles=num_cycles / 2,
            min_lr_rate=min_lr_ratio,
            **lr_scheduler_kwargs,
        )

    # All other schedulers require `num_decay_steps`
    if num_decay_steps is None:
        raise ValueError(f"{name} requires `num_decay_steps`, please provide that argument.")
    if name == SchedulerType.WARMUP_STABLE_DECAY:
        return schedule_func(
<<<<<<< HEAD
            optimizer, 
            num_warmup_steps=num_warmup_steps, 
            num_stable_steps=num_stable_steps, 
            num_decay_steps=num_decay_steps, 
            num_cycles=num_cycles / 2, 
=======
            optimizer,
            num_warmup_steps=num_warmup_steps,
            num_stable_steps=num_stable_steps,
            num_decay_steps=num_decay_steps,
            num_cycles=num_cycles / 2,
>>>>>>> 237317ff
            min_lr_ratio=min_lr_ratio if min_lr_ratio is not None else 0.0,
            **lr_scheduler_kwargs,
        )

<<<<<<< HEAD
    return schedule_func(optimizer, num_warmup_steps=num_warmup_steps, num_training_steps=num_training_steps, num_decay_steps=num_decay_steps, **lr_scheduler_kwargs)
=======
    return schedule_func(
        optimizer,
        num_warmup_steps=num_warmup_steps,
        num_training_steps=num_training_steps,
        num_decay_steps=num_decay_steps,
        **lr_scheduler_kwargs,
    )
>>>>>>> 237317ff


def prepare_dataset_args(args: argparse.Namespace, support_metadata: bool):
    # backward compatibility
    if args.caption_extention is not None:
        args.caption_extension = args.caption_extention
        args.caption_extention = None

    # assert args.resolution is not None, f"resolution is required / resolution（解像度）を指定してください"
    if args.resolution is not None:
        args.resolution = tuple([int(r) for r in args.resolution.split(",")])
        if len(args.resolution) == 1:
            args.resolution = (args.resolution[0], args.resolution[0])
        assert (
            len(args.resolution) == 2
        ), f"resolution must be 'size' or 'width,height' / resolution（解像度）は'サイズ'または'幅','高さ'で指定してください: {args.resolution}"

    if args.face_crop_aug_range is not None:
        args.face_crop_aug_range = tuple([float(r) for r in args.face_crop_aug_range.split(",")])
        assert (
            len(args.face_crop_aug_range) == 2 and args.face_crop_aug_range[0] <= args.face_crop_aug_range[1]
        ), f"face_crop_aug_range must be two floats / face_crop_aug_rangeは'下限,上限'で指定してください: {args.face_crop_aug_range}"
    else:
        args.face_crop_aug_range = None

    if support_metadata:
        if args.in_json is not None and (args.color_aug or args.random_crop):
            logger.warning(
                f"latents in npz is ignored when color_aug or random_crop is True / color_augまたはrandom_cropを有効にした場合、npzファイルのlatentsは無視されます"
            )


def prepare_accelerator(args: argparse.Namespace):
    """
    this function also prepares deepspeed plugin
    """

    if args.logging_dir is None:
        logging_dir = None
    else:
        log_prefix = "" if args.log_prefix is None else args.log_prefix
        logging_dir = args.logging_dir + "/" + log_prefix + time.strftime("%Y%m%d%H%M%S", time.localtime())

    if args.log_with is None:
        if logging_dir is not None:
            log_with = "tensorboard"
        else:
            log_with = None
    else:
        log_with = args.log_with
        if log_with in ["tensorboard", "all"]:
            if logging_dir is None:
                raise ValueError(
                    "logging_dir is required when log_with is tensorboard / Tensorboardを使う場合、logging_dirを指定してください"
                )
        if log_with in ["wandb", "all"]:
            try:
                import wandb
            except ImportError:
                raise ImportError("No wandb / wandb がインストールされていないようです")
            if logging_dir is not None:
                os.makedirs(logging_dir, exist_ok=True)
                os.environ["WANDB_DIR"] = logging_dir
            if args.wandb_api_key is not None:
                wandb.login(key=args.wandb_api_key)

    # torch.compile のオプション。 NO の場合は torch.compile は使わない
    dynamo_backend = "NO"
    if args.torch_compile:
        dynamo_backend = args.dynamo_backend

    kwargs_handlers = (
        InitProcessGroupKwargs(timeout=datetime.timedelta(minutes=args.ddp_timeout)) if args.ddp_timeout else None,
        (
            DistributedDataParallelKwargs(
                gradient_as_bucket_view=args.ddp_gradient_as_bucket_view, static_graph=args.ddp_static_graph
            )
            if args.ddp_gradient_as_bucket_view or args.ddp_static_graph
            else None
        ),
    )
    kwargs_handlers = list(filter(lambda x: x is not None, kwargs_handlers))
    deepspeed_plugin = deepspeed_utils.prepare_deepspeed_plugin(args)

    accelerator = Accelerator(
        gradient_accumulation_steps=args.gradient_accumulation_steps,
        mixed_precision=args.mixed_precision,
        log_with=log_with,
        project_dir=logging_dir,
        kwargs_handlers=kwargs_handlers,
        dynamo_backend=dynamo_backend,
        deepspeed_plugin=deepspeed_plugin,
    )
    print("accelerator device:", accelerator.device)
    return accelerator


def prepare_dtype(args: argparse.Namespace):
    weight_dtype = torch.float32
    if args.mixed_precision == "fp16":
        weight_dtype = torch.float16
    elif args.mixed_precision == "bf16":
        weight_dtype = torch.bfloat16

    save_dtype = None
    if args.save_precision == "fp16":
        save_dtype = torch.float16
    elif args.save_precision == "bf16":
        save_dtype = torch.bfloat16
    elif args.save_precision == "float":
        save_dtype = torch.float32

    return weight_dtype, save_dtype


def _load_target_model(args: argparse.Namespace, weight_dtype, device="cpu", unet_use_linear_projection_in_v2=False):
    name_or_path = args.pretrained_model_name_or_path
    name_or_path = os.path.realpath(name_or_path) if os.path.islink(name_or_path) else name_or_path
    load_stable_diffusion_format = os.path.isfile(name_or_path)  # determine SD or Diffusers
    if load_stable_diffusion_format:
        logger.info(f"load StableDiffusion checkpoint: {name_or_path}")
        text_encoder, vae, unet = model_util.load_models_from_stable_diffusion_checkpoint(
            args.v2, name_or_path, device, unet_use_linear_projection_in_v2=unet_use_linear_projection_in_v2
        )
    else:
        # Diffusers model is loaded to CPU
        logger.info(f"load Diffusers pretrained models: {name_or_path}")
        try:
            pipe = StableDiffusionPipeline.from_pretrained(name_or_path, tokenizer=None, safety_checker=None)
        except EnvironmentError as ex:
            logger.error(
                f"model is not found as a file or in Hugging Face, perhaps file name is wrong? / 指定したモデル名のファイル、またはHugging Faceのモデルが見つかりません。ファイル名が誤っているかもしれません: {name_or_path}"
            )
            raise ex
        text_encoder = pipe.text_encoder
        vae = pipe.vae
        unet = pipe.unet
        del pipe

        # Diffusers U-Net to original U-Net
        # TODO *.ckpt/*.safetensorsのv2と同じ形式にここで変換すると良さそう
        # logger.info(f"unet config: {unet.config}")
        original_unet = UNet2DConditionModel(
            unet.config.sample_size,
            unet.config.attention_head_dim,
            unet.config.cross_attention_dim,
            unet.config.use_linear_projection,
            unet.config.upcast_attention,
        )
        original_unet.load_state_dict(unet.state_dict())
        unet = original_unet
        logger.info("U-Net converted to original U-Net")

    # VAEを読み込む
    if args.vae is not None:
        vae = model_util.load_vae(args.vae, weight_dtype)
        logger.info("additional VAE loaded")

    return text_encoder, vae, unet, load_stable_diffusion_format


def load_target_model(args, weight_dtype, accelerator, unet_use_linear_projection_in_v2=False):
    for pi in range(accelerator.state.num_processes):
        if pi == accelerator.state.local_process_index:
            logger.info(f"loading model for process {accelerator.state.local_process_index}/{accelerator.state.num_processes}")

            text_encoder, vae, unet, load_stable_diffusion_format = _load_target_model(
                args,
                weight_dtype,
                accelerator.device if args.lowram else "cpu",
                unet_use_linear_projection_in_v2=unet_use_linear_projection_in_v2,
            )
            # work on low-ram device
            if args.lowram:
                text_encoder.to(accelerator.device)
                unet.to(accelerator.device)
                vae.to(accelerator.device)

            clean_memory_on_device(accelerator.device)
        accelerator.wait_for_everyone()
    return text_encoder, vae, unet, load_stable_diffusion_format


def patch_accelerator_for_fp16_training(accelerator):
    org_unscale_grads = accelerator.scaler._unscale_grads_

    def _unscale_grads_replacer(optimizer, inv_scale, found_inf, allow_fp16):
        return org_unscale_grads(optimizer, inv_scale, found_inf, True)

    accelerator.scaler._unscale_grads_ = _unscale_grads_replacer


def get_hidden_states(args: argparse.Namespace, input_ids, tokenizer, text_encoder, weight_dtype=None):
    # with no_token_padding, the length is not max length, return result immediately
    if input_ids.size()[-1] != tokenizer.model_max_length:
        return text_encoder(input_ids)[0]

    # input_ids: b,n,77
    b_size = input_ids.size()[0]
    input_ids = input_ids.reshape((-1, tokenizer.model_max_length))  # batch_size*3, 77

    if args.clip_skip is None:
        encoder_hidden_states = text_encoder(input_ids)[0]
    else:
        enc_out = text_encoder(input_ids, output_hidden_states=True, return_dict=True)
        encoder_hidden_states = enc_out["hidden_states"][-args.clip_skip]
        encoder_hidden_states = text_encoder.text_model.final_layer_norm(encoder_hidden_states)

    # bs*3, 77, 768 or 1024
    encoder_hidden_states = encoder_hidden_states.reshape((b_size, -1, encoder_hidden_states.shape[-1]))

    if args.max_token_length is not None:
        if args.v2:
            # v2: <BOS>...<EOS> <PAD> ... の三連を <BOS>...<EOS> <PAD> ... へ戻す　正直この実装でいいのかわからん
            states_list = [encoder_hidden_states[:, 0].unsqueeze(1)]  # <BOS>
            for i in range(1, args.max_token_length, tokenizer.model_max_length):
                chunk = encoder_hidden_states[:, i : i + tokenizer.model_max_length - 2]  # <BOS> の後から 最後の前まで
                if i > 0:
                    for j in range(len(chunk)):
                        if input_ids[j, 1] == tokenizer.eos_token:  # 空、つまり <BOS> <EOS> <PAD> ...のパターン
                            chunk[j, 0] = chunk[j, 1]  # 次の <PAD> の値をコピーする
                states_list.append(chunk)  # <BOS> の後から <EOS> の前まで
            states_list.append(encoder_hidden_states[:, -1].unsqueeze(1))  # <EOS> か <PAD> のどちらか
            encoder_hidden_states = torch.cat(states_list, dim=1)
        else:
            # v1: <BOS>...<EOS> の三連を <BOS>...<EOS> へ戻す
            states_list = [encoder_hidden_states[:, 0].unsqueeze(1)]  # <BOS>
            for i in range(1, args.max_token_length, tokenizer.model_max_length):
                states_list.append(
                    encoder_hidden_states[:, i : i + tokenizer.model_max_length - 2]
                )  # <BOS> の後から <EOS> の前まで
            states_list.append(encoder_hidden_states[:, -1].unsqueeze(1))  # <EOS>
            encoder_hidden_states = torch.cat(states_list, dim=1)

    if weight_dtype is not None:
        # this is required for additional network training
        encoder_hidden_states = encoder_hidden_states.to(weight_dtype)

    return encoder_hidden_states


def pool_workaround(
    text_encoder: CLIPTextModelWithProjection, last_hidden_state: torch.Tensor, input_ids: torch.Tensor, eos_token_id: int
):
    r"""
    workaround for CLIP's pooling bug: it returns the hidden states for the max token id as the pooled output
    instead of the hidden states for the EOS token
    If we use Textual Inversion, we need to use the hidden states for the EOS token as the pooled output

    Original code from CLIP's pooling function:

    \# text_embeds.shape = [batch_size, sequence_length, transformer.width]
    \# take features from the eot embedding (eot_token is the highest number in each sequence)
    \# casting to torch.int for onnx compatibility: argmax doesn't support int64 inputs with opset 14
    pooled_output = last_hidden_state[
        torch.arange(last_hidden_state.shape[0], device=last_hidden_state.device),
        input_ids.to(dtype=torch.int, device=last_hidden_state.device).argmax(dim=-1),
    ]
    """

    # input_ids: b*n,77
    # find index for EOS token

    # Following code is not working if one of the input_ids has multiple EOS tokens (very odd case)
    # eos_token_index = torch.where(input_ids == eos_token_id)[1]
    # eos_token_index = eos_token_index.to(device=last_hidden_state.device)

    # Create a mask where the EOS tokens are
    eos_token_mask = (input_ids == eos_token_id).int()

    # Use argmax to find the last index of the EOS token for each element in the batch
    eos_token_index = torch.argmax(eos_token_mask, dim=1)  # this will be 0 if there is no EOS token, it's fine
    eos_token_index = eos_token_index.to(device=last_hidden_state.device)

    # get hidden states for EOS token
    pooled_output = last_hidden_state[torch.arange(last_hidden_state.shape[0], device=last_hidden_state.device), eos_token_index]

    # apply projection: projection may be of different dtype than last_hidden_state
    pooled_output = text_encoder.text_projection(pooled_output.to(text_encoder.text_projection.weight.dtype))
    pooled_output = pooled_output.to(last_hidden_state.dtype)

    return pooled_output


def get_hidden_states_sdxl(
    max_token_length: int,
    input_ids1: torch.Tensor,
    input_ids2: torch.Tensor,
    tokenizer1: CLIPTokenizer,
    tokenizer2: CLIPTokenizer,
    text_encoder1: CLIPTextModel,
    text_encoder2: CLIPTextModelWithProjection,
    weight_dtype: Optional[str] = None,
    accelerator: Optional[Accelerator] = None,
):
    # input_ids: b,n,77 -> b*n, 77
    b_size = input_ids1.size()[0]
    input_ids1 = input_ids1.reshape((-1, tokenizer1.model_max_length))  # batch_size*n, 77
    input_ids2 = input_ids2.reshape((-1, tokenizer2.model_max_length))  # batch_size*n, 77

    # text_encoder1
    enc_out = text_encoder1(input_ids1, output_hidden_states=True, return_dict=True)
    hidden_states1 = enc_out["hidden_states"][11]

    # text_encoder2
    enc_out = text_encoder2(input_ids2, output_hidden_states=True, return_dict=True)
    hidden_states2 = enc_out["hidden_states"][-2]  # penuultimate layer

    # pool2 = enc_out["text_embeds"]
    unwrapped_text_encoder2 = text_encoder2 if accelerator is None else accelerator.unwrap_model(text_encoder2)
    pool2 = pool_workaround(unwrapped_text_encoder2, enc_out["last_hidden_state"], input_ids2, tokenizer2.eos_token_id)

    # b*n, 77, 768 or 1280 -> b, n*77, 768 or 1280
    n_size = 1 if max_token_length is None else max_token_length // 75
    hidden_states1 = hidden_states1.reshape((b_size, -1, hidden_states1.shape[-1]))
    hidden_states2 = hidden_states2.reshape((b_size, -1, hidden_states2.shape[-1]))

    if max_token_length is not None:
        # bs*3, 77, 768 or 1024
        # encoder1: <BOS>...<EOS> の三連を <BOS>...<EOS> へ戻す
        states_list = [hidden_states1[:, 0].unsqueeze(1)]  # <BOS>
        for i in range(1, max_token_length, tokenizer1.model_max_length):
            states_list.append(hidden_states1[:, i : i + tokenizer1.model_max_length - 2])  # <BOS> の後から <EOS> の前まで
        states_list.append(hidden_states1[:, -1].unsqueeze(1))  # <EOS>
        hidden_states1 = torch.cat(states_list, dim=1)

        # v2: <BOS>...<EOS> <PAD> ... の三連を <BOS>...<EOS> <PAD> ... へ戻す　正直この実装でいいのかわからん
        states_list = [hidden_states2[:, 0].unsqueeze(1)]  # <BOS>
        for i in range(1, max_token_length, tokenizer2.model_max_length):
            chunk = hidden_states2[:, i : i + tokenizer2.model_max_length - 2]  # <BOS> の後から 最後の前まで
            # this causes an error:
            # RuntimeError: one of the variables needed for gradient computation has been modified by an inplace operation
            # if i > 1:
            #     for j in range(len(chunk)):  # batch_size
            #         if input_ids2[n_index + j * n_size, 1] == tokenizer2.eos_token_id:  # 空、つまり <BOS> <EOS> <PAD> ...のパターン
            #             chunk[j, 0] = chunk[j, 1]  # 次の <PAD> の値をコピーする
            states_list.append(chunk)  # <BOS> の後から <EOS> の前まで
        states_list.append(hidden_states2[:, -1].unsqueeze(1))  # <EOS> か <PAD> のどちらか
        hidden_states2 = torch.cat(states_list, dim=1)

        # pool はnの最初のものを使う
        pool2 = pool2[::n_size]

    if weight_dtype is not None:
        # this is required for additional network training
        hidden_states1 = hidden_states1.to(weight_dtype)
        hidden_states2 = hidden_states2.to(weight_dtype)

    return hidden_states1, hidden_states2, pool2


def default_if_none(value, default):
    return default if value is None else value


def get_epoch_ckpt_name(args: argparse.Namespace, ext: str, epoch_no: int):
    model_name = default_if_none(args.output_name, DEFAULT_EPOCH_NAME)
    return EPOCH_FILE_NAME.format(model_name, epoch_no) + ext


def get_step_ckpt_name(args: argparse.Namespace, ext: str, step_no: int):
    model_name = default_if_none(args.output_name, DEFAULT_STEP_NAME)
    return STEP_FILE_NAME.format(model_name, step_no) + ext


def get_last_ckpt_name(args: argparse.Namespace, ext: str):
    model_name = default_if_none(args.output_name, DEFAULT_LAST_OUTPUT_NAME)
    return model_name + ext


def get_remove_epoch_no(args: argparse.Namespace, epoch_no: int):
    if args.save_last_n_epochs is None:
        return None

    remove_epoch_no = epoch_no - args.save_every_n_epochs * args.save_last_n_epochs
    if remove_epoch_no < 0:
        return None
    return remove_epoch_no


def get_remove_step_no(args: argparse.Namespace, step_no: int):
    if args.save_last_n_steps is None:
        return None

    # last_n_steps前のstep_noから、save_every_n_stepsの倍数のstep_noを計算して削除する
    # save_every_n_steps=10, save_last_n_steps=30の場合、50step目には30step分残し、10step目を削除する
    remove_step_no = step_no - args.save_last_n_steps - 1
    remove_step_no = remove_step_no - (remove_step_no % args.save_every_n_steps)
    if remove_step_no < 0:
        return None
    return remove_step_no


# epochとstepの保存、メタデータにepoch/stepが含まれ引数が同じになるため、統合している
# on_epoch_end: Trueならepoch終了時、Falseならstep経過時
def save_sd_model_on_epoch_end_or_stepwise(
    args: argparse.Namespace,
    on_epoch_end: bool,
    accelerator,
    src_path: str,
    save_stable_diffusion_format: bool,
    use_safetensors: bool,
    save_dtype: torch.dtype,
    epoch: int,
    num_train_epochs: int,
    global_step: int,
    text_encoder,
    unet,
    vae,
):
    def sd_saver(ckpt_file, epoch_no, global_step):
        sai_metadata = get_sai_model_spec(None, args, False, False, False, is_stable_diffusion_ckpt=True)
        model_util.save_stable_diffusion_checkpoint(
            args.v2, ckpt_file, text_encoder, unet, src_path, epoch_no, global_step, sai_metadata, save_dtype, vae
        )

    def diffusers_saver(out_dir):
        model_util.save_diffusers_checkpoint(
            args.v2, out_dir, text_encoder, unet, src_path, vae=vae, use_safetensors=use_safetensors
        )

    save_sd_model_on_epoch_end_or_stepwise_common(
        args,
        on_epoch_end,
        accelerator,
        save_stable_diffusion_format,
        use_safetensors,
        epoch,
        num_train_epochs,
        global_step,
        sd_saver,
        diffusers_saver,
    )


def save_sd_model_on_epoch_end_or_stepwise_common(
    args: argparse.Namespace,
    on_epoch_end: bool,
    accelerator,
    save_stable_diffusion_format: bool,
    use_safetensors: bool,
    epoch: int,
    num_train_epochs: int,
    global_step: int,
    sd_saver,
    diffusers_saver,
):
    if on_epoch_end:
        epoch_no = epoch + 1
        saving = epoch_no % args.save_every_n_epochs == 0 and epoch_no < num_train_epochs
        if not saving:
            return

        model_name = default_if_none(args.output_name, DEFAULT_EPOCH_NAME)
        remove_no = get_remove_epoch_no(args, epoch_no)
    else:
        # 保存するか否かは呼び出し側で判断済み

        model_name = default_if_none(args.output_name, DEFAULT_STEP_NAME)
        epoch_no = epoch  # 例: 最初のepochの途中で保存したら0になる、SDモデルに保存される
        remove_no = get_remove_step_no(args, global_step)

    os.makedirs(args.output_dir, exist_ok=True)
    if save_stable_diffusion_format:
        ext = ".safetensors" if use_safetensors else ".ckpt"

        if on_epoch_end:
            ckpt_name = get_epoch_ckpt_name(args, ext, epoch_no)
        else:
            ckpt_name = get_step_ckpt_name(args, ext, global_step)

        ckpt_file = os.path.join(args.output_dir, ckpt_name)
        logger.info("")
        logger.info(f"saving checkpoint: {ckpt_file}")
        sd_saver(ckpt_file, epoch_no, global_step)

        if args.huggingface_repo_id is not None:
            huggingface_util.upload(args, ckpt_file, "/" + ckpt_name)

        # remove older checkpoints
        if remove_no is not None:
            if on_epoch_end:
                remove_ckpt_name = get_epoch_ckpt_name(args, ext, remove_no)
            else:
                remove_ckpt_name = get_step_ckpt_name(args, ext, remove_no)

            remove_ckpt_file = os.path.join(args.output_dir, remove_ckpt_name)
            if os.path.exists(remove_ckpt_file):
                logger.info(f"removing old checkpoint: {remove_ckpt_file}")
                os.remove(remove_ckpt_file)

    else:
        if on_epoch_end:
            out_dir = os.path.join(args.output_dir, EPOCH_DIFFUSERS_DIR_NAME.format(model_name, epoch_no))
        else:
            out_dir = os.path.join(args.output_dir, STEP_DIFFUSERS_DIR_NAME.format(model_name, global_step))

        logger.info("")
        logger.info(f"saving model: {out_dir}")
        diffusers_saver(out_dir)

        if args.huggingface_repo_id is not None:
            huggingface_util.upload(args, out_dir, "/" + model_name)

        # remove older checkpoints
        if remove_no is not None:
            if on_epoch_end:
                remove_out_dir = os.path.join(args.output_dir, EPOCH_DIFFUSERS_DIR_NAME.format(model_name, remove_no))
            else:
                remove_out_dir = os.path.join(args.output_dir, STEP_DIFFUSERS_DIR_NAME.format(model_name, remove_no))

            if os.path.exists(remove_out_dir):
                logger.info(f"removing old model: {remove_out_dir}")
                shutil.rmtree(remove_out_dir)

    if args.save_state:
        if on_epoch_end:
            save_and_remove_state_on_epoch_end(args, accelerator, epoch_no)
        else:
            save_and_remove_state_stepwise(args, accelerator, global_step)


def save_and_remove_state_on_epoch_end(args: argparse.Namespace, accelerator, epoch_no):
    model_name = default_if_none(args.output_name, DEFAULT_EPOCH_NAME)

    logger.info("")
    logger.info(f"saving state at epoch {epoch_no}")
    os.makedirs(args.output_dir, exist_ok=True)

    state_dir = os.path.join(args.output_dir, EPOCH_STATE_NAME.format(model_name, epoch_no))
    accelerator.save_state(state_dir)
    if args.save_state_to_huggingface:
        logger.info("uploading state to huggingface.")
        huggingface_util.upload(args, state_dir, "/" + EPOCH_STATE_NAME.format(model_name, epoch_no))

    last_n_epochs = args.save_last_n_epochs_state if args.save_last_n_epochs_state else args.save_last_n_epochs
    if last_n_epochs is not None:
        remove_epoch_no = epoch_no - args.save_every_n_epochs * last_n_epochs
        state_dir_old = os.path.join(args.output_dir, EPOCH_STATE_NAME.format(model_name, remove_epoch_no))
        if os.path.exists(state_dir_old):
            logger.info(f"removing old state: {state_dir_old}")
            shutil.rmtree(state_dir_old)


def save_and_remove_state_stepwise(args: argparse.Namespace, accelerator, step_no):
    model_name = default_if_none(args.output_name, DEFAULT_STEP_NAME)

    logger.info("")
    logger.info(f"saving state at step {step_no}")
    os.makedirs(args.output_dir, exist_ok=True)

    state_dir = os.path.join(args.output_dir, STEP_STATE_NAME.format(model_name, step_no))
    accelerator.save_state(state_dir)
    if args.save_state_to_huggingface:
        logger.info("uploading state to huggingface.")
        huggingface_util.upload(args, state_dir, "/" + STEP_STATE_NAME.format(model_name, step_no))

    last_n_steps = args.save_last_n_steps_state if args.save_last_n_steps_state else args.save_last_n_steps
    if last_n_steps is not None:
        # last_n_steps前のstep_noから、save_every_n_stepsの倍数のstep_noを計算して削除する
        remove_step_no = step_no - last_n_steps - 1
        remove_step_no = remove_step_no - (remove_step_no % args.save_every_n_steps)

        if remove_step_no > 0:
            state_dir_old = os.path.join(args.output_dir, STEP_STATE_NAME.format(model_name, remove_step_no))
            if os.path.exists(state_dir_old):
                logger.info(f"removing old state: {state_dir_old}")
                shutil.rmtree(state_dir_old)


def save_state_on_train_end(args: argparse.Namespace, accelerator):
    model_name = default_if_none(args.output_name, DEFAULT_LAST_OUTPUT_NAME)

    logger.info("")
    logger.info("saving last state.")
    os.makedirs(args.output_dir, exist_ok=True)

    state_dir = os.path.join(args.output_dir, LAST_STATE_NAME.format(model_name))
    accelerator.save_state(state_dir)

    if args.save_state_to_huggingface:
        logger.info("uploading last state to huggingface.")
        huggingface_util.upload(args, state_dir, "/" + LAST_STATE_NAME.format(model_name))


def save_sd_model_on_train_end(
    args: argparse.Namespace,
    src_path: str,
    save_stable_diffusion_format: bool,
    use_safetensors: bool,
    save_dtype: torch.dtype,
    epoch: int,
    global_step: int,
    text_encoder,
    unet,
    vae,
):
    def sd_saver(ckpt_file, epoch_no, global_step):
        sai_metadata = get_sai_model_spec(None, args, False, False, False, is_stable_diffusion_ckpt=True)
        model_util.save_stable_diffusion_checkpoint(
            args.v2, ckpt_file, text_encoder, unet, src_path, epoch_no, global_step, sai_metadata, save_dtype, vae
        )

    def diffusers_saver(out_dir):
        model_util.save_diffusers_checkpoint(
            args.v2, out_dir, text_encoder, unet, src_path, vae=vae, use_safetensors=use_safetensors
        )

    save_sd_model_on_train_end_common(
        args, save_stable_diffusion_format, use_safetensors, epoch, global_step, sd_saver, diffusers_saver
    )


def save_sd_model_on_train_end_common(
    args: argparse.Namespace,
    save_stable_diffusion_format: bool,
    use_safetensors: bool,
    epoch: int,
    global_step: int,
    sd_saver,
    diffusers_saver,
):
    model_name = default_if_none(args.output_name, DEFAULT_LAST_OUTPUT_NAME)

    if save_stable_diffusion_format:
        os.makedirs(args.output_dir, exist_ok=True)

        ckpt_name = model_name + (".safetensors" if use_safetensors else ".ckpt")
        ckpt_file = os.path.join(args.output_dir, ckpt_name)

        logger.info(f"save trained model as StableDiffusion checkpoint to {ckpt_file}")
        sd_saver(ckpt_file, epoch, global_step)

        if args.huggingface_repo_id is not None:
            huggingface_util.upload(args, ckpt_file, "/" + ckpt_name, force_sync_upload=True)
    else:
        out_dir = os.path.join(args.output_dir, model_name)
        os.makedirs(out_dir, exist_ok=True)

        logger.info(f"save trained model as Diffusers to {out_dir}")
        diffusers_saver(out_dir)

        if args.huggingface_repo_id is not None:
            huggingface_util.upload(args, out_dir, "/" + model_name, force_sync_upload=True)


def get_timesteps_and_huber_c(args, min_timestep, max_timestep, noise_scheduler, b_size, device):

    # TODO: if a huber loss is selected, it will use constant timesteps for each batch
    # as. In the future there may be a smarter way

    if args.loss_type == "huber" or args.loss_type == "smooth_l1":
        timesteps = torch.randint(min_timestep, max_timestep, (1,), device="cpu")
        timestep = timesteps.item()

        if args.huber_schedule == "exponential":
            alpha = -math.log(args.huber_c) / noise_scheduler.config.num_train_timesteps
            huber_c = math.exp(-alpha * timestep)
        elif args.huber_schedule == "snr":
            alphas_cumprod = noise_scheduler.alphas_cumprod[timestep]
            sigmas = ((1.0 - alphas_cumprod) / alphas_cumprod) ** 0.5
            huber_c = (1 - args.huber_c) / (1 + sigmas) ** 2 + args.huber_c
        elif args.huber_schedule == "constant":
            huber_c = args.huber_c
        else:
            raise NotImplementedError(f"Unknown Huber loss schedule {args.huber_schedule}!")

        timesteps = timesteps.repeat(b_size).to(device)
    elif args.loss_type == "l2":
        timesteps = torch.randint(min_timestep, max_timestep, (b_size,), device=device)
        huber_c = 1  # may be anything, as it's not used
    else:
        raise NotImplementedError(f"Unknown loss type {args.loss_type}")
    timesteps = timesteps.long()

    return timesteps, huber_c


def immiscible_diffusion_get_noise(args, latents):
    # "Immiscible Diffusion: Accelerating Diffusion Training with Noise Assignment" (2024) Li et al. arxiv.org/abs/2406.12303
    # Minimize latent-noise pairs over a batch
    from scipy.optimize import linear_sum_assignment
    n = args.immiscible_noise # arg is an integer for how many noise tensors to generate
    size = [n] + list(latents.shape[1:])
    noise = torch.randn(size, dtype=latents.dtype, layout=latents.layout, device=latents.device)
    latents_expanded = latents.half().unsqueeze(1).expand(-1, n, *latents.shape[1:])
    noise_expanded = noise.half().unsqueeze(0).expand(latents.shape[0], *noise.shape)
    dist = (latents_expanded - noise_expanded)**2
    dist = dist.mean(list(range(2, dist.dim()))).cpu()
    assign_mat = linear_sum_assignment(dist)
    noise = noise[assign_mat[1]]
    return noise


def immiscible_diffusion(args, noise_scheduler, latents, noise, timesteps):
    # "Immiscible Diffusion: Accelerating Diffusion Training with Noise Assignment" (2024) Li et al. arxiv.org/abs/2406.12303
    batch_size, _, _, _= latents.shape
    alpha_t = noise_scheduler.alphas.to(timesteps.device)
    alpha_t = alpha_t[timesteps]
    alpha_t = alpha_t.view(batch_size, 1, 1, 1)
    sqrt_alpha_t = torch.sqrt(alpha_t)
    sqrt_one_minus_alpha_t = torch.sqrt(1 - alpha_t)
    x_t_b = sqrt_alpha_t * latents + sqrt_one_minus_alpha_t * noise
    return x_t_b


def get_noise_noisy_latents_and_timesteps(args, noise_scheduler, latents):
    # Sample noise that we'll add to the latents
    if args.immiscible_noise:
        noise = immiscible_diffusion_get_noise(args, latents)
    else:
        noise = torch.randn_like(latents, device=latents.device)

    if args.noise_offset:
        if args.noise_offset_random_strength:
            noise_offset = torch.rand(1, device=latents.device) * args.noise_offset
        else:
            noise_offset = args.noise_offset
        noise = custom_train_functions.apply_noise_offset(latents, noise, noise_offset, args.adaptive_noise_scale)
    if args.multires_noise_iterations:
        noise = custom_train_functions.pyramid_noise_like(
            noise, latents.device, args.multires_noise_iterations, args.multires_noise_discount
        )

    # Sample a random timestep for each image
    b_size = latents.shape[0]
    min_timestep = 0 if args.min_timestep is None else args.min_timestep
    max_timestep = noise_scheduler.config.num_train_timesteps if args.max_timestep is None else args.max_timestep

    timesteps, huber_c = get_timesteps_and_huber_c(args, min_timestep, max_timestep, noise_scheduler, b_size, latents.device)

    if args.immiscible_noise:
        latents = immiscible_diffusion(args, noise_scheduler, latents, noise, timesteps)

    # Add noise to the latents according to the noise magnitude at each timestep
    # (this is the forward diffusion process)
    if args.ip_noise_gamma:
        if args.ip_noise_gamma_random_strength:
            strength = torch.rand(1, device=latents.device) * args.ip_noise_gamma
        else:
            strength = args.ip_noise_gamma
        noisy_latents = noise_scheduler.add_noise(latents, noise + strength * torch.randn_like(latents), timesteps)
    else:
        noisy_latents = noise_scheduler.add_noise(latents, noise, timesteps)

    return noise, noisy_latents, timesteps, huber_c


# NOTE: if you're using the scheduled version, huber_c has to depend on the timesteps already
def conditional_loss(
    model_pred: torch.Tensor, target: torch.Tensor, reduction: str = "mean", loss_type: str = "l2", huber_c: float = 0.1
):
    if loss_type == "l2":
        loss = torch.nn.functional.mse_loss(model_pred, target, reduction=reduction)
    elif loss_type == "l1":
        loss = torch.nn.functional.l1_loss(model_pred, target, reduction=reduction)
    elif loss_type == "huber":
        loss = 2 * huber_c * (torch.sqrt((model_pred - target) ** 2 + huber_c**2) - huber_c)
        if reduction == "mean":
            loss = torch.mean(loss)
        elif reduction == "sum":
            loss = torch.sum(loss)
    elif loss_type == "smooth_l1":
        loss = 2 * (torch.sqrt((model_pred - target) ** 2 + huber_c**2) - huber_c)
        if reduction == "mean":
            loss = torch.mean(loss)
        elif reduction == "sum":
            loss = torch.sum(loss)
    else:
        raise NotImplementedError(f"Unsupported Loss Type {loss_type}")
    return loss


def append_lr_to_logs(logs, lr_scheduler, optimizer_type, including_unet=True):
    names = []
    if including_unet:
        names.append("unet")
    names.append("text_encoder1")
    names.append("text_encoder2")

    append_lr_to_logs_with_names(logs, lr_scheduler, optimizer_type, names)


def append_lr_to_logs_with_names(logs, lr_scheduler, optimizer_type, names):
    lrs = lr_scheduler.get_last_lr()

    for lr_index in range(len(lrs)):
        name = names[lr_index]
        logs["lr/" + name] = float(lrs[lr_index])

        if optimizer_type.lower().startswith("DAdapt".lower()) or optimizer_type.lower() == "Prodigy".lower():
            logs["lr/d*lr/" + name] = (
                lr_scheduler.optimizers[-1].param_groups[lr_index]["d"] * lr_scheduler.optimizers[-1].param_groups[lr_index]["lr"]
            )


# scheduler:
SCHEDULER_LINEAR_START = 0.00085
SCHEDULER_LINEAR_END = 0.0120
SCHEDULER_TIMESTEPS = 1000
SCHEDLER_SCHEDULE = "scaled_linear"


def get_my_scheduler(
    *,
    sample_sampler: str,
    v_parameterization: bool,
):
    sched_init_args = {}
    if sample_sampler == "ddim":
        scheduler_cls = DDIMScheduler
    elif sample_sampler == "ddpm":  # ddpmはおかしくなるのでoptionから外してある
        scheduler_cls = DDPMScheduler
    elif sample_sampler == "pndm":
        scheduler_cls = PNDMScheduler
    elif sample_sampler == "lms" or sample_sampler == "k_lms":
        scheduler_cls = LMSDiscreteScheduler
    elif sample_sampler == "euler" or sample_sampler == "k_euler":
        scheduler_cls = EulerDiscreteScheduler
    elif sample_sampler == "euler_a" or sample_sampler == "k_euler_a":
        scheduler_cls = EulerAncestralDiscreteScheduler
    elif sample_sampler == "dpmsolver" or sample_sampler == "dpmsolver++":
        scheduler_cls = DPMSolverMultistepScheduler
        sched_init_args["algorithm_type"] = sample_sampler
    elif sample_sampler == "dpmsingle":
        scheduler_cls = DPMSolverSinglestepScheduler
    elif sample_sampler == "heun":
        scheduler_cls = HeunDiscreteScheduler
    elif sample_sampler == "dpm_2" or sample_sampler == "k_dpm_2":
        scheduler_cls = KDPM2DiscreteScheduler
    elif sample_sampler == "dpm_2_a" or sample_sampler == "k_dpm_2_a":
        scheduler_cls = KDPM2AncestralDiscreteScheduler
    else:
        scheduler_cls = DDIMScheduler

    if v_parameterization:
        sched_init_args["prediction_type"] = "v_prediction"

    scheduler = scheduler_cls(
        num_train_timesteps=SCHEDULER_TIMESTEPS,
        beta_start=SCHEDULER_LINEAR_START,
        beta_end=SCHEDULER_LINEAR_END,
        beta_schedule=SCHEDLER_SCHEDULE,
        **sched_init_args,
    )

    # clip_sample=Trueにする
    if hasattr(scheduler.config, "clip_sample") and scheduler.config.clip_sample is False:
        # logger.info("set clip_sample to True")
        scheduler.config.clip_sample = True

    return scheduler


def sample_images(*args, **kwargs):
    return sample_images_common(StableDiffusionLongPromptWeightingPipeline, *args, **kwargs)


def line_to_prompt_dict(line: str) -> dict:
    # subset of gen_img_diffusers
    prompt_args = line.split(" --")
    prompt_dict = {}
    prompt_dict["prompt"] = prompt_args[0]

    for parg in prompt_args:
        try:
            m = re.match(r"w (\d+)", parg, re.IGNORECASE)
            if m:
                prompt_dict["width"] = int(m.group(1))
                continue

            m = re.match(r"h (\d+)", parg, re.IGNORECASE)
            if m:
                prompt_dict["height"] = int(m.group(1))
                continue

            m = re.match(r"d (\d+)", parg, re.IGNORECASE)
            if m:
                prompt_dict["seed"] = int(m.group(1))
                continue

            m = re.match(r"s (\d+)", parg, re.IGNORECASE)
            if m:  # steps
                prompt_dict["sample_steps"] = max(1, min(1000, int(m.group(1))))
                continue

            m = re.match(r"l ([\d\.]+)", parg, re.IGNORECASE)
            if m:  # scale
                prompt_dict["scale"] = float(m.group(1))
                continue

            m = re.match(r"n (.+)", parg, re.IGNORECASE)
            if m:  # negative prompt
                prompt_dict["negative_prompt"] = m.group(1)
                continue

            m = re.match(r"ss (.+)", parg, re.IGNORECASE)
            if m:
                prompt_dict["sample_sampler"] = m.group(1)
                continue

            m = re.match(r"cn (.+)", parg, re.IGNORECASE)
            if m:
                prompt_dict["controlnet_image"] = m.group(1)
                continue

        except ValueError as ex:
            logger.error(f"Exception in parsing / 解析エラー: {parg}")
            logger.error(ex)

    return prompt_dict


def sample_images_common(
    pipe_class,
    accelerator: Accelerator,
    args: argparse.Namespace,
    epoch,
    steps,
    device,
    vae,
    tokenizer,
    text_encoder,
    unet,
    prompt_replacement=None,
    controlnet=None,
):
    """
    StableDiffusionLongPromptWeightingPipelineの改造版を使うようにしたので、clip skipおよびプロンプトの重みづけに対応した
    TODO Use strategies here
    """

    if steps == 0:
        if not args.sample_at_first:
            return
    else:
        if args.sample_every_n_steps is None and args.sample_every_n_epochs is None:
            return
        if args.sample_every_n_epochs is not None:
            # sample_every_n_steps は無視する
            if epoch is None or epoch % args.sample_every_n_epochs != 0:
                return
        else:
            if steps % args.sample_every_n_steps != 0 or epoch is not None:  # steps is not divisible or end of epoch
                return

    logger.info("")
    logger.info(f"generating sample images at step / サンプル画像生成 ステップ: {steps}")
    if not os.path.isfile(args.sample_prompts):
        logger.error(f"No prompt file / プロンプトファイルがありません: {args.sample_prompts}")
        return

    distributed_state = PartialState()  # for multi gpu distributed inference. this is a singleton, so it's safe to use it here

    org_vae_device = vae.device  # CPUにいるはず
    vae.to(distributed_state.device)  # distributed_state.device is same as accelerator.device

    # unwrap unet and text_encoder(s)
    unet = accelerator.unwrap_model(unet)
    if isinstance(text_encoder, (list, tuple)):
        text_encoder = [accelerator.unwrap_model(te) for te in text_encoder]
    else:
        text_encoder = accelerator.unwrap_model(text_encoder)

    # read prompts
    if args.sample_prompts.endswith(".txt"):
        with open(args.sample_prompts, "r", encoding="utf-8") as f:
            lines = f.readlines()
        prompts = [line.strip() for line in lines if len(line.strip()) > 0 and line[0] != "#"]
    elif args.sample_prompts.endswith(".toml"):
        with open(args.sample_prompts, "r", encoding="utf-8") as f:
            data = toml.load(f)
        prompts = [dict(**data["prompt"], **subset) for subset in data["prompt"]["subset"]]
    elif args.sample_prompts.endswith(".json"):
        with open(args.sample_prompts, "r", encoding="utf-8") as f:
            prompts = json.load(f)

    # schedulers: dict = {}  cannot find where this is used
    default_scheduler = get_my_scheduler(
        sample_sampler=args.sample_sampler,
        v_parameterization=args.v_parameterization,
    )

    pipeline = pipe_class(
        text_encoder=text_encoder,
        vae=vae,
        unet=unet,
        tokenizer=tokenizer,
        scheduler=default_scheduler,
        safety_checker=None,
        feature_extractor=None,
        requires_safety_checker=False,
        clip_skip=args.clip_skip,
    )
    pipeline.to(distributed_state.device)
    save_dir = args.output_dir + "/sample"
    os.makedirs(save_dir, exist_ok=True)

    # preprocess prompts
    for i in range(len(prompts)):
        prompt_dict = prompts[i]
        if isinstance(prompt_dict, str):
            prompt_dict = line_to_prompt_dict(prompt_dict)
            prompts[i] = prompt_dict
        assert isinstance(prompt_dict, dict)

        # Adds an enumerator to the dict based on prompt position. Used later to name image files. Also cleanup of extra data in original prompt dict.
        prompt_dict["enum"] = i
        prompt_dict.pop("subset", None)

    # save random state to restore later
    rng_state = torch.get_rng_state()
    cuda_rng_state = None
    try:
        cuda_rng_state = torch.cuda.get_rng_state() if torch.cuda.is_available() else None
    except Exception:
        pass

    if distributed_state.num_processes <= 1:
        # If only one device is available, just use the original prompt list. We don't need to care about the distribution of prompts.
        with torch.no_grad():
            for prompt_dict in prompts:
                sample_image_inference(
                    accelerator, args, pipeline, save_dir, prompt_dict, epoch, steps, prompt_replacement, controlnet=controlnet
                )
    else:
        # Creating list with N elements, where each element is a list of prompt_dicts, and N is the number of processes available (number of devices available)
        # prompt_dicts are assigned to lists based on order of processes, to attempt to time the image creation time to match enum order. Probably only works when steps and sampler are identical.
        per_process_prompts = []  # list of lists
        for i in range(distributed_state.num_processes):
            per_process_prompts.append(prompts[i :: distributed_state.num_processes])

        with torch.no_grad():
            with distributed_state.split_between_processes(per_process_prompts) as prompt_dict_lists:
                for prompt_dict in prompt_dict_lists[0]:
                    sample_image_inference(
                        accelerator, args, pipeline, save_dir, prompt_dict, epoch, steps, prompt_replacement, controlnet=controlnet
                    )

    # clear pipeline and cache to reduce vram usage
    del pipeline

    # I'm not sure which of these is the correct way to clear the memory, but accelerator's device is used in the pipeline, so I'm using it here.
    # with torch.cuda.device(torch.cuda.current_device()):
    #     torch.cuda.empty_cache()
    clean_memory_on_device(accelerator.device)

    torch.set_rng_state(rng_state)
    if torch.cuda.is_available() and cuda_rng_state is not None:
        torch.cuda.set_rng_state(cuda_rng_state)
    vae.to(org_vae_device)


def sample_image_inference(
    accelerator: Accelerator,
    args: argparse.Namespace,
    pipeline,
    save_dir,
    prompt_dict,
    epoch,
    steps,
    prompt_replacement,
    controlnet=None,
):
    assert isinstance(prompt_dict, dict)
    negative_prompt = prompt_dict.get("negative_prompt")
    sample_steps = prompt_dict.get("sample_steps", 30)
    width = prompt_dict.get("width", 512)
    height = prompt_dict.get("height", 512)
    scale = prompt_dict.get("scale", 7.5)
    seed = prompt_dict.get("seed")
    controlnet_image = prompt_dict.get("controlnet_image")
    prompt: str = prompt_dict.get("prompt", "")
    sampler_name: str = prompt_dict.get("sample_sampler", args.sample_sampler)

    if prompt_replacement is not None:
        prompt = prompt.replace(prompt_replacement[0], prompt_replacement[1])
        if negative_prompt is not None:
            negative_prompt = negative_prompt.replace(prompt_replacement[0], prompt_replacement[1])

    if seed is not None:
        torch.manual_seed(seed)
        if torch.cuda.is_available():
            torch.cuda.manual_seed(seed)
    else:
        # True random sample image generation
        torch.seed()
        if torch.cuda.is_available():
            torch.cuda.seed()

    scheduler = get_my_scheduler(
        sample_sampler=sampler_name,
        v_parameterization=args.v_parameterization,
    )
    pipeline.scheduler = scheduler

    if controlnet_image is not None:
        controlnet_image = Image.open(controlnet_image).convert("RGB")
        controlnet_image = controlnet_image.resize((width, height), Image.LANCZOS)

    height = max(64, height - height % 8)  # round to divisible by 8
    width = max(64, width - width % 8)  # round to divisible by 8
    logger.info(f"prompt: {prompt}")
    logger.info(f"negative_prompt: {negative_prompt}")
    logger.info(f"height: {height}")
    logger.info(f"width: {width}")
    logger.info(f"sample_steps: {sample_steps}")
    logger.info(f"scale: {scale}")
    logger.info(f"sample_sampler: {sampler_name}")
    if seed is not None:
        logger.info(f"seed: {seed}")
    with accelerator.autocast():
        latents = pipeline(
            prompt=prompt,
            height=height,
            width=width,
            num_inference_steps=sample_steps,
            guidance_scale=scale,
            negative_prompt=negative_prompt,
            controlnet=controlnet,
            controlnet_image=controlnet_image,
        )

    if torch.cuda.is_available():
        with torch.cuda.device(torch.cuda.current_device()):
            torch.cuda.empty_cache()

    image = pipeline.latents_to_image(latents)[0]

    # adding accelerator.wait_for_everyone() here should sync up and ensure that sample images are saved in the same order as the original prompt list
    # but adding 'enum' to the filename should be enough

    ts_str = time.strftime("%Y%m%d%H%M%S", time.localtime())
    num_suffix = f"e{epoch:06d}" if epoch is not None else f"{steps:06d}"
    seed_suffix = "" if seed is None else f"_{seed}"
    i: int = prompt_dict["enum"]
    img_filename = f"{'' if args.output_name is None else args.output_name + '_'}{num_suffix}_{i:02d}_{ts_str}{seed_suffix}.png"
    image.save(os.path.join(save_dir, img_filename))

    # send images to wandb if enabled
    if "wandb" in [tracker.name for tracker in accelerator.trackers]:
        wandb_tracker = accelerator.get_tracker("wandb")

        import wandb
        # not to commit images to avoid inconsistency between training and logging steps
        wandb_tracker.log(
            {f"sample_{i}": wandb.Image(
                image,
                caption=prompt # positive prompt as a caption
            )}, 
            commit=False
        )


def freeze_blocks(model, num_last_block_to_freeze, block_name="x_block"):

    filtered_blocks = [(name, param) for name, param in model.named_parameters() if block_name in name]
    print(f"filtered_blocks: {len(filtered_blocks)}")

    num_blocks_to_freeze = min(len(filtered_blocks), num_last_block_to_freeze)

    print(f"freeze_blocks: {num_blocks_to_freeze}")
    
    start_freezing_from = max(0, len(filtered_blocks) - num_blocks_to_freeze)

    for i in range(start_freezing_from, len(filtered_blocks)):
        _, param = filtered_blocks[i]
        param.requires_grad = False

# endregion


# region 前処理用


class ImageLoadingDataset(torch.utils.data.Dataset):
    def __init__(self, image_paths):
        self.images = image_paths

    def __len__(self):
        return len(self.images)

    def __getitem__(self, idx):
        img_path = self.images[idx]

        try:
            image = Image.open(img_path).convert("RGB")
            # convert to tensor temporarily so dataloader will accept it
            tensor_pil = transforms.functional.pil_to_tensor(image)
        except Exception as e:
            logger.error(f"Could not load image path / 画像を読み込めません: {img_path}, error: {e}")
            return None

        return (tensor_pil, img_path)


# endregion


# collate_fn用 epoch,stepはmultiprocessing.Value
class collator_class:
    def __init__(self, epoch, step, dataset):
        self.current_epoch = epoch
        self.current_step = step
        self.dataset = dataset  # not used if worker_info is not None, in case of multiprocessing

    def __call__(self, examples):
        worker_info = torch.utils.data.get_worker_info()
        # worker_info is None in the main process
        if worker_info is not None:
            dataset = worker_info.dataset
        else:
            dataset = self.dataset

        # set epoch and step
        dataset.set_current_epoch(self.current_epoch.value)
        dataset.set_current_step(self.current_step.value)
        return examples[0]


class LossRecorder:
    def __init__(self):
        self.loss_list: List[float] = []
        self.loss_total: float = 0.0

    def add(self, *, epoch: int, step: int, loss: float) -> None:
        if epoch == 0:
            self.loss_list.append(loss)
        else:
            while len(self.loss_list) <= step:
                self.loss_list.append(0.0)
            self.loss_total -= self.loss_list[step]
            self.loss_list[step] = loss
        self.loss_total += loss

    @property
    def moving_average(self) -> float:
        return self.loss_total / len(self.loss_list)<|MERGE_RESOLUTION|>--- conflicted
+++ resolved
@@ -45,14 +45,10 @@
 from torchvision import transforms
 from transformers import CLIPTokenizer, CLIPTextModel, CLIPTextModelWithProjection, T5Tokenizer
 import transformers
-<<<<<<< HEAD
-from diffusers.optimization import SchedulerType as DiffusersSchedulerType, TYPE_TO_SCHEDULER_FUNCTION as DIFFUSERS_TYPE_TO_SCHEDULER_FUNCTION
-=======
 from diffusers.optimization import (
     SchedulerType as DiffusersSchedulerType,
     TYPE_TO_SCHEDULER_FUNCTION as DIFFUSERS_TYPE_TO_SCHEDULER_FUNCTION,
 )
->>>>>>> 237317ff
 from transformers.optimization import SchedulerType, TYPE_TO_SCHEDULER_FUNCTION
 from diffusers import (
     StableDiffusionPipeline,
@@ -3283,11 +3279,7 @@
 
 def add_optimizer_arguments(parser: argparse.ArgumentParser):
     def int_or_float(value):
-<<<<<<< HEAD
-        if value.endswith('%'):
-=======
         if value.endswith("%"):
->>>>>>> 237317ff
             try:
                 return float(value[:-1]) / 100.0
             except ValueError:
@@ -3353,16 +3345,6 @@
     parser.add_argument(
         "--lr_warmup_steps",
         type=int_or_float,
-<<<<<<< HEAD
-        default=0,
-        help="Int number of steps for the warmup in the lr scheduler (default is 0) or float with ratio of train steps / 学習率のスケジューラをウォームアップするステップ数（デフォルト0）",
-    )
-    parser.add_argument(
-        "--lr_decay_steps",
-        type=int_or_float,
-        default=0,
-        help="Int number of steps for the decay in the lr scheduler (default is 0) or float with ratio of train steps",
-=======
         default=0,
         help="Int number of steps for the warmup in the lr scheduler (default is 0) or float with ratio of train steps"
         " / 学習率のスケジューラをウォームアップするステップ数（デフォルト0）、または学習ステップの比率（1未満のfloat値の場合）",
@@ -3373,7 +3355,6 @@
         default=0,
         help="Int number of steps for the decay in the lr scheduler (default is 0) or float (<1) with ratio of train steps"
         " / 学習率のスケジューラを減衰させるステップ数（デフォルト0）、または学習ステップの比率（1未満のfloat値の場合）",
->>>>>>> 237317ff
     )
     parser.add_argument(
         "--lr_scheduler_num_cycles",
@@ -3397,19 +3378,15 @@
         "--lr_scheduler_timescale",
         type=int,
         default=None,
-<<<<<<< HEAD
-        help="Inverse sqrt timescale for inverse sqrt scheduler,defaults to `num_warmup_steps`",
-=======
         help="Inverse sqrt timescale for inverse sqrt scheduler,defaults to `num_warmup_steps`"
         + " / 逆平方根スケジューラのタイムスケール、デフォルトは`num_warmup_steps`",
->>>>>>> 237317ff
     )
     parser.add_argument(
         "--lr_scheduler_min_lr_ratio",
         type=float,
         default=None,
-<<<<<<< HEAD
-        help="The minimum learning rate as a ratio of the initial learning rate for cosine with min lr scheduler and warmup decay scheduler",
+        help="The minimum learning rate as a ratio of the initial learning rate for cosine with min lr scheduler and warmup decay scheduler"
+        + " / 初期学習率の比率としての最小学習率を指定する、cosine with min lr と warmup decay スケジューラ で有効",
     )
     parser.add_argument(
         "--optimizer_accumulation_steps",
@@ -3458,10 +3435,6 @@
         action="store_true",
         help="gradfilter_ma Filter is applied until the queue is filled."
         + " / バックワードパスとオプティマイザステップを組み合わせてVRAMの使用量を削減します。SDXLでのみ有効",
-=======
-        help="The minimum learning rate as a ratio of the initial learning rate for cosine with min lr scheduler and warmup decay scheduler"
-        + " / 初期学習率の比率としての最小学習率を指定する、cosine with min lr と warmup decay スケジューラ で有効",
->>>>>>> 237317ff
     )
 
 
@@ -4828,17 +4801,12 @@
     """
     name = args.lr_scheduler
     num_training_steps = args.max_train_steps * num_processes  # * args.gradient_accumulation_steps
-<<<<<<< HEAD
-    num_warmup_steps: Optional[int] = int(args.lr_warmup_steps * num_training_steps) if isinstance(args.lr_warmup_steps, float) else args.lr_warmup_steps
-    num_decay_steps: Optional[int] = int(args.lr_decay_steps * num_training_steps) if isinstance(args.lr_decay_steps, float) else args.lr_decay_steps
-=======
     num_warmup_steps: Optional[int] = (
         int(args.lr_warmup_steps * num_training_steps) if isinstance(args.lr_warmup_steps, float) else args.lr_warmup_steps
     )
     num_decay_steps: Optional[int] = (
         int(args.lr_decay_steps * num_training_steps) if isinstance(args.lr_decay_steps, float) else args.lr_decay_steps
     )
->>>>>>> 237317ff
     num_stable_steps = num_training_steps - num_warmup_steps - num_decay_steps
     num_cycles = args.lr_scheduler_num_cycles
     power = args.lr_scheduler_power
@@ -4879,10 +4847,6 @@
         # logger.info(f"adafactor scheduler init lr {initial_lr}")
         return wrap_check_needless_num_warmup_steps(transformers.optimization.AdafactorSchedule(optimizer, initial_lr))
 
-<<<<<<< HEAD
-    name = SchedulerType(name) or DiffusersSchedulerType(name)
-    schedule_func = TYPE_TO_SCHEDULER_FUNCTION[name] or DIFFUSERS_TYPE_TO_SCHEDULER_FUNCTION[name]
-=======
     if name == DiffusersSchedulerType.PIECEWISE_CONSTANT.value:
         name = DiffusersSchedulerType(name)
         schedule_func = DIFFUSERS_TYPE_TO_SCHEDULER_FUNCTION[name]
@@ -4890,17 +4854,10 @@
 
     name = SchedulerType(name)
     schedule_func = TYPE_TO_SCHEDULER_FUNCTION[name]
->>>>>>> 237317ff
 
     if name == SchedulerType.CONSTANT:
         return wrap_check_needless_num_warmup_steps(schedule_func(optimizer, **lr_scheduler_kwargs))
 
-<<<<<<< HEAD
-    if name == DiffusersSchedulerType.PIECEWISE_CONSTANT:
-        return schedule_func(optimizer, **lr_scheduler_kwargs)  # step_rules and last_epoch are given as kwargs
-
-=======
->>>>>>> 237317ff
     # All other schedulers require `num_warmup_steps`
     if num_warmup_steps is None:
         raise ValueError(f"{name} requires `num_warmup_steps`, please provide that argument.")
@@ -4931,15 +4888,9 @@
 
     if name == SchedulerType.COSINE_WITH_MIN_LR:
         return schedule_func(
-<<<<<<< HEAD
-            optimizer, 
-            num_warmup_steps=num_warmup_steps, 
-            num_training_steps=num_training_steps, 
-=======
             optimizer,
             num_warmup_steps=num_warmup_steps,
             num_training_steps=num_training_steps,
->>>>>>> 237317ff
             num_cycles=num_cycles / 2,
             min_lr_rate=min_lr_ratio,
             **lr_scheduler_kwargs,
@@ -4950,26 +4901,15 @@
         raise ValueError(f"{name} requires `num_decay_steps`, please provide that argument.")
     if name == SchedulerType.WARMUP_STABLE_DECAY:
         return schedule_func(
-<<<<<<< HEAD
-            optimizer, 
-            num_warmup_steps=num_warmup_steps, 
-            num_stable_steps=num_stable_steps, 
-            num_decay_steps=num_decay_steps, 
-            num_cycles=num_cycles / 2, 
-=======
             optimizer,
             num_warmup_steps=num_warmup_steps,
             num_stable_steps=num_stable_steps,
             num_decay_steps=num_decay_steps,
             num_cycles=num_cycles / 2,
->>>>>>> 237317ff
             min_lr_ratio=min_lr_ratio if min_lr_ratio is not None else 0.0,
             **lr_scheduler_kwargs,
         )
 
-<<<<<<< HEAD
-    return schedule_func(optimizer, num_warmup_steps=num_warmup_steps, num_training_steps=num_training_steps, num_decay_steps=num_decay_steps, **lr_scheduler_kwargs)
-=======
     return schedule_func(
         optimizer,
         num_warmup_steps=num_warmup_steps,
@@ -4977,7 +4917,6 @@
         num_decay_steps=num_decay_steps,
         **lr_scheduler_kwargs,
     )
->>>>>>> 237317ff
 
 
 def prepare_dataset_args(args: argparse.Namespace, support_metadata: bool):
