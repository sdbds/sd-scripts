# common functions for training

import argparse
import ast
import asyncio
import datetime
import importlib
import json
import logging
import pathlib
import re
import shutil
import time
from typing import (
    Any,
    Callable,
    Dict,
    List,
    NamedTuple,
    Optional,
    Sequence,
    Tuple,
    Union,
)
from accelerate import Accelerator, InitProcessGroupKwargs, DistributedDataParallelKwargs, PartialState
import glob
import math
import os
import random
import hashlib
import subprocess
from io import BytesIO
import toml

from tqdm import tqdm
from scipy.optimize import linear_sum_assignment

import torch
from library.device_utils import init_ipex, clean_memory_on_device
from library.strategy_base import LatentsCachingStrategy, TokenizeStrategy, TextEncoderOutputsCachingStrategy, TextEncodingStrategy

init_ipex()

from torch.nn.parallel import DistributedDataParallel as DDP
from torch.optim import Optimizer
from torchvision import transforms
from transformers import CLIPTokenizer, CLIPTextModel, CLIPTextModelWithProjection, T5Tokenizer
import transformers
from diffusers.optimization import (
    SchedulerType as DiffusersSchedulerType,
    TYPE_TO_SCHEDULER_FUNCTION as DIFFUSERS_TYPE_TO_SCHEDULER_FUNCTION,
)
from transformers.optimization import SchedulerType, TYPE_TO_SCHEDULER_FUNCTION
from diffusers import (
    StableDiffusionPipeline,
    DDPMScheduler,
    EulerAncestralDiscreteScheduler,
    DPMSolverMultistepScheduler,
    DPMSolverSinglestepScheduler,
    LMSDiscreteScheduler,
    PNDMScheduler,
    DDIMScheduler,
    EulerDiscreteScheduler,
    HeunDiscreteScheduler,
    KDPM2DiscreteScheduler,
    KDPM2AncestralDiscreteScheduler,
    AutoencoderKL,
)
from library import custom_train_functions, sd3_utils
from library.original_unet import UNet2DConditionModel
from huggingface_hub import hf_hub_download
import numpy as np
from PIL import Image
import imagesize
import cv2
import safetensors.torch
from library.lpw_stable_diffusion import StableDiffusionLongPromptWeightingPipeline
import library.model_util as model_util
import library.hunyuan_utils as hunyuan_utils
import library.huggingface_util as huggingface_util
import library.sai_model_spec as sai_model_spec
import library.deepspeed_utils as deepspeed_utils
from library.utils import setup_logging, pil_resize

setup_logging()
import logging

logger = logging.getLogger(__name__)
# from library.attention_processors import FlashAttnProcessor
# from library.hypernetwork import replace_attentions_for_hypernetwork
from library.original_unet import UNet2DConditionModel

HIGH_VRAM = False

# checkpointファイル名
EPOCH_STATE_NAME = "{}-{:06d}-state"
EPOCH_FILE_NAME = "{}-{:06d}"
EPOCH_DIFFUSERS_DIR_NAME = "{}-{:06d}"
LAST_STATE_NAME = "{}-state"
DEFAULT_EPOCH_NAME = "epoch"
DEFAULT_LAST_OUTPUT_NAME = "last"

DEFAULT_STEP_NAME = "at"
STEP_STATE_NAME = "{}-step{:08d}-state"
STEP_FILE_NAME = "{}-step{:08d}"
STEP_DIFFUSERS_DIR_NAME = "{}-step{:08d}"

# region dataset

IMAGE_EXTENSIONS = [".png", ".jpg", ".jpeg", ".webp", ".bmp", ".PNG", ".JPG", ".JPEG", ".WEBP", ".BMP"]

try:
    import pillow_avif

    IMAGE_EXTENSIONS.extend([".avif", ".AVIF"])
except:
    pass

# JPEG-XL on Linux
try:
    from jxlpy import JXLImagePlugin

    IMAGE_EXTENSIONS.extend([".jxl", ".JXL"])
except:
    pass

# JPEG-XL on Windows
try:
    import pillow_jxl

    IMAGE_EXTENSIONS.extend([".jxl", ".JXL"])
except:
    pass

IMAGE_TRANSFORMS = transforms.Compose(
    [
        transforms.ToTensor(),
        transforms.Normalize([0.5], [0.5]),
    ]
)

TEXT_ENCODER_OUTPUTS_CACHE_SUFFIX = "_te_outputs.npz"
TEXT_ENCODER_OUTPUTS_CACHE_SUFFIX_SD3 = "_sd3_te.npz"


class ImageInfo:
    def __init__(self, image_key: str, num_repeats: int, caption: str, is_reg: bool, absolute_path: str) -> None:
        self.image_key: str = image_key
        self.num_repeats: int = num_repeats
        self.caption: str = caption
        self.is_reg: bool = is_reg
        self.absolute_path: str = absolute_path
        self.image_size: Tuple[int, int] = None
        self.resized_size: Tuple[int, int] = None
        self.bucket_reso: Tuple[int, int] = None
        self.latents: Optional[torch.Tensor] = None
        self.latents_flipped: Optional[torch.Tensor] = None
        self.latents_npz: Optional[str] = None  # set in cache_latents
        self.latents_original_size: Optional[Tuple[int, int]] = None  # original image size, not latents size
        self.latents_crop_ltrb: Optional[Tuple[int, int]] = (
            None  # crop left top right bottom in original pixel size, not latents size
        )
        self.cond_img_path: Optional[str] = None
        self.image: Optional[Image.Image] = None  # optional, original PIL Image
        self.text_encoder_outputs_npz: Optional[str] = None  # set in cache_text_encoder_outputs

        # new
        self.text_encoder_outputs: Optional[List[torch.Tensor]] = None
        # old
        self.text_encoder_outputs1: Optional[torch.Tensor] = None
        self.text_encoder_outputs2: Optional[torch.Tensor] = None
        self.text_encoder_pool2: Optional[torch.Tensor] = None

        self.alpha_mask: Optional[torch.Tensor] = None  # alpha mask can be flipped in runtime


class BucketManager:
    def __init__(self, no_upscale, max_reso, min_size, max_size, reso_steps) -> None:
        if max_size is not None:
            if max_reso is not None:
                assert max_size >= max_reso[0], "the max_size should be larger than the width of max_reso"
                assert max_size >= max_reso[1], "the max_size should be larger than the height of max_reso"
            if min_size is not None:
                assert max_size >= min_size, "the max_size should be larger than the min_size"

        self.no_upscale = no_upscale
        if max_reso is None:
            self.max_reso = None
            self.max_area = None
        else:
            self.max_reso = max_reso
            self.max_area = max_reso[0] * max_reso[1]
        self.min_size = min_size
        self.max_size = max_size
        self.reso_steps = reso_steps

        self.resos = []
        self.reso_to_id = {}
        self.buckets = []  # 前処理時は (image_key, image, original size, crop left/top)、学習時は image_key

    def add_image(self, reso, image_or_info):
        bucket_id = self.reso_to_id[reso]
        self.buckets[bucket_id].append(image_or_info)

    def shuffle(self):
        for bucket in self.buckets:
            random.shuffle(bucket)

    def sort(self):
        # 解像度順にソートする（表示時、メタデータ格納時の見栄えをよくするためだけ）。bucketsも入れ替えてreso_to_idも振り直す
        sorted_resos = self.resos.copy()
        sorted_resos.sort()

        sorted_buckets = []
        sorted_reso_to_id = {}
        for i, reso in enumerate(sorted_resos):
            bucket_id = self.reso_to_id[reso]
            sorted_buckets.append(self.buckets[bucket_id])
            sorted_reso_to_id[reso] = i

        self.resos = sorted_resos
        self.buckets = sorted_buckets
        self.reso_to_id = sorted_reso_to_id

    def make_buckets(self):
        resos = model_util.make_bucket_resolutions(self.max_reso, self.min_size, self.max_size, self.reso_steps)
        self.set_predefined_resos(resos)

    def set_predefined_resos(self, resos):
        # 規定サイズから選ぶ場合の解像度、aspect ratioの情報を格納しておく
        self.predefined_resos = resos.copy()
        self.predefined_resos_set = set(resos)
        self.predefined_aspect_ratios = np.array([w / h for w, h in resos])

    def add_if_new_reso(self, reso):
        if reso not in self.reso_to_id:
            bucket_id = len(self.resos)
            self.reso_to_id[reso] = bucket_id
            self.resos.append(reso)
            self.buckets.append([])
            # logger.info(reso, bucket_id, len(self.buckets))

    def round_to_steps(self, x):
        x = int(x + 0.5)
        return x - x % self.reso_steps

    def select_bucket(self, image_width, image_height):
        aspect_ratio = image_width / image_height
        if not self.no_upscale:
            # 拡大および縮小を行う
            # 同じaspect ratioがあるかもしれないので（fine tuningで、no_upscale=Trueで前処理した場合）、解像度が同じものを優先する
            reso = (image_width, image_height)
            if reso in self.predefined_resos_set:
                pass
            else:
                ar_errors = self.predefined_aspect_ratios - aspect_ratio
                predefined_bucket_id = np.abs(ar_errors).argmin()  # 当該解像度以外でaspect ratio errorが最も少ないもの
                reso = self.predefined_resos[predefined_bucket_id]

            ar_reso = reso[0] / reso[1]
            if aspect_ratio > ar_reso:  # 横が長い→縦を合わせる
                scale = reso[1] / image_height
            else:
                scale = reso[0] / image_width

            resized_size = (int(image_width * scale + 0.5), int(image_height * scale + 0.5))
            # logger.info(f"use predef, {image_width}, {image_height}, {reso}, {resized_size}")
        else:
            # 縮小のみを行う
            if image_width * image_height > self.max_area:
                # 画像が大きすぎるのでアスペクト比を保ったまま縮小することを前提にbucketを決める
                resized_width = math.sqrt(self.max_area * aspect_ratio)
                resized_height = self.max_area / resized_width
                assert abs(resized_width / resized_height - aspect_ratio) < 1e-2, "aspect is illegal"

                # リサイズ後の短辺または長辺をreso_steps単位にする：aspect ratioの差が少ないほうを選ぶ
                # 元のbucketingと同じロジック
                b_width_rounded = self.round_to_steps(resized_width)
                b_height_in_wr = self.round_to_steps(b_width_rounded / aspect_ratio)
                ar_width_rounded = b_width_rounded / b_height_in_wr

                b_height_rounded = self.round_to_steps(resized_height)
                b_width_in_hr = self.round_to_steps(b_height_rounded * aspect_ratio)
                ar_height_rounded = b_width_in_hr / b_height_rounded

                # logger.info(b_width_rounded, b_height_in_wr, ar_width_rounded)
                # logger.info(b_width_in_hr, b_height_rounded, ar_height_rounded)

                if abs(ar_width_rounded - aspect_ratio) < abs(ar_height_rounded - aspect_ratio):
                    resized_size = (b_width_rounded, int(b_width_rounded / aspect_ratio + 0.5))
                else:
                    resized_size = (int(b_height_rounded * aspect_ratio + 0.5), b_height_rounded)
                # logger.info(resized_size)
            else:
                resized_size = (image_width, image_height)  # リサイズは不要

            # 画像のサイズ未満をbucketのサイズとする（paddingせずにcroppingする）
            bucket_width = resized_size[0] - resized_size[0] % self.reso_steps
            bucket_height = resized_size[1] - resized_size[1] % self.reso_steps
            # logger.info(f"use arbitrary {image_width}, {image_height}, {resized_size}, {bucket_width}, {bucket_height}")

            reso = (bucket_width, bucket_height)

        self.add_if_new_reso(reso)

        ar_error = (reso[0] / reso[1]) - aspect_ratio
        return reso, resized_size, ar_error

    @staticmethod
    def get_crop_ltrb(bucket_reso: Tuple[int, int], image_size: Tuple[int, int]):
        # Stability AIの前処理に合わせてcrop left/topを計算する。crop rightはflipのaugmentationのために求める
        # Calculate crop left/top according to the preprocessing of Stability AI. Crop right is calculated for flip augmentation.

        bucket_ar = bucket_reso[0] / bucket_reso[1]
        image_ar = image_size[0] / image_size[1]
        if bucket_ar > image_ar:
            # bucketのほうが横長→縦を合わせる
            resized_width = bucket_reso[1] * image_ar
            resized_height = bucket_reso[1]
        else:
            resized_width = bucket_reso[0]
            resized_height = bucket_reso[0] / image_ar
        crop_left = (bucket_reso[0] - resized_width) // 2
        crop_top = (bucket_reso[1] - resized_height) // 2
        crop_right = crop_left + resized_width
        crop_bottom = crop_top + resized_height
        return crop_left, crop_top, crop_right, crop_bottom


class BucketBatchIndex(NamedTuple):
    bucket_index: int
    bucket_batch_size: int
    batch_index: int


class AugHelper:
    # albumentationsへの依存をなくしたがとりあえず同じinterfaceを持たせる

    def __init__(self):
        pass

    def color_aug(self, image: np.ndarray):
        # self.color_aug_method = albu.OneOf(
        #     [
        #         albu.HueSaturationValue(8, 0, 0, p=0.5),
        #         albu.RandomGamma((95, 105), p=0.5),
        #     ],
        #     p=0.33,
        # )
        hue_shift_limit = 8

        # remove dependency to albumentations
        if random.random() <= 0.33:
            if random.random() > 0.5:
                # hue shift
                hsv_img = cv2.cvtColor(image, cv2.COLOR_BGR2HSV)
                hue_shift = random.uniform(-hue_shift_limit, hue_shift_limit)
                if hue_shift < 0:
                    hue_shift = 180 + hue_shift
                hsv_img[:, :, 0] = (hsv_img[:, :, 0] + hue_shift) % 180
                image = cv2.cvtColor(hsv_img, cv2.COLOR_HSV2BGR)
            else:
                # random gamma
                gamma = random.uniform(0.95, 1.05)
                image = np.clip(image**gamma, 0, 255).astype(np.uint8)

        return {"image": image}

    def get_augmentor(self, use_color_aug: bool):  # -> Optional[Callable[[np.ndarray], Dict[str, np.ndarray]]]:
        return self.color_aug if use_color_aug else None


class BaseSubset:
    def __init__(
        self,
        image_dir: Optional[str],
        alpha_mask: Optional[bool],
        num_repeats: int,
        shuffle_caption: bool,
        caption_separator: str,
        keep_tokens: int,
        keep_tokens_separator: str,
        secondary_separator: Optional[str],
        enable_wildcard: bool,
        color_aug: bool,
        flip_aug: bool,
        face_crop_aug_range: Optional[Tuple[float, float]],
        random_crop: bool,
        caption_dropout_rate: float,
        caption_dropout_every_n_epochs: int,
        caption_tag_dropout_rate: float,
        caption_prefix: Optional[str],
        caption_suffix: Optional[str],
        token_warmup_min: int,
        token_warmup_step: Union[float, int],
        custom_attributes: Optional[Dict[str, Any]] = None,
    ) -> None:
        self.image_dir = image_dir
        self.alpha_mask = alpha_mask if alpha_mask is not None else False
        self.num_repeats = num_repeats
        self.shuffle_caption = shuffle_caption
        self.caption_separator = caption_separator
        self.keep_tokens = keep_tokens
        self.keep_tokens_separator = keep_tokens_separator
        self.secondary_separator = secondary_separator
        self.enable_wildcard = enable_wildcard
        self.color_aug = color_aug
        self.flip_aug = flip_aug
        self.face_crop_aug_range = face_crop_aug_range
        self.random_crop = random_crop
        self.caption_dropout_rate = caption_dropout_rate
        self.caption_dropout_every_n_epochs = caption_dropout_every_n_epochs
        self.caption_tag_dropout_rate = caption_tag_dropout_rate
        self.caption_prefix = caption_prefix
        self.caption_suffix = caption_suffix

        self.token_warmup_min = token_warmup_min  # step=0におけるタグの数
        self.token_warmup_step = token_warmup_step  # N（N<1ならN*max_train_steps）ステップ目でタグの数が最大になる

        self.custom_attributes = custom_attributes if custom_attributes is not None else {}

        self.img_count = 0


class DreamBoothSubset(BaseSubset):
    def __init__(
        self,
        image_dir: str,
        is_reg: bool,
        class_tokens: Optional[str],
        caption_extension: str,
        cache_info: bool,
        alpha_mask: bool,
        num_repeats,
        shuffle_caption,
        caption_separator: str,
        keep_tokens,
        keep_tokens_separator,
        secondary_separator,
        enable_wildcard,
        color_aug,
        flip_aug,
        face_crop_aug_range,
        random_crop,
        caption_dropout_rate,
        caption_dropout_every_n_epochs,
        caption_tag_dropout_rate,
        caption_prefix,
        caption_suffix,
        token_warmup_min,
        token_warmup_step,
        custom_attributes: Optional[Dict[str, Any]] = None,
    ) -> None:
        assert image_dir is not None, "image_dir must be specified / image_dirは指定が必須です"

        super().__init__(
            image_dir,
            alpha_mask,
            num_repeats,
            shuffle_caption,
            caption_separator,
            keep_tokens,
            keep_tokens_separator,
            secondary_separator,
            enable_wildcard,
            color_aug,
            flip_aug,
            face_crop_aug_range,
            random_crop,
            caption_dropout_rate,
            caption_dropout_every_n_epochs,
            caption_tag_dropout_rate,
            caption_prefix,
            caption_suffix,
            token_warmup_min,
            token_warmup_step,
            custom_attributes=custom_attributes,
        )

        self.is_reg = is_reg
        self.class_tokens = class_tokens
        self.caption_extension = caption_extension
        if self.caption_extension and not self.caption_extension.startswith("."):
            self.caption_extension = "." + self.caption_extension
        self.cache_info = cache_info

    def __eq__(self, other) -> bool:
        if not isinstance(other, DreamBoothSubset):
            return NotImplemented
        return self.image_dir == other.image_dir


class FineTuningSubset(BaseSubset):
    def __init__(
        self,
        image_dir,
        metadata_file: str,
        alpha_mask: bool,
        num_repeats,
        shuffle_caption,
        caption_separator,
        keep_tokens,
        keep_tokens_separator,
        secondary_separator,
        enable_wildcard,
        color_aug,
        flip_aug,
        face_crop_aug_range,
        random_crop,
        caption_dropout_rate,
        caption_dropout_every_n_epochs,
        caption_tag_dropout_rate,
        caption_prefix,
        caption_suffix,
        token_warmup_min,
        token_warmup_step,
        custom_attributes: Optional[Dict[str, Any]] = None,
    ) -> None:
        assert metadata_file is not None, "metadata_file must be specified / metadata_fileは指定が必須です"

        super().__init__(
            image_dir,
            alpha_mask,
            num_repeats,
            shuffle_caption,
            caption_separator,
            keep_tokens,
            keep_tokens_separator,
            secondary_separator,
            enable_wildcard,
            color_aug,
            flip_aug,
            face_crop_aug_range,
            random_crop,
            caption_dropout_rate,
            caption_dropout_every_n_epochs,
            caption_tag_dropout_rate,
            caption_prefix,
            caption_suffix,
            token_warmup_min,
            token_warmup_step,
            custom_attributes=custom_attributes,
        )

        self.metadata_file = metadata_file

    def __eq__(self, other) -> bool:
        if not isinstance(other, FineTuningSubset):
            return NotImplemented
        return self.metadata_file == other.metadata_file


class ControlNetSubset(BaseSubset):
    def __init__(
        self,
        image_dir: str,
        conditioning_data_dir: str,
        caption_extension: str,
        cache_info: bool,
        num_repeats,
        shuffle_caption,
        caption_separator,
        keep_tokens,
        keep_tokens_separator,
        secondary_separator,
        enable_wildcard,
        color_aug,
        flip_aug,
        face_crop_aug_range,
        random_crop,
        caption_dropout_rate,
        caption_dropout_every_n_epochs,
        caption_tag_dropout_rate,
        caption_prefix,
        caption_suffix,
        token_warmup_min,
        token_warmup_step,
        custom_attributes: Optional[Dict[str, Any]] = None,
    ) -> None:
        assert image_dir is not None, "image_dir must be specified / image_dirは指定が必須です"

        super().__init__(
            image_dir,
            False,  # alpha_mask
            num_repeats,
            shuffle_caption,
            caption_separator,
            keep_tokens,
            keep_tokens_separator,
            secondary_separator,
            enable_wildcard,
            color_aug,
            flip_aug,
            face_crop_aug_range,
            random_crop,
            caption_dropout_rate,
            caption_dropout_every_n_epochs,
            caption_tag_dropout_rate,
            caption_prefix,
            caption_suffix,
            token_warmup_min,
            token_warmup_step,
            custom_attributes=custom_attributes,
        )

        self.conditioning_data_dir = conditioning_data_dir
        self.caption_extension = caption_extension
        if self.caption_extension and not self.caption_extension.startswith("."):
            self.caption_extension = "." + self.caption_extension
        self.cache_info = cache_info

    def __eq__(self, other) -> bool:
        if not isinstance(other, ControlNetSubset):
            return NotImplemented
        return self.image_dir == other.image_dir and self.conditioning_data_dir == other.conditioning_data_dir


class BaseDataset(torch.utils.data.Dataset):
    def __init__(
        self,
        resolution: Optional[Tuple[int, int]],
        network_multiplier: float,
        debug_dataset: bool,
    ) -> None:
        super().__init__()

        # width/height is used when enable_bucket==False
        self.width, self.height = (None, None) if resolution is None else resolution
        self.network_multiplier = network_multiplier
        self.debug_dataset = debug_dataset

        self.subsets: List[Union[DreamBoothSubset, FineTuningSubset]] = []

        self.token_padding_disabled = False
        self.tag_frequency = {}
        self.XTI_layers = None
        self.token_strings = None

        self.enable_bucket = False
        self.bucket_manager: BucketManager = None  # not initialized
        self.min_bucket_reso = None
        self.max_bucket_reso = None
        self.bucket_reso_steps = None
        self.bucket_no_upscale = None
        self.bucket_info = None  # for metadata

        self.current_epoch: int = 0  # インスタンスがepochごとに新しく作られるようなので外側から渡さないとダメ

        self.current_step: int = 0
        self.max_train_steps: int = 0
        self.seed: int = 0

        # augmentation
        self.aug_helper = AugHelper()

        self.image_transforms = IMAGE_TRANSFORMS

        self.image_data: Dict[str, ImageInfo] = {}
        self.image_to_subset: Dict[str, Union[DreamBoothSubset, FineTuningSubset]] = {}

        self.replacements = {}

        # caching
        self.caching_mode = None  # None, 'latents', 'text'

        self.tokenize_strategy = None
        self.text_encoder_output_caching_strategy = None
        self.latents_caching_strategy = None

    def set_current_strategies(self):
        self.tokenize_strategy = TokenizeStrategy.get_strategy()
        self.text_encoder_output_caching_strategy = TextEncoderOutputsCachingStrategy.get_strategy()
        self.latents_caching_strategy = LatentsCachingStrategy.get_strategy()

    def adjust_min_max_bucket_reso_by_steps(
        self, resolution: Tuple[int, int], min_bucket_reso: int, max_bucket_reso: int, bucket_reso_steps: int
    ) -> Tuple[int, int]:
        # make min/max bucket reso to be multiple of bucket_reso_steps
        if min_bucket_reso % bucket_reso_steps != 0:
            adjusted_min_bucket_reso = min_bucket_reso - min_bucket_reso % bucket_reso_steps
            logger.warning(
                f"min_bucket_reso is adjusted to be multiple of bucket_reso_steps"
                f" / min_bucket_resoがbucket_reso_stepsの倍数になるように調整されました: {min_bucket_reso} -> {adjusted_min_bucket_reso}"
            )
            min_bucket_reso = adjusted_min_bucket_reso
        if max_bucket_reso % bucket_reso_steps != 0:
            adjusted_max_bucket_reso = max_bucket_reso + bucket_reso_steps - max_bucket_reso % bucket_reso_steps
            logger.warning(
                f"max_bucket_reso is adjusted to be multiple of bucket_reso_steps"
                f" / max_bucket_resoがbucket_reso_stepsの倍数になるように調整されました: {max_bucket_reso} -> {adjusted_max_bucket_reso}"
            )
            max_bucket_reso = adjusted_max_bucket_reso

        assert (
            min(resolution) >= min_bucket_reso
        ), f"min_bucket_reso must be equal or less than resolution / min_bucket_resoは最小解像度より大きくできません。解像度を大きくするかmin_bucket_resoを小さくしてください"
        assert (
            max(resolution) <= max_bucket_reso
        ), f"max_bucket_reso must be equal or greater than resolution / max_bucket_resoは最大解像度より小さくできません。解像度を小さくするかmin_bucket_resoを大きくしてください"

        return min_bucket_reso, max_bucket_reso

    def set_seed(self, seed):
        self.seed = seed

    def set_caching_mode(self, mode):
        self.caching_mode = mode

    def set_current_epoch(self, epoch):
        if not self.current_epoch == epoch:  # epochが切り替わったらバケツをシャッフルする
            if epoch > self.current_epoch:
                logger.info("epoch is incremented. current_epoch: {}, epoch: {}".format(self.current_epoch, epoch))
                num_epochs = epoch - self.current_epoch
                for _ in range(num_epochs):
                    self.current_epoch += 1
                    self.shuffle_buckets()
                # self.current_epoch seem to be set to 0 again in the next epoch. it may be caused by skipped_dataloader?
            else:
                logger.warning("epoch is not incremented. current_epoch: {}, epoch: {}".format(self.current_epoch, epoch))
                self.current_epoch = epoch

    def set_current_step(self, step):
        self.current_step = step

    def set_max_train_steps(self, max_train_steps):
        self.max_train_steps = max_train_steps

    def set_tag_frequency(self, dir_name, captions):
        frequency_for_dir = self.tag_frequency.get(dir_name, {})
        self.tag_frequency[dir_name] = frequency_for_dir
        for caption in captions:
            for tag in caption.split(","):
                tag = tag.strip()
                if tag:
                    tag = tag.lower()
                    frequency = frequency_for_dir.get(tag, 0)
                    frequency_for_dir[tag] = frequency + 1

    def disable_token_padding(self):
        self.token_padding_disabled = True

    def enable_XTI(self, layers=None, token_strings=None):
        self.XTI_layers = layers
        self.token_strings = token_strings

    def add_replacement(self, str_from, str_to):
        self.replacements[str_from] = str_to

    def process_caption(self, subset: BaseSubset, caption):
        # caption に prefix/suffix を付ける
        if subset.caption_prefix:
            caption = subset.caption_prefix + " " + caption
        if subset.caption_suffix:
            caption = caption + " " + subset.caption_suffix

        # dropoutの決定：tag dropがこのメソッド内にあるのでここで行うのが良い
        is_drop_out = subset.caption_dropout_rate > 0 and random.random() < subset.caption_dropout_rate
        is_drop_out = (
            is_drop_out
            or subset.caption_dropout_every_n_epochs > 0
            and self.current_epoch % subset.caption_dropout_every_n_epochs == 0
        )

        if is_drop_out:
            caption = ""
        else:
            # process wildcards
            if subset.enable_wildcard:
                # if caption is multiline, random choice one line
                if "\n" in caption:
                    caption = random.choice(caption.split("\n"))

                # wildcard is like '{aaa|bbb|ccc...}'
                # escape the curly braces like {{ or }}
                replacer1 = "⦅"
                replacer2 = "⦆"
                while replacer1 in caption or replacer2 in caption:
                    replacer1 += "⦅"
                    replacer2 += "⦆"

                caption = caption.replace("{{", replacer1).replace("}}", replacer2)

                # replace the wildcard
                def replace_wildcard(match):
                    return random.choice(match.group(1).split("|"))

                caption = re.sub(r"\{([^}]+)\}", replace_wildcard, caption)

                # unescape the curly braces
                caption = caption.replace(replacer1, "{").replace(replacer2, "}")
            else:
                # if caption is multiline, use the first line
                caption = caption.split("\n")[0]

            if subset.shuffle_caption or subset.token_warmup_step > 0 or subset.caption_tag_dropout_rate > 0:
                fixed_tokens = []
                flex_tokens = []
                fixed_suffix_tokens = []
                if (
                    hasattr(subset, "keep_tokens_separator")
                    and subset.keep_tokens_separator
                    and subset.keep_tokens_separator in caption
                ):
                    fixed_part, flex_part = caption.split(subset.keep_tokens_separator, 1)
                    if subset.keep_tokens_separator in flex_part:
                        flex_part, fixed_suffix_part = flex_part.split(subset.keep_tokens_separator, 1)
                        fixed_suffix_tokens = [t.strip() for t in fixed_suffix_part.split(subset.caption_separator) if t.strip()]

                    fixed_tokens = [t.strip() for t in fixed_part.split(subset.caption_separator) if t.strip()]
                    flex_tokens = [t.strip() for t in flex_part.split(subset.caption_separator) if t.strip()]
                else:
                    tokens = [t.strip() for t in caption.strip().split(subset.caption_separator)]
                    flex_tokens = tokens[:]
                    if subset.keep_tokens > 0:
                        fixed_tokens = flex_tokens[: subset.keep_tokens]
                        flex_tokens = tokens[subset.keep_tokens :]

                if subset.token_warmup_step < 1:  # 初回に上書きする
                    subset.token_warmup_step = math.floor(subset.token_warmup_step * self.max_train_steps)
                if subset.token_warmup_step and self.current_step < subset.token_warmup_step:
                    tokens_len = (
                        math.floor(
                            (self.current_step) * ((len(flex_tokens) - subset.token_warmup_min) / (subset.token_warmup_step))
                        )
                        + subset.token_warmup_min
                    )
                    flex_tokens = flex_tokens[:tokens_len]

                def dropout_tags(tokens):
                    if subset.caption_tag_dropout_rate <= 0:
                        return tokens
                    l = []
                    for token in tokens:
                        if random.random() >= subset.caption_tag_dropout_rate:
                            l.append(token)
                    return l

                if subset.shuffle_caption:
                    random.shuffle(flex_tokens)

                flex_tokens = dropout_tags(flex_tokens)

                caption = ", ".join(fixed_tokens + flex_tokens + fixed_suffix_tokens)

            # process secondary separator
            if subset.secondary_separator:
                caption = caption.replace(subset.secondary_separator, subset.caption_separator)

            # textual inversion対応
            for str_from, str_to in self.replacements.items():
                if str_from == "":
                    # replace all
                    if type(str_to) == list:
                        caption = random.choice(str_to)
                    else:
                        caption = str_to
                else:
                    caption = caption.replace(str_from, str_to)

        return caption

    def get_input_ids(self, caption, tokenizer=None):
        if tokenizer is None:
            tokenizer = self.tokenizers[0]

        # HunYuan DiT
        if not isinstance(tokenizer, CLIPTokenizer):
            if isinstance(tokenizer, T5Tokenizer):
                result = tokenizer(
                    caption,
                    padding="max_length",
                    truncation=True,
                    max_length=256,
                    return_tensors="pt",
                ).input_ids
            else:
                result = hunyuan_utils.clip_get_input_ids(caption, tokenizer, self.tokenizer_max_length)
            return result

        input_ids = tokenizer(
            caption, padding="max_length", truncation=True, max_length=self.tokenizer_max_length, return_tensors="pt"
        ).input_ids

        if self.tokenizer_max_length > tokenizer.model_max_length:
            input_ids = input_ids.squeeze(0)
            iids_list = []
            if tokenizer.pad_token_id == tokenizer.eos_token_id:
                # v1
                # 77以上の時は "<BOS> .... <EOS> <EOS> <EOS>" でトータル227とかになっているので、"<BOS>...<EOS>"の三連に変換する
                # 1111氏のやつは , で区切る、とかしているようだが　とりあえず単純に
                for i in range(
                    1, self.tokenizer_max_length - tokenizer.model_max_length + 2, tokenizer.model_max_length - 2
                ):  # (1, 152, 75)
                    ids_chunk = (
                        input_ids[0].unsqueeze(0),
                        input_ids[i : i + tokenizer.model_max_length - 2],
                        input_ids[-1].unsqueeze(0),
                    )
                    ids_chunk = torch.cat(ids_chunk)
                    iids_list.append(ids_chunk)
            else:
                # v2 or SDXL
                # 77以上の時は "<BOS> .... <EOS> <PAD> <PAD>..." でトータル227とかになっているので、"<BOS>...<EOS> <PAD> <PAD> ..."の三連に変換する
                for i in range(1, self.tokenizer_max_length - tokenizer.model_max_length + 2, tokenizer.model_max_length - 2):
                    ids_chunk = (
                        input_ids[0].unsqueeze(0),  # BOS
                        input_ids[i : i + tokenizer.model_max_length - 2],
                        input_ids[-1].unsqueeze(0),
                    )  # PAD or EOS
                    ids_chunk = torch.cat(ids_chunk)

                    # 末尾が <EOS> <PAD> または <PAD> <PAD> の場合は、何もしなくてよい
                    # 末尾が x <PAD/EOS> の場合は末尾を <EOS> に変える（x <EOS> なら結果的に変化なし）
                    if ids_chunk[-2] != tokenizer.eos_token_id and ids_chunk[-2] != tokenizer.pad_token_id:
                        ids_chunk[-1] = tokenizer.eos_token_id
                    # 先頭が <BOS> <PAD> ... の場合は <BOS> <EOS> <PAD> ... に変える
                    if ids_chunk[1] == tokenizer.pad_token_id:
                        ids_chunk[1] = tokenizer.eos_token_id

                    iids_list.append(ids_chunk)

            input_ids = torch.stack(iids_list)  # 3,77
        return input_ids

    def register_image(self, info: ImageInfo, subset: BaseSubset):
        self.image_data[info.image_key] = info
        self.image_to_subset[info.image_key] = subset

    def make_buckets(self):
        """
        bucketingを行わない場合も呼び出し必須（ひとつだけbucketを作る）
        min_size and max_size are ignored when enable_bucket is False
        """
        logger.info("loading image sizes.")
        for info in tqdm(self.image_data.values()):
            if info.image_size is None:
                info.image_size = self.get_image_size(info.absolute_path)

        if self.enable_bucket:
            logger.info("make buckets")
        else:
            logger.info("prepare dataset")

        # bucketを作成し、画像をbucketに振り分ける
        if self.enable_bucket:
            if self.bucket_manager is None:  # fine tuningの場合でmetadataに定義がある場合は、すでに初期化済み
                self.bucket_manager = BucketManager(
                    self.bucket_no_upscale,
                    (self.width, self.height),
                    self.min_bucket_reso,
                    self.max_bucket_reso,
                    self.bucket_reso_steps,
                )
                if not self.bucket_no_upscale:
                    self.bucket_manager.make_buckets()
                else:
                    logger.warning(
                        "min_bucket_reso and max_bucket_reso are ignored if bucket_no_upscale is set, because bucket reso is defined by image size automatically / bucket_no_upscaleが指定された場合は、bucketの解像度は画像サイズから自動計算されるため、min_bucket_resoとmax_bucket_resoは無視されます"
                    )

            img_ar_errors = []
            for image_info in self.image_data.values():
                image_width, image_height = image_info.image_size
                image_info.bucket_reso, image_info.resized_size, ar_error = self.bucket_manager.select_bucket(
                    image_width, image_height
                )

                # logger.info(image_info.image_key, image_info.bucket_reso)
                img_ar_errors.append(abs(ar_error))

            self.bucket_manager.sort()
        else:
            self.bucket_manager = BucketManager(False, (self.width, self.height), None, None, None)
            self.bucket_manager.set_predefined_resos([(self.width, self.height)])  # ひとつの固定サイズbucketのみ
            for image_info in self.image_data.values():
                image_width, image_height = image_info.image_size
                image_info.bucket_reso, image_info.resized_size, _ = self.bucket_manager.select_bucket(image_width, image_height)

        for image_info in self.image_data.values():
            for _ in range(image_info.num_repeats):
                self.bucket_manager.add_image(image_info.bucket_reso, image_info.image_key)

        # bucket情報を表示、格納する
        if self.enable_bucket:
            self.bucket_info = {"buckets": {}}
            logger.info("number of images (including repeats) / 各bucketの画像枚数（繰り返し回数を含む）")
            for i, (reso, bucket) in enumerate(zip(self.bucket_manager.resos, self.bucket_manager.buckets)):
                count = len(bucket)
                if count > 0:
                    self.bucket_info["buckets"][i] = {"resolution": reso, "count": len(bucket)}
                    logger.info(f"bucket {i}: resolution {reso}, count: {len(bucket)}")

            img_ar_errors = np.array(img_ar_errors)
            mean_img_ar_error = np.mean(np.abs(img_ar_errors))
            self.bucket_info["mean_img_ar_error"] = mean_img_ar_error
            logger.info(f"mean ar error (without repeats): {mean_img_ar_error}")

        # データ参照用indexを作る。このindexはdatasetのshuffleに用いられる
        self.buckets_indices: List[BucketBatchIndex] = []
        for bucket_index, bucket in enumerate(self.bucket_manager.buckets):
            batch_count = int(math.ceil(len(bucket) / self.batch_size))
            for batch_index in range(batch_count):
                self.buckets_indices.append(BucketBatchIndex(bucket_index, self.batch_size, batch_index))

        self.shuffle_buckets()
        self._length = len(self.buckets_indices)

    def shuffle_buckets(self):
        # set random seed for this epoch
        random.seed(self.seed + self.current_epoch)

        random.shuffle(self.buckets_indices)
        self.bucket_manager.shuffle()

    def verify_bucket_reso_steps(self, min_steps: int):
        assert self.bucket_reso_steps is None or self.bucket_reso_steps % min_steps == 0, (
            f"bucket_reso_steps is {self.bucket_reso_steps}. it must be divisible by {min_steps}.\n"
            + f"bucket_reso_stepsが{self.bucket_reso_steps}です。{min_steps}で割り切れる必要があります"
        )

    def is_latent_cacheable(self):
        return all([not subset.color_aug and not subset.random_crop for subset in self.subsets])

    def is_text_encoder_output_cacheable(self):
        return all(
            [
                not (
                    subset.caption_dropout_rate > 0
                    or subset.shuffle_caption
                    or subset.token_warmup_step > 0
                    or subset.caption_tag_dropout_rate > 0
                )
                for subset in self.subsets
            ]
        )

    def new_cache_latents(self, model: Any, is_main_process: bool):
        r"""
        a brand new method to cache latents. This method caches latents with caching strategy.
        normal cache_latents method is used by default, but this method is used when caching strategy is specified.
        """
        logger.info("caching latents with caching strategy.")
        caching_strategy = LatentsCachingStrategy.get_strategy()
        image_infos = list(self.image_data.values())

        # sort by resolution
        image_infos.sort(key=lambda info: info.bucket_reso[0] * info.bucket_reso[1])

        # split by resolution and some conditions
        class Condition:
            def __init__(self, reso, flip_aug, alpha_mask, random_crop):
                self.reso = reso
                self.flip_aug = flip_aug
                self.alpha_mask = alpha_mask
                self.random_crop = random_crop

            def __eq__(self, other):
                return (
                    self.reso == other.reso
                    and self.flip_aug == other.flip_aug
                    and self.alpha_mask == other.alpha_mask
                    and self.random_crop == other.random_crop
                )

        batches: List[Tuple[Condition, List[ImageInfo]]] = []
        batch: List[ImageInfo] = []
        current_condition = None

        logger.info("checking cache validity...")
        for info in tqdm(image_infos):
            subset = self.image_to_subset[info.image_key]

            if info.latents_npz is not None:  # fine tuning dataset
                continue

            # check disk cache exists and size of latents
            if caching_strategy.cache_to_disk:
                # info.latents_npz = os.path.splitext(info.absolute_path)[0] + file_suffix
                info.latents_npz = caching_strategy.get_latents_npz_path(info.absolute_path, info.image_size)
                if not is_main_process:  # prepare for multi-gpu, only store to info
                    continue

                cache_available = caching_strategy.is_disk_cached_latents_expected(
                    info.bucket_reso, info.latents_npz, subset.flip_aug, subset.alpha_mask
                )
                if cache_available:  # do not add to batch
                    continue

            # if batch is not empty and condition is changed, flush the batch. Note that current_condition is not None if batch is not empty
            condition = Condition(info.bucket_reso, subset.flip_aug, subset.alpha_mask, subset.random_crop)
            if len(batch) > 0 and current_condition != condition:
                batches.append((current_condition, batch))
                batch = []

            batch.append(info)
            current_condition = condition

            # if number of data in batch is enough, flush the batch
            if len(batch) >= caching_strategy.batch_size:
                batches.append((current_condition, batch))
                batch = []
                current_condition = None

        if len(batch) > 0:
            batches.append((current_condition, batch))

        # if cache to disk, don't cache latents in non-main process, set to info only
        if caching_strategy.cache_to_disk and not is_main_process:
            return

        if len(batches) == 0:
            logger.info("no latents to cache")
            return

        # iterate batches: batch doesn't have image here. image will be loaded in cache_batch_latents and discarded
        logger.info("caching latents...")
        for condition, batch in tqdm(batches, smoothing=1, total=len(batches)):
            caching_strategy.cache_batch_latents(model, batch, condition.flip_aug, condition.alpha_mask, condition.random_crop)

    def cache_latents(self, vae, vae_batch_size=1, cache_to_disk=False, is_main_process=True, file_suffix=".npz"):
        # マルチGPUには対応していないので、そちらはtools/cache_latents.pyを使うこと
        logger.info("caching latents.")

        image_infos = list(self.image_data.values())

        # sort by resolution
        image_infos.sort(key=lambda info: info.bucket_reso[0] * info.bucket_reso[1])

        # split by resolution and some conditions
        class Condition:
            def __init__(self, reso, flip_aug, alpha_mask, random_crop):
                self.reso = reso
                self.flip_aug = flip_aug
                self.alpha_mask = alpha_mask
                self.random_crop = random_crop

            def __eq__(self, other):
                return (
                    self.reso == other.reso
                    and self.flip_aug == other.flip_aug
                    and self.alpha_mask == other.alpha_mask
                    and self.random_crop == other.random_crop
                )

        batches: List[Tuple[Condition, List[ImageInfo]]] = []
        batch: List[ImageInfo] = []
        current_condition = None

        logger.info("checking cache validity...")
        for info in tqdm(image_infos):
            subset = self.image_to_subset[info.image_key]

            if info.latents_npz is not None:  # fine tuning dataset
                continue

            # check disk cache exists and size of latents
            if cache_to_disk:
                info.latents_npz = os.path.splitext(info.absolute_path)[0] + file_suffix
                if not is_main_process:  # store to info only
                    continue

                cache_available = is_disk_cached_latents_is_expected(
                    info.bucket_reso, info.latents_npz, subset.flip_aug, subset.alpha_mask
                )

                if cache_available:  # do not add to batch
                    continue

            # if batch is not empty and condition is changed, flush the batch. Note that current_condition is not None if batch is not empty
            condition = Condition(info.bucket_reso, subset.flip_aug, subset.alpha_mask, subset.random_crop)
            if len(batch) > 0 and current_condition != condition:
                batches.append((current_condition, batch))
                batch = []

            batch.append(info)
            current_condition = condition

            # if number of data in batch is enough, flush the batch
            if len(batch) >= vae_batch_size:
                batches.append((current_condition, batch))
                batch = []
                current_condition = None

        if len(batch) > 0:
            batches.append((current_condition, batch))

        if cache_to_disk and not is_main_process:  # if cache to disk, don't cache latents in non-main process, set to info only
            return

        # iterate batches: batch doesn't have image, image will be loaded in cache_batch_latents and discarded
        logger.info("caching latents...")
        for condition, batch in tqdm(batches, smoothing=1, total=len(batches)):
            cache_batch_latents(vae, cache_to_disk, batch, condition.flip_aug, condition.alpha_mask, condition.random_crop)

    def new_cache_text_encoder_outputs(self, models: List[Any], is_main_process: bool):
        r"""
        a brand new method to cache text encoder outputs. This method caches text encoder outputs with caching strategy.
        """
        tokenize_strategy = TokenizeStrategy.get_strategy()
        text_encoding_strategy = TextEncodingStrategy.get_strategy()
        caching_strategy = TextEncoderOutputsCachingStrategy.get_strategy()
        batch_size = caching_strategy.batch_size or self.batch_size

        logger.info("caching Text Encoder outputs with caching strategy.")
        image_infos = list(self.image_data.values())

        # split by resolution
        batches = []
        batch = []
        logger.info("checking cache validity...")
        for info in tqdm(image_infos):
            te_out_npz = caching_strategy.get_outputs_npz_path(info.absolute_path)

            # check disk cache exists and size of latents
            if caching_strategy.cache_to_disk:
                info.text_encoder_outputs_npz = te_out_npz  # set npz filename regardless of cache availability/main process
                cache_available = caching_strategy.is_disk_cached_outputs_expected(te_out_npz)
                if cache_available or not is_main_process:  # do not add to batch
                    continue

            batch.append(info)

            # if number of data in batch is enough, flush the batch
            if len(batch) >= batch_size:
                batches.append(batch)
                batch = []

        if len(batch) > 0:
            batches.append(batch)

        if len(batches) == 0:
            logger.info("no Text Encoder outputs to cache")
            return

        # iterate batches
        logger.info("caching Text Encoder outputs...")
        for batch in tqdm(batches, smoothing=1, total=len(batches)):
            # cache_batch_latents(vae, cache_to_disk, batch, subset.flip_aug, subset.alpha_mask, subset.random_crop)
            caching_strategy.cache_batch_outputs(tokenize_strategy, models, text_encoding_strategy, batch)

    # if weight_dtype is specified, Text Encoder itself and output will be converted to the dtype
    # this method is only for SDXL, but it should be implemented here because it needs to be a method of dataset
    # to support SD1/2, it needs a flag for v2, but it is postponed
    def cache_text_encoder_outputs(
        self, tokenizers, text_encoders, device, output_dtype, cache_to_disk=False, is_main_process=True
    ):
        assert len(tokenizers) == 2, "only support SDXL"
        return self.cache_text_encoder_outputs_common(
            tokenizers, text_encoders, [device, device], output_dtype, [output_dtype], cache_to_disk, is_main_process
        )

    # same as above, but for SD3
    def cache_text_encoder_outputs_sd3(
        self, tokenizer, text_encoders, devices, output_dtype, te_dtypes, cache_to_disk=False, is_main_process=True, batch_size=None
    ):
        return self.cache_text_encoder_outputs_common(
            [tokenizer],
            text_encoders,
            devices,
            output_dtype,
            te_dtypes,
            cache_to_disk,
            is_main_process,
            TEXT_ENCODER_OUTPUTS_CACHE_SUFFIX_SD3,
            batch_size,
        )

    def cache_text_encoder_outputs_common(
        self,
        tokenizers,
        text_encoders,
        devices,
        output_dtype,
        te_dtypes,
        cache_to_disk=False,
        is_main_process=True,
        file_suffix=TEXT_ENCODER_OUTPUTS_CACHE_SUFFIX,
        batch_size=None,
    ):
        # latentsのキャッシュと同様に、ディスクへのキャッシュに対応する
        # またマルチGPUには対応していないので、そちらはtools/cache_latents.pyを使うこと
        logger.info("caching text encoder outputs.")

        tokenize_strategy = TokenizeStrategy.get_strategy()

        if batch_size is None:
            batch_size = self.batch_size

        image_infos = list(self.image_data.values())

        logger.info("checking cache existence...")
        image_infos_to_cache = []
        for info in tqdm(image_infos):
            # subset = self.image_to_subset[info.image_key]
            if cache_to_disk:
                te_out_npz = os.path.splitext(info.absolute_path)[0] + file_suffix
                info.text_encoder_outputs_npz = te_out_npz

                if not is_main_process:  # store to info only
                    continue

                if os.path.exists(te_out_npz):
                    # TODO check varidity of cache here
                    continue

            image_infos_to_cache.append(info)

        if cache_to_disk and not is_main_process:  # if cache to disk, don't cache latents in non-main process, set to info only
            return

        # prepare tokenizers and text encoders
        for text_encoder, device, te_dtype in zip(text_encoders, devices, te_dtypes):
            text_encoder.to(device)
            if te_dtype is not None:
                text_encoder.to(dtype=te_dtype)

        # create batch
        is_sd3 = len(tokenizers) == 1
        batch = []
        batches = []
        for info in image_infos_to_cache:
            if not is_sd3:
                input_ids1 = self.get_input_ids(info.caption, tokenizers[0])
                input_ids2 = self.get_input_ids(info.caption, tokenizers[1])
                batch.append((info, input_ids1, input_ids2))
            else:
                l_tokens, g_tokens, t5_tokens = tokenize_strategy.tokenize(info.caption)
                batch.append((info, l_tokens, g_tokens, t5_tokens))

            if len(batch) >= batch_size:
                batches.append(batch)
                batch = []

        if len(batch) > 0:
            batches.append(batch)

        # iterate batches: call text encoder and cache outputs for memory or disk
        logger.info("caching text encoder outputs...")
        if not is_sd3:
            for batch in tqdm(batches):
                infos, input_ids1, input_ids2 = zip(*batch)
                input_ids1 = torch.stack(input_ids1, dim=0)
                input_ids2 = torch.stack(input_ids2, dim=0)
                cache_batch_text_encoder_outputs(
                    infos, tokenizers, text_encoders, self.max_token_length, cache_to_disk, input_ids1, input_ids2, output_dtype
                )
        else:
            for batch in tqdm(batches):
                infos, l_tokens, g_tokens, t5_tokens = zip(*batch)

                # stack tokens
                # l_tokens = [tokens[0] for tokens in l_tokens]
                # g_tokens = [tokens[0] for tokens in g_tokens]
                # t5_tokens = [tokens[0] for tokens in t5_tokens]

                cache_batch_text_encoder_outputs_sd3(
                    infos,
                    tokenizers[0],
                    text_encoders,
                    self.max_token_length,
                    cache_to_disk,
                    (l_tokens, g_tokens, t5_tokens),
                    output_dtype,
                )

    def get_image_size(self, image_path):
        return imagesize.get(image_path)

    def load_image_with_face_info(self, subset: BaseSubset, image_path: str, alpha_mask=False):
        img = load_image(image_path, alpha_mask)

        face_cx = face_cy = face_w = face_h = 0
        if subset.face_crop_aug_range is not None:
            tokens = os.path.splitext(os.path.basename(image_path))[0].split("_")
            if len(tokens) >= 5:
                face_cx = int(tokens[-4])
                face_cy = int(tokens[-3])
                face_w = int(tokens[-2])
                face_h = int(tokens[-1])

        return img, face_cx, face_cy, face_w, face_h

    # いい感じに切り出す
    def crop_target(self, subset: BaseSubset, image, face_cx, face_cy, face_w, face_h):
        height, width = image.shape[0:2]
        if height == self.height and width == self.width:
            return image

        # 画像サイズはsizeより大きいのでリサイズする
        face_size = max(face_w, face_h)
        size = min(self.height, self.width)  # 短いほう
        min_scale = max(self.height / height, self.width / width)  # 画像がモデル入力サイズぴったりになる倍率（最小の倍率）
        min_scale = min(1.0, max(min_scale, size / (face_size * subset.face_crop_aug_range[1])))  # 指定した顔最小サイズ
        max_scale = min(1.0, max(min_scale, size / (face_size * subset.face_crop_aug_range[0])))  # 指定した顔最大サイズ
        if min_scale >= max_scale:  # range指定がmin==max
            scale = min_scale
        else:
            scale = random.uniform(min_scale, max_scale)

        nh = int(height * scale + 0.5)
        nw = int(width * scale + 0.5)
        assert nh >= self.height and nw >= self.width, f"internal error. small scale {scale}, {width}*{height}"
        image = cv2.resize(image, (nw, nh), interpolation=cv2.INTER_AREA)
        face_cx = int(face_cx * scale + 0.5)
        face_cy = int(face_cy * scale + 0.5)
        height, width = nh, nw

        # 顔を中心として448*640とかへ切り出す
        for axis, (target_size, length, face_p) in enumerate(zip((self.height, self.width), (height, width), (face_cy, face_cx))):
            p1 = face_p - target_size // 2  # 顔を中心に持ってくるための切り出し位置

            if subset.random_crop:
                # 背景も含めるために顔を中心に置く確率を高めつつずらす
                range = max(length - face_p, face_p)  # 画像の端から顔中心までの距離の長いほう
                p1 = p1 + (random.randint(0, range) + random.randint(0, range)) - range  # -range ~ +range までのいい感じの乱数
            else:
                # range指定があるときのみ、すこしだけランダムに（わりと適当）
                if subset.face_crop_aug_range[0] != subset.face_crop_aug_range[1]:
                    if face_size > size // 10 and face_size >= 40:
                        p1 = p1 + random.randint(-face_size // 20, +face_size // 20)

            p1 = max(0, min(p1, length - target_size))

            if axis == 0:
                image = image[p1 : p1 + target_size, :]
            else:
                image = image[:, p1 : p1 + target_size]

        return image

    def __len__(self):
        return self._length

    def __getitem__(self, index):
        bucket = self.bucket_manager.buckets[self.buckets_indices[index].bucket_index]
        bucket_batch_size = self.buckets_indices[index].bucket_batch_size
        image_index = self.buckets_indices[index].batch_index * bucket_batch_size

        if self.caching_mode is not None:  # return batch for latents/text encoder outputs caching
            return self.get_item_for_caching(bucket, bucket_batch_size, image_index)

        loss_weights = []
        captions = []
        input_ids_list = []
        latents_list = []
        alpha_mask_list = []
        images = []
        original_sizes_hw = []
        crop_top_lefts = []
        target_sizes_hw = []
        flippeds = []  # 変数名が微妙
        text_encoder_outputs_list = []
        custom_attributes = []

        for image_key in bucket[image_index : image_index + bucket_batch_size]:
            image_info = self.image_data[image_key]
            subset = self.image_to_subset[image_key]

            custom_attributes.append(subset.custom_attributes)

            # in case of fine tuning, is_reg is always False
            loss_weights.append(self.prior_loss_weight if image_info.is_reg else 1.0)

            flipped = subset.flip_aug and random.random() < 0.5  # not flipped or flipped with 50% chance

            # image/latentsを処理する
            if image_info.latents is not None:  # cache_latents=Trueの場合
                original_size = image_info.latents_original_size
                crop_ltrb = image_info.latents_crop_ltrb  # calc values later if flipped
                if not flipped:
                    latents = image_info.latents
                    alpha_mask = image_info.alpha_mask
                else:
                    latents = image_info.latents_flipped
                    alpha_mask = None if image_info.alpha_mask is None else torch.flip(image_info.alpha_mask, [1])

                image = None
            elif image_info.latents_npz is not None:  # FineTuningDatasetまたはcache_latents_to_disk=Trueの場合
                latents, original_size, crop_ltrb, flipped_latents, alpha_mask = (
                    self.latents_caching_strategy.load_latents_from_disk(image_info.latents_npz, image_info.bucket_reso)
                )
                if flipped:
                    latents = flipped_latents
                    alpha_mask = None if alpha_mask is None else alpha_mask[:, ::-1].copy()  # copy to avoid negative stride problem
                    del flipped_latents
                latents = torch.FloatTensor(latents)
                if alpha_mask is not None:
                    alpha_mask = torch.FloatTensor(alpha_mask)

                image = None
            else:
                # 画像を読み込み、必要ならcropする
                img, face_cx, face_cy, face_w, face_h = self.load_image_with_face_info(
                    subset, image_info.absolute_path, subset.alpha_mask
                )
                im_h, im_w = img.shape[0:2]

                if self.enable_bucket:
                    img, original_size, crop_ltrb = trim_and_resize_if_required(
                        subset.random_crop, img, image_info.bucket_reso, image_info.resized_size
                    )
                else:
                    if face_cx > 0:  # 顔位置情報あり
                        img = self.crop_target(subset, img, face_cx, face_cy, face_w, face_h)
                    elif im_h > self.height or im_w > self.width:
                        assert (
                            subset.random_crop
                        ), f"image too large, but cropping and bucketing are disabled / 画像サイズが大きいのでface_crop_aug_rangeかrandom_crop、またはbucketを有効にしてください: {image_info.absolute_path}"
                        if im_h > self.height:
                            p = random.randint(0, im_h - self.height)
                            img = img[p : p + self.height]
                        if im_w > self.width:
                            p = random.randint(0, im_w - self.width)
                            img = img[:, p : p + self.width]

                    im_h, im_w = img.shape[0:2]
                    assert (
                        im_h == self.height and im_w == self.width
                    ), f"image size is small / 画像サイズが小さいようです: {image_info.absolute_path}"

                    original_size = [im_w, im_h]
                    crop_ltrb = (0, 0, 0, 0)

                # augmentation
                aug = self.aug_helper.get_augmentor(subset.color_aug)
                if aug is not None:
                    # augment RGB channels only
                    img_rgb = img[:, :, :3]
                    img_rgb = aug(image=img_rgb)["image"]
                    img[:, :, :3] = img_rgb

                if flipped:
                    img = img[:, ::-1, :].copy()  # copy to avoid negative stride problem

                if subset.alpha_mask:
                    if img.shape[2] == 4:
                        alpha_mask = img[:, :, 3]  # [H,W]
                        alpha_mask = alpha_mask.astype(np.float32) / 255.0  # 0.0~1.0
                        alpha_mask = torch.FloatTensor(alpha_mask)
                    else:
                        alpha_mask = torch.ones((img.shape[0], img.shape[1]), dtype=torch.float32)
                else:
                    alpha_mask = None

                img = img[:, :, :3]  # remove alpha channel

                latents = None
                image = self.image_transforms(img)  # -1.0~1.0のtorch.Tensorになる
                del img

            images.append(image)
            latents_list.append(latents)
            alpha_mask_list.append(alpha_mask)

            target_size = (image.shape[2], image.shape[1]) if image is not None else (latents.shape[2] * 8, latents.shape[1] * 8)

            if not flipped:
                crop_left_top = (crop_ltrb[0], crop_ltrb[1])
            else:
                # crop_ltrb[2] is right, so target_size[0] - crop_ltrb[2] is left in flipped image
                crop_left_top = (target_size[0] - crop_ltrb[2], crop_ltrb[1])

            original_sizes_hw.append((int(original_size[1]), int(original_size[0])))
            crop_top_lefts.append((int(crop_left_top[1]), int(crop_left_top[0])))
            target_sizes_hw.append((int(target_size[1]), int(target_size[0])))
            flippeds.append(flipped)

            # captionとtext encoder outputを処理する
            caption = image_info.caption  # default

            tokenization_required = (
                self.text_encoder_output_caching_strategy is None or self.text_encoder_output_caching_strategy.is_partial
            )
            text_encoder_outputs = None
            input_ids = None

            if image_info.text_encoder_outputs is not None:
                # cached
                text_encoder_outputs = image_info.text_encoder_outputs
            elif image_info.text_encoder_outputs_npz is not None:
                # on disk
                text_encoder_outputs = self.text_encoder_output_caching_strategy.load_outputs_npz(
                    image_info.text_encoder_outputs_npz
                )
                text_encoder_outputs = [torch.FloatTensor(x) for x in text_encoder_outputs]
            else:
                tokenization_required = True
            text_encoder_outputs_list.append(text_encoder_outputs)

            if tokenization_required:
                caption = self.process_caption(subset, image_info.caption)
                input_ids = [ids[0] for ids in self.tokenize_strategy.tokenize(caption)]  # remove batch dimension
                # if self.XTI_layers:
                #     caption_layer = []
                #     for layer in self.XTI_layers:
                #         token_strings_from = " ".join(self.token_strings)
                #         token_strings_to = " ".join([f"{x}_{layer}" for x in self.token_strings])
                #         caption_ = caption.replace(token_strings_from, token_strings_to)
                #         caption_layer.append(caption_)
                #     captions.append(caption_layer)
                # else:
                #     captions.append(caption)

                # if not self.token_padding_disabled:  # this option might be omitted in future
                #     # TODO get_input_ids must support SD3
                #     if self.XTI_layers:
                #         token_caption = self.get_input_ids(caption_layer, self.tokenizers[0])
                #     else:
                #         token_caption = self.get_input_ids(caption, self.tokenizers[0])
                #     input_ids_list.append(token_caption)

                #     if len(self.tokenizers) > 1:
                #         if self.XTI_layers:
                #             token_caption2 = self.get_input_ids(caption_layer, self.tokenizers[1])
                #         else:
                #             token_caption2 = self.get_input_ids(caption, self.tokenizers[1])
                #         input_ids2_list.append(token_caption2)

            input_ids_list.append(input_ids)
            captions.append(caption)

        def none_or_stack_elements(tensors_list, converter):
            # [[clip_l, clip_g, t5xxl], [clip_l, clip_g, t5xxl], ...] -> [torch.stack(clip_l), torch.stack(clip_g), torch.stack(t5xxl)]
            if len(tensors_list) == 0 or tensors_list[0] == None or len(tensors_list[0]) == 0 or tensors_list[0][0] is None:
                return None
            return [torch.stack([converter(x[i]) for x in tensors_list]) for i in range(len(tensors_list[0]))]

        # set example
        example = {}
        example["custom_attributes"] = custom_attributes  # may be list of empty dict
        example["loss_weights"] = torch.FloatTensor(loss_weights)
        example["text_encoder_outputs_list"] = none_or_stack_elements(text_encoder_outputs_list, torch.FloatTensor)
        example["input_ids_list"] = none_or_stack_elements(input_ids_list, lambda x: x)

        # if one of alpha_masks is not None, we need to replace None with ones
        none_or_not = [x is None for x in alpha_mask_list]
        if all(none_or_not):
            example["alpha_masks"] = None
        elif any(none_or_not):
            for i in range(len(alpha_mask_list)):
                if alpha_mask_list[i] is None:
                    if images[i] is not None:
                        alpha_mask_list[i] = torch.ones((images[i].shape[1], images[i].shape[2]), dtype=torch.float32)
                    else:
                        alpha_mask_list[i] = torch.ones(
                            (latents_list[i].shape[1] * 8, latents_list[i].shape[2] * 8), dtype=torch.float32
                        )
            example["alpha_masks"] = torch.stack(alpha_mask_list)
        else:
            example["alpha_masks"] = torch.stack(alpha_mask_list)

        if images[0] is not None:
            images = torch.stack(images)
            images = images.to(memory_format=torch.contiguous_format).float()
        else:
            images = None
        example["images"] = images

        example["latents"] = torch.stack(latents_list) if latents_list[0] is not None else None
        example["captions"] = captions

        example["original_sizes_hw"] = torch.stack([torch.LongTensor(x) for x in original_sizes_hw])
        example["crop_top_lefts"] = torch.stack([torch.LongTensor(x) for x in crop_top_lefts])
        example["target_sizes_hw"] = torch.stack([torch.LongTensor(x) for x in target_sizes_hw])
        example["flippeds"] = flippeds

        example["network_multipliers"] = torch.FloatTensor([self.network_multiplier] * len(captions))

        if self.debug_dataset:
            example["image_keys"] = bucket[image_index : image_index + self.batch_size]
        return example

    def get_item_for_caching(self, bucket, bucket_batch_size, image_index):
        captions = []
        images = []
        input_ids1_list = []
        input_ids2_list = []
        absolute_paths = []
        resized_sizes = []
        bucket_reso = None
        flip_aug = None
        alpha_mask = None
        random_crop = None

        for image_key in bucket[image_index : image_index + bucket_batch_size]:
            image_info = self.image_data[image_key]
            subset = self.image_to_subset[image_key]

            if flip_aug is None:
                flip_aug = subset.flip_aug
                alpha_mask = subset.alpha_mask
                random_crop = subset.random_crop
                bucket_reso = image_info.bucket_reso
            else:
                # TODO そもそも混在してても動くようにしたほうがいい
                assert flip_aug == subset.flip_aug, "flip_aug must be same in a batch"
                assert alpha_mask == subset.alpha_mask, "alpha_mask must be same in a batch"
                assert random_crop == subset.random_crop, "random_crop must be same in a batch"
                assert bucket_reso == image_info.bucket_reso, "bucket_reso must be same in a batch"

            caption = image_info.caption  # TODO cache some patterns of dropping, shuffling, etc.

            if self.caching_mode == "latents":
                image = load_image(image_info.absolute_path)
            else:
                image = None

            if self.caching_mode == "text":
                input_ids1 = self.get_input_ids(caption, self.tokenizers[0])
                input_ids2 = self.get_input_ids(caption, self.tokenizers[1])
            else:
                input_ids1 = None
                input_ids2 = None

            captions.append(caption)
            images.append(image)
            input_ids1_list.append(input_ids1)
            input_ids2_list.append(input_ids2)
            absolute_paths.append(image_info.absolute_path)
            resized_sizes.append(image_info.resized_size)

        example = {}

        if images[0] is None:
            images = None
        example["images"] = images

        example["captions"] = captions
        example["input_ids1_list"] = input_ids1_list
        example["input_ids2_list"] = input_ids2_list
        example["absolute_paths"] = absolute_paths
        example["resized_sizes"] = resized_sizes
        example["flip_aug"] = flip_aug
        example["alpha_mask"] = alpha_mask
        example["random_crop"] = random_crop
        example["bucket_reso"] = bucket_reso
        return example


class DreamBoothDataset(BaseDataset):
    IMAGE_INFO_CACHE_FILE = "metadata_cache.json"

    def __init__(
        self,
        subsets: Sequence[DreamBoothSubset],
        batch_size: int,
        resolution,
        network_multiplier: float,
        enable_bucket: bool,
        min_bucket_reso: int,
        max_bucket_reso: int,
        bucket_reso_steps: int,
        bucket_no_upscale: bool,
        prior_loss_weight: float,
        debug_dataset: bool,
    ) -> None:
        super().__init__(resolution, network_multiplier, debug_dataset)

        assert resolution is not None, f"resolution is required / resolution（解像度）指定は必須です"

        self.batch_size = batch_size
        self.size = min(self.width, self.height)  # 短いほう
        self.prior_loss_weight = prior_loss_weight
        self.latents_cache = None

        self.enable_bucket = enable_bucket
        if self.enable_bucket:
            min_bucket_reso, max_bucket_reso = self.adjust_min_max_bucket_reso_by_steps(
                resolution, min_bucket_reso, max_bucket_reso, bucket_reso_steps
            )
            self.min_bucket_reso = min_bucket_reso
            self.max_bucket_reso = max_bucket_reso
            self.bucket_reso_steps = bucket_reso_steps
            self.bucket_no_upscale = bucket_no_upscale
        else:
            self.min_bucket_reso = None
            self.max_bucket_reso = None
            self.bucket_reso_steps = None  # この情報は使われない
            self.bucket_no_upscale = False

        def read_caption(img_path, caption_extension, enable_wildcard):
            # captionの候補ファイル名を作る
            base_name = os.path.splitext(img_path)[0]
            base_name_face_det = base_name
            tokens = base_name.split("_")
            if len(tokens) >= 5:
                base_name_face_det = "_".join(tokens[:-4])
            cap_paths = [base_name + caption_extension, base_name_face_det + caption_extension]

            caption = None
            for cap_path in cap_paths:
                if os.path.isfile(cap_path):
                    with open(cap_path, "rt", encoding="utf-8") as f:
                        try:
                            lines = f.readlines()
                        except UnicodeDecodeError as e:
                            logger.error(f"illegal char in file (not UTF-8) / ファイルにUTF-8以外の文字があります: {cap_path}")
                            raise e
                        assert len(lines) > 0, f"caption file is empty / キャプションファイルが空です: {cap_path}"
                        if enable_wildcard:
                            caption = "\n".join([line.strip() for line in lines if line.strip() != ""])  # 空行を除く、改行で連結
                        else:
                            caption = lines[0].strip()
                    break
            return caption

        def load_dreambooth_dir(subset: DreamBoothSubset):
            if not os.path.isdir(subset.image_dir):
                logger.warning(f"not directory: {subset.image_dir}")
                return [], [], []

            info_cache_file = os.path.join(subset.image_dir, self.IMAGE_INFO_CACHE_FILE)
            use_cached_info_for_subset = subset.cache_info
            if use_cached_info_for_subset:
                logger.info(
                    f"using cached image info for this subset / このサブセットで、キャッシュされた画像情報を使います: {info_cache_file}"
                )
                if not os.path.isfile(info_cache_file):
                    logger.warning(
                        f"image info file not found. You can ignore this warning if this is the first time to use this subset"
                        + " / キャッシュファイルが見つかりませんでした。初回実行時はこの警告を無視してください: {metadata_file}"
                    )
                    use_cached_info_for_subset = False

            if use_cached_info_for_subset:
                # json: {`img_path`:{"caption": "caption...", "resolution": [width, height]}, ...}
                with open(info_cache_file, "r", encoding="utf-8") as f:
                    metas = json.load(f)
                img_paths = list(metas.keys())
                sizes = [meta["resolution"] for meta in metas.values()]

                # we may need to check image size and existence of image files, but it takes time, so user should check it before training
            else:
                img_paths = glob_images(subset.image_dir, "*")
                sizes = [None] * len(img_paths)

                # new caching: get image size from cache files
                strategy = LatentsCachingStrategy.get_strategy()
                if strategy is not None:
                    logger.info("get image size from name of cache files")
                    size_set_count = 0
                    for i, img_path in enumerate(tqdm(img_paths)):
                        w, h = strategy.get_image_size_from_disk_cache_path(img_path)
                        if w is not None and h is not None:
                            sizes[i] = [w, h]
                            size_set_count += 1
                    logger.info(f"set image size from cache files: {size_set_count}/{len(img_paths)}")

            logger.info(f"found directory {subset.image_dir} contains {len(img_paths)} image files")

            if use_cached_info_for_subset:
                captions = [meta["caption"] for meta in metas.values()]
                missing_captions = [img_path for img_path, caption in zip(img_paths, captions) if caption is None or caption == ""]
            else:
                # 画像ファイルごとにプロンプトを読み込み、もしあればそちらを使う
                captions = []
                missing_captions = []
                for img_path in img_paths:
                    cap_for_img = read_caption(img_path, subset.caption_extension, subset.enable_wildcard)
                    if cap_for_img is None and subset.class_tokens is None:
                        logger.warning(
                            f"neither caption file nor class tokens are found. use empty caption for {img_path} / キャプションファイルもclass tokenも見つかりませんでした。空のキャプションを使用します: {img_path}"
                        )
                        captions.append("")
                        missing_captions.append(img_path)
                    else:
                        if cap_for_img is None:
                            captions.append(subset.class_tokens)
                            missing_captions.append(img_path)
                        else:
                            captions.append(cap_for_img)

            self.set_tag_frequency(os.path.basename(subset.image_dir), captions)  # タグ頻度を記録

            if missing_captions:
                number_of_missing_captions = len(missing_captions)
                number_of_missing_captions_to_show = 5
                remaining_missing_captions = number_of_missing_captions - number_of_missing_captions_to_show

                logger.warning(
                    f"No caption file found for {number_of_missing_captions} images. Training will continue without captions for these images. If class token exists, it will be used. / {number_of_missing_captions}枚の画像にキャプションファイルが見つかりませんでした。これらの画像についてはキャプションなしで学習を続行します。class tokenが存在する場合はそれを使います。"
                )
                for i, missing_caption in enumerate(missing_captions):
                    if i >= number_of_missing_captions_to_show:
                        logger.warning(missing_caption + f"... and {remaining_missing_captions} more")
                        break
                    logger.warning(missing_caption)

            if not use_cached_info_for_subset and subset.cache_info:
                logger.info(f"cache image info for / 画像情報をキャッシュします : {info_cache_file}")
                sizes = [self.get_image_size(img_path) for img_path in tqdm(img_paths, desc="get image size")]
                matas = {}
                for img_path, caption, size in zip(img_paths, captions, sizes):
                    matas[img_path] = {"caption": caption, "resolution": list(size)}
                with open(info_cache_file, "w", encoding="utf-8") as f:
                    json.dump(matas, f, ensure_ascii=False, indent=2)
                logger.info(f"cache image info done for / 画像情報を出力しました : {info_cache_file}")

            # if sizes are not set, image size will be read in make_buckets
            return img_paths, captions, sizes

        logger.info("prepare images.")
        num_train_images = 0
        num_reg_images = 0
        reg_infos: List[Tuple[ImageInfo, DreamBoothSubset]] = []
        for subset in subsets:
            if subset.num_repeats < 1:
                logger.warning(
                    f"ignore subset with image_dir='{subset.image_dir}': num_repeats is less than 1 / num_repeatsが1を下回っているためサブセットを無視します: {subset.num_repeats}"
                )
                continue

            if subset in self.subsets:
                logger.warning(
                    f"ignore duplicated subset with image_dir='{subset.image_dir}': use the first one / 既にサブセットが登録されているため、重複した後発のサブセットを無視します"
                )
                continue

            img_paths, captions, sizes = load_dreambooth_dir(subset)
            if len(img_paths) < 1:
                logger.warning(
                    f"ignore subset with image_dir='{subset.image_dir}': no images found / 画像が見つからないためサブセットを無視します"
                )
                continue

            if subset.is_reg:
                num_reg_images += subset.num_repeats * len(img_paths)
            else:
                num_train_images += subset.num_repeats * len(img_paths)

            for img_path, caption, size in zip(img_paths, captions, sizes):
                info = ImageInfo(img_path, subset.num_repeats, caption, subset.is_reg, img_path)
                if size is not None:
                    info.image_size = size
                if subset.is_reg:
                    reg_infos.append((info, subset))
                else:
                    self.register_image(info, subset)

            subset.img_count = len(img_paths)
            self.subsets.append(subset)

        logger.info(f"{num_train_images} train images with repeating.")
        self.num_train_images = num_train_images

        logger.info(f"{num_reg_images} reg images.")
        if num_train_images < num_reg_images:
            logger.warning("some of reg images are not used / 正則化画像の数が多いので、一部使用されない正則化画像があります")

        if num_reg_images == 0:
            logger.warning("no regularization images / 正則化画像が見つかりませんでした")
        else:
            # num_repeatsを計算する：どうせ大した数ではないのでループで処理する
            n = 0
            first_loop = True
            while n < num_train_images:
                for info, subset in reg_infos:
                    if first_loop:
                        self.register_image(info, subset)
                        n += info.num_repeats
                    else:
                        info.num_repeats += 1  # rewrite registered info
                        n += 1
                    if n >= num_train_images:
                        break
                first_loop = False

        self.num_reg_images = num_reg_images


class FineTuningDataset(BaseDataset):
    def __init__(
        self,
        subsets: Sequence[FineTuningSubset],
        batch_size: int,
        resolution,
        network_multiplier: float,
        enable_bucket: bool,
        min_bucket_reso: int,
        max_bucket_reso: int,
        bucket_reso_steps: int,
        bucket_no_upscale: bool,
        debug_dataset: bool,
    ) -> None:
        super().__init__(resolution, network_multiplier, debug_dataset)

        self.batch_size = batch_size

        self.num_train_images = 0
        self.num_reg_images = 0

        for subset in subsets:
            if subset.num_repeats < 1:
                logger.warning(
                    f"ignore subset with metadata_file='{subset.metadata_file}': num_repeats is less than 1 / num_repeatsが1を下回っているためサブセットを無視します: {subset.num_repeats}"
                )
                continue

            if subset in self.subsets:
                logger.warning(
                    f"ignore duplicated subset with metadata_file='{subset.metadata_file}': use the first one / 既にサブセットが登録されているため、重複した後発のサブセットを無視します"
                )
                continue

            # メタデータを読み込む
            if os.path.exists(subset.metadata_file):
                logger.info(f"loading existing metadata: {subset.metadata_file}")
                with open(subset.metadata_file, "rt", encoding="utf-8") as f:
                    metadata = json.load(f)
            else:
                raise ValueError(f"no metadata / メタデータファイルがありません: {subset.metadata_file}")

            if len(metadata) < 1:
                logger.warning(
                    f"ignore subset with '{subset.metadata_file}': no image entries found / 画像に関するデータが見つからないためサブセットを無視します"
                )
                continue

            tags_list = []
            for image_key, img_md in metadata.items():
                # path情報を作る
                abs_path = None

                # まず画像を優先して探す
                if os.path.exists(image_key):
                    abs_path = image_key
                else:
                    # わりといい加減だがいい方法が思いつかん
                    paths = glob_images(subset.image_dir, image_key)
                    if len(paths) > 0:
                        abs_path = paths[0]

                # なければnpzを探す
                if abs_path is None:
                    if os.path.exists(os.path.splitext(image_key)[0] + ".npz"):
                        abs_path = os.path.splitext(image_key)[0] + ".npz"
                    else:
                        npz_path = os.path.join(subset.image_dir, image_key + ".npz")
                        if os.path.exists(npz_path):
                            abs_path = npz_path

                assert abs_path is not None, f"no image / 画像がありません: {image_key}"

                caption = img_md.get("caption")
                tags = img_md.get("tags")
                if caption is None:
                    caption = tags  # could be multiline
                    tags = None

                if subset.enable_wildcard:
                    # tags must be single line
                    if tags is not None:
                        tags = tags.replace("\n", subset.caption_separator)

                    # add tags to each line of caption
                    if caption is not None and tags is not None:
                        caption = "\n".join(
                            [f"{line}{subset.caption_separator}{tags}" for line in caption.split("\n") if line.strip() != ""]
                        )
                else:
                    # use as is
                    if tags is not None and len(tags) > 0:
                        caption = caption + subset.caption_separator + tags
                        tags_list.append(tags)

                if caption is None:
                    caption = ""

                image_info = ImageInfo(image_key, subset.num_repeats, caption, False, abs_path)
                image_info.image_size = img_md.get("train_resolution")

                if not subset.color_aug and not subset.random_crop:
                    # if npz exists, use them
                    image_info.latents_npz, image_info.latents_npz_flipped = self.image_key_to_npz_file(subset, image_key)

                self.register_image(image_info, subset)

            self.num_train_images += len(metadata) * subset.num_repeats

            # TODO do not record tag freq when no tag
            self.set_tag_frequency(os.path.basename(subset.metadata_file), tags_list)
            subset.img_count = len(metadata)
            self.subsets.append(subset)

        # check existence of all npz files
        use_npz_latents = all([not (subset.color_aug or subset.random_crop) for subset in self.subsets])
        if use_npz_latents:
            flip_aug_in_subset = False
            npz_any = False
            npz_all = True

            for image_info in self.image_data.values():
                subset = self.image_to_subset[image_info.image_key]

                has_npz = image_info.latents_npz is not None
                npz_any = npz_any or has_npz

                if subset.flip_aug:
                    has_npz = has_npz and image_info.latents_npz_flipped is not None
                    flip_aug_in_subset = True
                npz_all = npz_all and has_npz

                if npz_any and not npz_all:
                    break

            if not npz_any:
                use_npz_latents = False
                logger.warning(f"npz file does not exist. ignore npz files / npzファイルが見つからないためnpzファイルを無視します")
            elif not npz_all:
                use_npz_latents = False
                logger.warning(
                    f"some of npz file does not exist. ignore npz files / いくつかのnpzファイルが見つからないためnpzファイルを無視します"
                )
                if flip_aug_in_subset:
                    logger.warning("maybe no flipped files / 反転されたnpzファイルがないのかもしれません")
        # else:
        #   logger.info("npz files are not used with color_aug and/or random_crop / color_augまたはrandom_cropが指定されているためnpzファイルは使用されません")

        # check min/max bucket size
        sizes = set()
        resos = set()
        for image_info in self.image_data.values():
            if image_info.image_size is None:
                sizes = None  # not calculated
                break
            sizes.add(image_info.image_size[0])
            sizes.add(image_info.image_size[1])
            resos.add(tuple(image_info.image_size))

        if sizes is None:
            if use_npz_latents:
                use_npz_latents = False
                logger.warning(
                    f"npz files exist, but no bucket info in metadata. ignore npz files / メタデータにbucket情報がないためnpzファイルを無視します"
                )

            assert (
                resolution is not None
            ), "if metadata doesn't have bucket info, resolution is required / メタデータにbucket情報がない場合はresolutionを指定してください"

            self.enable_bucket = enable_bucket
            if self.enable_bucket:
                min_bucket_reso, max_bucket_reso = self.adjust_min_max_bucket_reso_by_steps(
                    resolution, min_bucket_reso, max_bucket_reso, bucket_reso_steps
                )
                self.min_bucket_reso = min_bucket_reso
                self.max_bucket_reso = max_bucket_reso
                self.bucket_reso_steps = bucket_reso_steps
                self.bucket_no_upscale = bucket_no_upscale
        else:
            if not enable_bucket:
                logger.info("metadata has bucket info, enable bucketing / メタデータにbucket情報があるためbucketを有効にします")
            logger.info("using bucket info in metadata / メタデータ内のbucket情報を使います")
            self.enable_bucket = True

            assert (
                not bucket_no_upscale
            ), "if metadata has bucket info, bucket reso is precalculated, so bucket_no_upscale cannot be used / メタデータ内にbucket情報がある場合はbucketの解像度は計算済みのため、bucket_no_upscaleは使えません"

            # bucket情報を初期化しておく、make_bucketsで再作成しない
            self.bucket_manager = BucketManager(False, None, None, None, None)
            self.bucket_manager.set_predefined_resos(resos)

        # npz情報をきれいにしておく
        if not use_npz_latents:
            for image_info in self.image_data.values():
                image_info.latents_npz = image_info.latents_npz_flipped = None

    def image_key_to_npz_file(self, subset: FineTuningSubset, image_key):
        base_name = os.path.splitext(image_key)[0]
        npz_file_norm = base_name + ".npz"

        if os.path.exists(npz_file_norm):
            # image_key is full path
            npz_file_flip = base_name + "_flip.npz"
            if not os.path.exists(npz_file_flip):
                npz_file_flip = None
            return npz_file_norm, npz_file_flip

        # if not full path, check image_dir. if image_dir is None, return None
        if subset.image_dir is None:
            return None, None

        # image_key is relative path
        npz_file_norm = os.path.join(subset.image_dir, image_key + ".npz")
        npz_file_flip = os.path.join(subset.image_dir, image_key + "_flip.npz")

        if not os.path.exists(npz_file_norm):
            npz_file_norm = None
            npz_file_flip = None
        elif not os.path.exists(npz_file_flip):
            npz_file_flip = None

        return npz_file_norm, npz_file_flip


class ControlNetDataset(BaseDataset):
    def __init__(
        self,
        subsets: Sequence[ControlNetSubset],
        batch_size: int,
        resolution,
        network_multiplier: float,
        enable_bucket: bool,
        min_bucket_reso: int,
        max_bucket_reso: int,
        bucket_reso_steps: int,
        bucket_no_upscale: bool,
        debug_dataset: float,
    ) -> None:
        super().__init__(resolution, network_multiplier, debug_dataset)

        db_subsets = []
        for subset in subsets:
            assert (
                not subset.random_crop
            ), "random_crop is not supported in ControlNetDataset / random_cropはControlNetDatasetではサポートされていません"
            db_subset = DreamBoothSubset(
                subset.image_dir,
                False,
                None,
                subset.caption_extension,
                subset.cache_info,
                False,
                subset.num_repeats,
                subset.shuffle_caption,
                subset.caption_separator,
                subset.keep_tokens,
                subset.keep_tokens_separator,
                subset.secondary_separator,
                subset.enable_wildcard,
                subset.color_aug,
                subset.flip_aug,
                subset.face_crop_aug_range,
                subset.random_crop,
                subset.caption_dropout_rate,
                subset.caption_dropout_every_n_epochs,
                subset.caption_tag_dropout_rate,
                subset.caption_prefix,
                subset.caption_suffix,
                subset.token_warmup_min,
                subset.token_warmup_step,
            )
            db_subsets.append(db_subset)

        self.dreambooth_dataset_delegate = DreamBoothDataset(
            db_subsets,
            batch_size,
            resolution,
            network_multiplier,
            enable_bucket,
            min_bucket_reso,
            max_bucket_reso,
            bucket_reso_steps,
            bucket_no_upscale,
            1.0,
            debug_dataset,
        )

        # config_util等から参照される値をいれておく（若干微妙なのでなんとかしたい）
        self.image_data = self.dreambooth_dataset_delegate.image_data
        self.batch_size = batch_size
        self.num_train_images = self.dreambooth_dataset_delegate.num_train_images
        self.num_reg_images = self.dreambooth_dataset_delegate.num_reg_images

        # assert all conditioning data exists
        missing_imgs = []
        cond_imgs_with_pair = set()
        for image_key, info in self.dreambooth_dataset_delegate.image_data.items():
            db_subset = self.dreambooth_dataset_delegate.image_to_subset[image_key]
            subset = None
            for s in subsets:
                if s.image_dir == db_subset.image_dir:
                    subset = s
                    break
            assert subset is not None, "internal error: subset not found"

            if not os.path.isdir(subset.conditioning_data_dir):
                logger.warning(f"not directory: {subset.conditioning_data_dir}")
                continue

            img_basename = os.path.splitext(os.path.basename(info.absolute_path))[0]
            ctrl_img_path = glob_images(subset.conditioning_data_dir, img_basename)
            if len(ctrl_img_path) < 1:
                missing_imgs.append(img_basename)
                continue
            ctrl_img_path = ctrl_img_path[0]
            ctrl_img_path = os.path.abspath(ctrl_img_path)  # normalize path

            info.cond_img_path = ctrl_img_path
            cond_imgs_with_pair.add(os.path.splitext(ctrl_img_path)[0])  # remove extension because Windows is case insensitive

        extra_imgs = []
        for subset in subsets:
            conditioning_img_paths = glob_images(subset.conditioning_data_dir, "*")
            conditioning_img_paths = [os.path.abspath(p) for p in conditioning_img_paths]  # normalize path
            extra_imgs.extend([p for p in conditioning_img_paths if os.path.splitext(p)[0] not in cond_imgs_with_pair])

        assert (
            len(missing_imgs) == 0
        ), f"missing conditioning data for {len(missing_imgs)} images / 制御用画像が見つかりませんでした: {missing_imgs}"
        assert (
            len(extra_imgs) == 0
        ), f"extra conditioning data for {len(extra_imgs)} images / 余分な制御用画像があります: {extra_imgs}"

        self.conditioning_image_transforms = IMAGE_TRANSFORMS

    def set_current_strategies(self):
        return self.dreambooth_dataset_delegate.set_current_strategies()

    def make_buckets(self):
        self.dreambooth_dataset_delegate.make_buckets()
        self.bucket_manager = self.dreambooth_dataset_delegate.bucket_manager
        self.buckets_indices = self.dreambooth_dataset_delegate.buckets_indices

    def cache_latents(self, vae, vae_batch_size=1, cache_to_disk=False, is_main_process=True, file_suffix=".npz"):
        return self.dreambooth_dataset_delegate.cache_latents(vae, vae_batch_size, cache_to_disk, is_main_process, file_suffix)

    def new_cache_latents(self, model: Any, is_main_process: bool):
        return self.dreambooth_dataset_delegate.new_cache_latents(model, is_main_process)

    def new_cache_text_encoder_outputs(self, models: List[Any], is_main_process: bool):
        return self.dreambooth_dataset_delegate.new_cache_text_encoder_outputs(models, is_main_process)

    def __len__(self):
        return self.dreambooth_dataset_delegate.__len__()

    def __getitem__(self, index):
        example = self.dreambooth_dataset_delegate[index]

        bucket = self.dreambooth_dataset_delegate.bucket_manager.buckets[
            self.dreambooth_dataset_delegate.buckets_indices[index].bucket_index
        ]
        bucket_batch_size = self.dreambooth_dataset_delegate.buckets_indices[index].bucket_batch_size
        image_index = self.dreambooth_dataset_delegate.buckets_indices[index].batch_index * bucket_batch_size

        conditioning_images = []

        for i, image_key in enumerate(bucket[image_index : image_index + bucket_batch_size]):
            image_info = self.dreambooth_dataset_delegate.image_data[image_key]

            target_size_hw = example["target_sizes_hw"][i]
            original_size_hw = example["original_sizes_hw"][i]
            crop_top_left = example["crop_top_lefts"][i]
            flipped = example["flippeds"][i]
            cond_img = load_image(image_info.cond_img_path)

            if self.dreambooth_dataset_delegate.enable_bucket:
                assert (
                    cond_img.shape[0] == original_size_hw[0] and cond_img.shape[1] == original_size_hw[1]
                ), f"size of conditioning image is not match / 画像サイズが合いません: {image_info.absolute_path}"
                cond_img = cv2.resize(
                    cond_img, image_info.resized_size, interpolation=cv2.INTER_AREA
                )  # INTER_AREAでやりたいのでcv2でリサイズ

                # TODO support random crop
                # 現在サポートしているcropはrandomではなく中央のみ
                h, w = target_size_hw
                ct = (cond_img.shape[0] - h) // 2
                cl = (cond_img.shape[1] - w) // 2
                cond_img = cond_img[ct : ct + h, cl : cl + w]
            else:
                # assert (
                #     cond_img.shape[0] == self.height and cond_img.shape[1] == self.width
                # ), f"image size is small / 画像サイズが小さいようです: {image_info.absolute_path}"
                # resize to target
                if cond_img.shape[0] != target_size_hw[0] or cond_img.shape[1] != target_size_hw[1]:
                    cond_img = pil_resize(cond_img, (int(target_size_hw[1]), int(target_size_hw[0])))

            if flipped:
                cond_img = cond_img[:, ::-1, :].copy()  # copy to avoid negative stride

            cond_img = self.conditioning_image_transforms(cond_img)
            conditioning_images.append(cond_img)

        example["conditioning_images"] = torch.stack(conditioning_images).to(memory_format=torch.contiguous_format).float()

        return example


# behave as Dataset mock
class DatasetGroup(torch.utils.data.ConcatDataset):
    def __init__(self, datasets: Sequence[Union[DreamBoothDataset, FineTuningDataset]]):
        self.datasets: List[Union[DreamBoothDataset, FineTuningDataset]]

        super().__init__(datasets)

        self.image_data = {}
        self.num_train_images = 0
        self.num_reg_images = 0

        # simply concat together
        # TODO: handling image_data key duplication among dataset
        #   In practical, this is not the big issue because image_data is accessed from outside of dataset only for debug_dataset.
        for dataset in datasets:
            self.image_data.update(dataset.image_data)
            self.num_train_images += dataset.num_train_images
            self.num_reg_images += dataset.num_reg_images

    def add_replacement(self, str_from, str_to):
        for dataset in self.datasets:
            dataset.add_replacement(str_from, str_to)

    # def make_buckets(self):
    #   for dataset in self.datasets:
    #     dataset.make_buckets()

    def set_text_encoder_output_caching_strategy(self, strategy: TextEncoderOutputsCachingStrategy):
        """
        DataLoader is run in multiple processes, so we need to set the strategy manually.
        """
        for dataset in self.datasets:
            dataset.set_text_encoder_output_caching_strategy(strategy)

    def enable_XTI(self, *args, **kwargs):
        for dataset in self.datasets:
            dataset.enable_XTI(*args, **kwargs)

    def cache_latents(self, vae, vae_batch_size=1, cache_to_disk=False, is_main_process=True, file_suffix=".npz"):
        for i, dataset in enumerate(self.datasets):
            logger.info(f"[Dataset {i}]")
            dataset.cache_latents(vae, vae_batch_size, cache_to_disk, is_main_process, file_suffix)

    def new_cache_latents(self, model: Any, is_main_process: bool):
        for i, dataset in enumerate(self.datasets):
            logger.info(f"[Dataset {i}]")
            dataset.new_cache_latents(model, is_main_process)

    def cache_text_encoder_outputs(
        self, tokenizers, text_encoders, device, weight_dtype, cache_to_disk=False, is_main_process=True
    ):
        for i, dataset in enumerate(self.datasets):
            logger.info(f"[Dataset {i}]")
            dataset.cache_text_encoder_outputs(tokenizers, text_encoders, device, weight_dtype, cache_to_disk, is_main_process)

    def cache_text_encoder_outputs_sd3(
        self, tokenizer, text_encoders, device, output_dtype, te_dtypes, cache_to_disk=False, is_main_process=True, batch_size=None
    ):
        for i, dataset in enumerate(self.datasets):
            logger.info(f"[Dataset {i}]")
            dataset.cache_text_encoder_outputs_sd3(
                tokenizer, text_encoders, device, output_dtype, te_dtypes, cache_to_disk, is_main_process, batch_size
            )

    def new_cache_text_encoder_outputs(self, models: List[Any], is_main_process: bool):
        for i, dataset in enumerate(self.datasets):
            logger.info(f"[Dataset {i}]")
            dataset.new_cache_text_encoder_outputs(models, is_main_process)

    def set_caching_mode(self, caching_mode):
        for dataset in self.datasets:
            dataset.set_caching_mode(caching_mode)

    def verify_bucket_reso_steps(self, min_steps: int):
        for dataset in self.datasets:
            dataset.verify_bucket_reso_steps(min_steps)

    def is_latent_cacheable(self) -> bool:
        return all([dataset.is_latent_cacheable() for dataset in self.datasets])

    def is_text_encoder_output_cacheable(self) -> bool:
        return all([dataset.is_text_encoder_output_cacheable() for dataset in self.datasets])

    def set_current_strategies(self):
        for dataset in self.datasets:
            dataset.set_current_strategies()

    def set_current_epoch(self, epoch):
        for dataset in self.datasets:
            dataset.set_current_epoch(epoch)

    def set_current_step(self, step):
        for dataset in self.datasets:
            dataset.set_current_step(step)

    def set_max_train_steps(self, max_train_steps):
        for dataset in self.datasets:
            dataset.set_max_train_steps(max_train_steps)

    def disable_token_padding(self):
        for dataset in self.datasets:
            dataset.disable_token_padding()


def is_disk_cached_latents_is_expected(reso, npz_path: str, flip_aug: bool, alpha_mask: bool):
    expected_latents_size = (reso[1] // 8, reso[0] // 8)  # bucket_resoはWxHなので注意

    if not os.path.exists(npz_path):
        return False

    try:
        npz = np.load(npz_path)
        if "latents" not in npz or "original_size" not in npz or "crop_ltrb" not in npz:  # old ver?
            return False
        if npz["latents"].shape[1:3] != expected_latents_size:
            return False

        if flip_aug:
            if "latents_flipped" not in npz:
                return False
            if npz["latents_flipped"].shape[1:3] != expected_latents_size:
                return False

        if alpha_mask:
            if "alpha_mask" not in npz:
                return False
            if (npz["alpha_mask"].shape[1], npz["alpha_mask"].shape[0]) != reso:  # HxW => WxH != reso
                return False
        else:
            if "alpha_mask" in npz:
                return False
    except Exception as e:
        logger.error(f"Error loading file: {npz_path}")
        raise e

    return True


# 戻り値は、latents_tensor, (original_size width, original_size height), (crop left, crop top)
# TODO update to use CachingStrategy
# def load_latents_from_disk(
#     npz_path,
# ) -> Tuple[Optional[np.ndarray], Optional[List[int]], Optional[List[int]], Optional[np.ndarray], Optional[np.ndarray]]:
#     npz = np.load(npz_path)
#     if "latents" not in npz:
#         raise ValueError(f"error: npz is old format. please re-generate {npz_path}")

#     latents = npz["latents"]
#     original_size = npz["original_size"].tolist()
#     crop_ltrb = npz["crop_ltrb"].tolist()
#     flipped_latents = npz["latents_flipped"] if "latents_flipped" in npz else None
#     alpha_mask = npz["alpha_mask"] if "alpha_mask" in npz else None
#     return latents, original_size, crop_ltrb, flipped_latents, alpha_mask


# def save_latents_to_disk(npz_path, latents_tensor, original_size, crop_ltrb, flipped_latents_tensor=None, alpha_mask=None):
#     kwargs = {}
#     if flipped_latents_tensor is not None:
#         kwargs["latents_flipped"] = flipped_latents_tensor.float().cpu().numpy()
#     if alpha_mask is not None:
#         kwargs["alpha_mask"] = alpha_mask.float().cpu().numpy()
#     np.savez(
#         npz_path,
#         latents=latents_tensor.float().cpu().numpy(),
#         original_size=np.array(original_size),
#         crop_ltrb=np.array(crop_ltrb),
#         **kwargs,
#     )


def debug_dataset(train_dataset, show_input_ids=False):
    logger.info(f"Total dataset length (steps) / データセットの長さ（ステップ数）: {len(train_dataset)}")
    logger.info(
        "`S` for next step, `E` for next epoch no. , Escape for exit. / Sキーで次のステップ、Eキーで次のエポック、Escキーで中断、終了します"
    )

    epoch = 1
    while True:
        logger.info(f"")
        logger.info(f"epoch: {epoch}")

        steps = (epoch - 1) * len(train_dataset) + 1
        indices = list(range(len(train_dataset)))
        random.shuffle(indices)

        k = 0
        for i, idx in enumerate(indices):
            train_dataset.set_current_epoch(epoch)
            train_dataset.set_current_step(steps)
            logger.info(f"steps: {steps} ({i + 1}/{len(train_dataset)})")

            example = train_dataset[idx]
            if example["latents"] is not None:
                logger.info(f"sample has latents from npz file: {example['latents'].size()}")
            for j, (ik, cap, lw, orgsz, crptl, trgsz, flpdz) in enumerate(
                zip(
                    example["image_keys"],
                    example["captions"],
                    example["loss_weights"],
                    # example["input_ids"],
                    example["original_sizes_hw"],
                    example["crop_top_lefts"],
                    example["target_sizes_hw"],
                    example["flippeds"],
                )
            ):
                logger.info(
                    f'{ik}, size: {train_dataset.image_data[ik].image_size}, loss weight: {lw}, caption: "{cap}", original size: {orgsz}, crop top left: {crptl}, target size: {trgsz}, flipped: {flpdz}'
                )
                if "network_multipliers" in example:
                    logger.info(f"network multiplier: {example['network_multipliers'][j]}")
                if "custom_attributes" in example:
                    logger.info(f"custom attributes: {example['custom_attributes'][j]}")

                # if show_input_ids:
                #     logger.info(f"input ids: {iid}")
                #     if "input_ids2" in example:
                #         logger.info(f"input ids2: {example['input_ids2'][j]}")
                if example["images"] is not None:
                    im = example["images"][j]
                    logger.info(f"image size: {im.size()}")
                    im = ((im.numpy() + 1.0) * 127.5).astype(np.uint8)
                    im = np.transpose(im, (1, 2, 0))  # c,H,W -> H,W,c
                    im = im[:, :, ::-1]  # RGB -> BGR (OpenCV)

                    if "conditioning_images" in example:
                        cond_img = example["conditioning_images"][j]
                        logger.info(f"conditioning image size: {cond_img.size()}")
                        cond_img = ((cond_img.numpy() + 1.0) * 127.5).astype(np.uint8)
                        cond_img = np.transpose(cond_img, (1, 2, 0))
                        cond_img = cond_img[:, :, ::-1]
                        if os.name == "nt":
                            cv2.imshow("cond_img", cond_img)

                    if "alpha_masks" in example and example["alpha_masks"] is not None:
                        alpha_mask = example["alpha_masks"][j]
                        logger.info(f"alpha mask size: {alpha_mask.size()}")
                        alpha_mask = (alpha_mask.numpy() * 255.0).astype(np.uint8)
                        if os.name == "nt":
                            cv2.imshow("alpha_mask", alpha_mask)

                    if os.name == "nt":  # only windows
                        cv2.imshow("img", im)
                        k = cv2.waitKey()
                        cv2.destroyAllWindows()
                    if k == 27 or k == ord("s") or k == ord("e"):
                        break
            steps += 1

            if k == ord("e"):
                break
            if k == 27 or (example["images"] is None and i >= 8):
                k = 27
                break
        if k == 27:
            break

        epoch += 1


def glob_images(directory, base="*"):
    img_paths = []
    for ext in IMAGE_EXTENSIONS:
        if base == "*":
            img_paths.extend(glob.glob(os.path.join(glob.escape(directory), base + ext)))
        else:
            img_paths.extend(glob.glob(glob.escape(os.path.join(directory, base + ext))))
    img_paths = list(set(img_paths))  # 重複を排除
    img_paths.sort()
    return img_paths


def glob_images_pathlib(dir_path, recursive):
    image_paths = []
    if recursive:
        for ext in IMAGE_EXTENSIONS:
            image_paths += list(dir_path.rglob("*" + ext))
    else:
        for ext in IMAGE_EXTENSIONS:
            image_paths += list(dir_path.glob("*" + ext))
    image_paths = list(set(image_paths))  # 重複を排除
    image_paths.sort()
    return image_paths


class MinimalDataset(BaseDataset):
    def __init__(self, resolution, network_multiplier, debug_dataset=False):
        super().__init__(resolution, network_multiplier, debug_dataset)

        self.num_train_images = 0  # update in subclass
        self.num_reg_images = 0  # update in subclass
        self.datasets = [self]
        self.batch_size = 1  # update in subclass

        self.subsets = [self]
        self.num_repeats = 1  # update in subclass if needed
        self.img_count = 1  # update in subclass if needed
        self.bucket_info = {}
        self.is_reg = False
        self.image_dir = "dummy"  # for metadata

    def verify_bucket_reso_steps(self, min_steps: int):
        pass

    def is_latent_cacheable(self) -> bool:
        return False

    def __len__(self):
        raise NotImplementedError

    # override to avoid shuffling buckets
    def set_current_epoch(self, epoch):
        self.current_epoch = epoch

    def __getitem__(self, idx):
        r"""
        The subclass may have image_data for debug_dataset, which is a dict of ImageInfo objects.

        Returns: example like this:

            for i in range(batch_size):
                image_key = ...  # whatever hashable
                image_keys.append(image_key)

                image = ...  # PIL Image
                img_tensor = self.image_transforms(img)
                images.append(img_tensor)

                caption = ...  # str
                input_ids = self.get_input_ids(caption)
                input_ids_list.append(input_ids)

                captions.append(caption)

            images = torch.stack(images, dim=0)
            input_ids_list = torch.stack(input_ids_list, dim=0)
            example = {
                "images": images,
                "input_ids": input_ids_list,
                "captions": captions,   # for debug_dataset
                "latents": None,
                "image_keys": image_keys,   # for debug_dataset
                "loss_weights": torch.ones(batch_size, dtype=torch.float32),
            }
            return example
        """
        raise NotImplementedError


def load_arbitrary_dataset(args, tokenizer=None) -> MinimalDataset:
    module = ".".join(args.dataset_class.split(".")[:-1])
    dataset_class = args.dataset_class.split(".")[-1]
    module = importlib.import_module(module)
    dataset_class = getattr(module, dataset_class)
    train_dataset_group: MinimalDataset = dataset_class(tokenizer, args.max_token_length, args.resolution, args.debug_dataset)
    return train_dataset_group


def load_image(image_path, alpha=False):
    try:
        with Image.open(image_path) as image:
            if alpha:
                if not image.mode == "RGBA":
                    image = image.convert("RGBA")
            else:
                if not image.mode == "RGB":
                    image = image.convert("RGB")
            img = np.array(image, np.uint8)
            return img
    except (IOError, OSError) as e:
        logger.error(f"Error loading file: {image_path}")
        raise e


# 画像を読み込む。戻り値はnumpy.ndarray,(original width, original height),(crop left, crop top, crop right, crop bottom)
def trim_and_resize_if_required(
    random_crop: bool, image: np.ndarray, reso, resized_size: Tuple[int, int]
) -> Tuple[np.ndarray, Tuple[int, int], Tuple[int, int, int, int]]:
    image_height, image_width = image.shape[0:2]
    original_size = (image_width, image_height)  # size before resize

    if image_width != resized_size[0] or image_height != resized_size[1]:
        # リサイズする
        if image_width > resized_size[0] and image_height > resized_size[1]:
            image = cv2.resize(image, resized_size, interpolation=cv2.INTER_AREA)  # INTER_AREAでやりたいのでcv2でリサイズ
        else:
            image = pil_resize(image, resized_size)

    image_height, image_width = image.shape[0:2]

    if image_width > reso[0]:
        trim_size = image_width - reso[0]
        p = trim_size // 2 if not random_crop else random.randint(0, trim_size)
        # logger.info(f"w {trim_size} {p}")
        image = image[:, p : p + reso[0]]
    if image_height > reso[1]:
        trim_size = image_height - reso[1]
        p = trim_size // 2 if not random_crop else random.randint(0, trim_size)
        # logger.info(f"h {trim_size} {p})
        image = image[p : p + reso[1]]

    # random cropの場合のcropされた値をどうcrop left/topに反映するべきか全くアイデアがない
    # I have no idea how to reflect the cropped value in crop left/top in the case of random crop

    crop_ltrb = BucketManager.get_crop_ltrb(reso, original_size)

    assert image.shape[0] == reso[1] and image.shape[1] == reso[0], f"internal error, illegal trimmed size: {image.shape}, {reso}"
    return image, original_size, crop_ltrb


# for new_cache_latents
def load_images_and_masks_for_caching(
    image_infos: List[ImageInfo], use_alpha_mask: bool, random_crop: bool
) -> Tuple[torch.Tensor, List[np.ndarray], List[Tuple[int, int]], List[Tuple[int, int, int, int]]]:
    r"""
    requires image_infos to have: [absolute_path or image], bucket_reso, resized_size

    returns: image_tensor, alpha_masks, original_sizes, crop_ltrbs

    image_tensor: torch.Tensor = torch.Size([B, 3, H, W]), ...], normalized to [-1, 1]
    alpha_masks: List[np.ndarray] = [np.ndarray([H, W]), ...], normalized to [0, 1]
    original_sizes: List[Tuple[int, int]] = [(W, H), ...]
    crop_ltrbs: List[Tuple[int, int, int, int]] = [(L, T, R, B), ...]
    """
    images: List[torch.Tensor] = []
    alpha_masks: List[np.ndarray] = []
    original_sizes: List[Tuple[int, int]] = []
    crop_ltrbs: List[Tuple[int, int, int, int]] = []
    for info in image_infos:
        image = load_image(info.absolute_path, use_alpha_mask) if info.image is None else np.array(info.image, np.uint8)
        # TODO 画像のメタデータが壊れていて、メタデータから割り当てたbucketと実際の画像サイズが一致しない場合があるのでチェック追加要
        image, original_size, crop_ltrb = trim_and_resize_if_required(random_crop, image, info.bucket_reso, info.resized_size)

        original_sizes.append(original_size)
        crop_ltrbs.append(crop_ltrb)

        if use_alpha_mask:
            if image.shape[2] == 4:
                alpha_mask = image[:, :, 3]  # [H,W]
                alpha_mask = alpha_mask.astype(np.float32) / 255.0
                alpha_mask = torch.FloatTensor(alpha_mask)  # [H,W]
            else:
                alpha_mask = torch.ones_like(image[:, :, 0], dtype=torch.float32)  # [H,W]
        else:
            alpha_mask = None
        alpha_masks.append(alpha_mask)

        image = image[:, :, :3]  # remove alpha channel if exists
        image = IMAGE_TRANSFORMS(image)
        images.append(image)

    img_tensor = torch.stack(images, dim=0)
    return img_tensor, alpha_masks, original_sizes, crop_ltrbs


def cache_batch_latents(
    vae: AutoencoderKL, cache_to_disk: bool, image_infos: List[ImageInfo], flip_aug: bool, use_alpha_mask: bool, random_crop: bool
) -> None:
    r"""
    requires image_infos to have: absolute_path, bucket_reso, resized_size, latents_npz
    optionally requires image_infos to have: image
    if cache_to_disk is True, set info.latents_npz
        flipped latents is also saved if flip_aug is True
    if cache_to_disk is False, set info.latents
        latents_flipped is also set if flip_aug is True
    latents_original_size and latents_crop_ltrb are also set
    """
    images = []
    alpha_masks: List[np.ndarray] = []
    for info in image_infos:
        image = load_image(info.absolute_path, use_alpha_mask) if info.image is None else np.array(info.image, np.uint8)
        # TODO 画像のメタデータが壊れていて、メタデータから割り当てたbucketと実際の画像サイズが一致しない場合があるのでチェック追加要
        image, original_size, crop_ltrb = trim_and_resize_if_required(random_crop, image, info.bucket_reso, info.resized_size)

        info.latents_original_size = original_size
        info.latents_crop_ltrb = crop_ltrb

        if use_alpha_mask:
            if image.shape[2] == 4:
                alpha_mask = image[:, :, 3]  # [H,W]
                alpha_mask = alpha_mask.astype(np.float32) / 255.0
                alpha_mask = torch.FloatTensor(alpha_mask)  # [H,W]
            else:
                alpha_mask = torch.ones_like(image[:, :, 0], dtype=torch.float32)  # [H,W]
        else:
            alpha_mask = None
        alpha_masks.append(alpha_mask)

        image = image[:, :, :3]  # remove alpha channel if exists
        image = IMAGE_TRANSFORMS(image)
        images.append(image)

    img_tensors = torch.stack(images, dim=0)
    img_tensors = img_tensors.to(device=vae.device, dtype=vae.dtype)

    with torch.no_grad():
        latents = vae.encode(img_tensors).latent_dist.sample().to("cpu")

    if flip_aug:
        img_tensors = torch.flip(img_tensors, dims=[3])
        with torch.no_grad():
            flipped_latents = vae.encode(img_tensors).latent_dist.sample().to("cpu")
    else:
        flipped_latents = [None] * len(latents)

    for info, latent, flipped_latent, alpha_mask in zip(image_infos, latents, flipped_latents, alpha_masks):
        # check NaN
        if torch.isnan(latents).any() or (flipped_latent is not None and torch.isnan(flipped_latent).any()):
            raise RuntimeError(f"NaN detected in latents: {info.absolute_path}")

        if cache_to_disk:
            # save_latents_to_disk(
            #     info.latents_npz,
            #     latent,
            #     info.latents_original_size,
            #     info.latents_crop_ltrb,
            #     flipped_latent,
            #     alpha_mask,
            # )
            pass
        else:
            info.latents = latent
            if flip_aug:
                info.latents_flipped = flipped_latent
            info.alpha_mask = alpha_mask

    if not HIGH_VRAM:
        clean_memory_on_device(vae.device)


def cache_batch_text_encoder_outputs(
    image_infos, tokenizers, text_encoders, max_token_length, cache_to_disk, input_ids1, input_ids2, dtype
):
    input_ids1 = input_ids1.to(text_encoders[0].device)
    input_ids2 = input_ids2.to(text_encoders[1].device)

    with torch.no_grad():
        b_hidden_state1, b_hidden_state2, b_pool2 = get_hidden_states_sdxl(
            max_token_length,
            input_ids1,
            input_ids2,
            tokenizers[0],
            tokenizers[1],
            text_encoders[0],
            text_encoders[1],
            dtype,
        )

        # ここでcpuに移動しておかないと、上書きされてしまう
        b_hidden_state1 = b_hidden_state1.detach().to("cpu")  # b,n*75+2,768
        b_hidden_state2 = b_hidden_state2.detach().to("cpu")  # b,n*75+2,1280
        b_pool2 = b_pool2.detach().to("cpu")  # b,1280

    for info, hidden_state1, hidden_state2, pool2 in zip(image_infos, b_hidden_state1, b_hidden_state2, b_pool2):
        if cache_to_disk:
            save_text_encoder_outputs_to_disk(info.text_encoder_outputs_npz, hidden_state1, hidden_state2, pool2)
        else:
            info.text_encoder_outputs1 = hidden_state1
            info.text_encoder_outputs2 = hidden_state2
            info.text_encoder_pool2 = pool2


def cache_batch_text_encoder_outputs_sd3(
    image_infos, tokenizer, text_encoders, max_token_length, cache_to_disk, input_ids, output_dtype
):
    # make input_ids for each text encoder
    l_tokens, g_tokens, t5_tokens = input_ids

    clip_l, clip_g, t5xxl = text_encoders
    with torch.no_grad():
        b_lg_out, b_t5_out, b_pool = sd3_utils.get_cond_from_tokens(
            l_tokens, g_tokens, t5_tokens, clip_l, clip_g, t5xxl, "cpu", output_dtype
        )
        b_lg_out = b_lg_out.detach()
        b_t5_out = b_t5_out.detach()
        b_pool = b_pool.detach()

    for info, lg_out, t5_out, pool in zip(image_infos, b_lg_out, b_t5_out, b_pool):
        # debug: NaN check
        if torch.isnan(lg_out).any() or torch.isnan(t5_out).any() or torch.isnan(pool).any():
            raise RuntimeError(f"NaN detected in text encoder outputs: {info.absolute_path}")

        if cache_to_disk:
            save_text_encoder_outputs_to_disk(info.text_encoder_outputs_npz, lg_out, t5_out, pool)
        else:
            info.text_encoder_outputs1 = lg_out
            info.text_encoder_outputs2 = t5_out
            info.text_encoder_pool2 = pool


def save_text_encoder_outputs_to_disk(npz_path, hidden_state1, hidden_state2, pool2):
    np.savez(
        npz_path,
        hidden_state1=hidden_state1.cpu().float().numpy(),
        hidden_state2=hidden_state2.cpu().float().numpy(),
        pool2=pool2.cpu().float().numpy(),
    )


def load_text_encoder_outputs_from_disk(npz_path):
    with np.load(npz_path) as f:
        hidden_state1 = torch.from_numpy(f["hidden_state1"])
        hidden_state2 = torch.from_numpy(f["hidden_state2"]) if "hidden_state2" in f else None
        pool2 = torch.from_numpy(f["pool2"]) if "pool2" in f else None
    return hidden_state1, hidden_state2, pool2


# endregion

# region モジュール入れ替え部
"""
高速化のためのモジュール入れ替え
"""

# FlashAttentionを使うCrossAttention
# based on https://github.com/lucidrains/memory-efficient-attention-pytorch/blob/main/memory_efficient_attention_pytorch/flash_attention.py
# LICENSE MIT https://github.com/lucidrains/memory-efficient-attention-pytorch/blob/main/LICENSE

# constants

EPSILON = 1e-6

# helper functions


def exists(val):
    return val is not None


def default(val, d):
    return val if exists(val) else d


def model_hash(filename):
    """Old model hash used by stable-diffusion-webui"""
    try:
        with open(filename, "rb") as file:
            m = hashlib.sha256()

            file.seek(0x100000)
            m.update(file.read(0x10000))
            return m.hexdigest()[0:8]
    except FileNotFoundError:
        return "NOFILE"
    except IsADirectoryError:  # Linux?
        return "IsADirectory"
    except PermissionError:  # Windows
        return "IsADirectory"


def calculate_sha256(filename):
    """New model hash used by stable-diffusion-webui"""
    try:
        hash_sha256 = hashlib.sha256()
        blksize = 1024 * 1024

        with open(filename, "rb") as f:
            for chunk in iter(lambda: f.read(blksize), b""):
                hash_sha256.update(chunk)

        return hash_sha256.hexdigest()
    except FileNotFoundError:
        return "NOFILE"
    except IsADirectoryError:  # Linux?
        return "IsADirectory"
    except PermissionError:  # Windows
        return "IsADirectory"


def precalculate_safetensors_hashes(tensors, metadata):
    """Precalculate the model hashes needed by sd-webui-additional-networks to
    save time on indexing the model later."""

    # Because writing user metadata to the file can change the result of
    # sd_models.model_hash(), only retain the training metadata for purposes of
    # calculating the hash, as they are meant to be immutable
    metadata = {k: v for k, v in metadata.items() if k.startswith("ss_")}

    bytes = safetensors.torch.save(tensors, metadata)
    b = BytesIO(bytes)

    model_hash = addnet_hash_safetensors(b)
    legacy_hash = addnet_hash_legacy(b)
    return model_hash, legacy_hash


def addnet_hash_legacy(b):
    """Old model hash used by sd-webui-additional-networks for .safetensors format files"""
    m = hashlib.sha256()

    b.seek(0x100000)
    m.update(b.read(0x10000))
    return m.hexdigest()[0:8]


def addnet_hash_safetensors(b):
    """New model hash used by sd-webui-additional-networks for .safetensors format files"""
    hash_sha256 = hashlib.sha256()
    blksize = 1024 * 1024

    b.seek(0)
    header = b.read(8)
    n = int.from_bytes(header, "little")

    offset = n + 8
    b.seek(offset)
    for chunk in iter(lambda: b.read(blksize), b""):
        hash_sha256.update(chunk)

    return hash_sha256.hexdigest()


def get_git_revision_hash() -> str:
    try:
        return subprocess.check_output(["git", "rev-parse", "HEAD"], cwd=os.path.dirname(__file__)).decode("ascii").strip()
    except:
        return "(unknown)"


# def replace_unet_modules(unet: diffusers.models.unet_2d_condition.UNet2DConditionModel, mem_eff_attn, xformers):
#     replace_attentions_for_hypernetwork()
#     # unet is not used currently, but it is here for future use
#     unet.enable_xformers_memory_efficient_attention()
#     return
#     if mem_eff_attn:
#         unet.set_attn_processor(FlashAttnProcessor())
#     elif xformers:
#         unet.enable_xformers_memory_efficient_attention()


# def replace_unet_cross_attn_to_xformers():
#     logger.info("CrossAttention.forward has been replaced to enable xformers.")
#     try:
#         import xformers.ops
#     except ImportError:
#         raise ImportError("No xformers / xformersがインストールされていないようです")

#     def forward_xformers(self, x, context=None, mask=None):
#         h = self.heads
#         q_in = self.to_q(x)

#         context = default(context, x)
#         context = context.to(x.dtype)

#         if hasattr(self, "hypernetwork") and self.hypernetwork is not None:
#             context_k, context_v = self.hypernetwork.forward(x, context)
#             context_k = context_k.to(x.dtype)
#             context_v = context_v.to(x.dtype)
#         else:
#             context_k = context
#             context_v = context

#         k_in = self.to_k(context_k)
#         v_in = self.to_v(context_v)

#         q, k, v = map(lambda t: rearrange(t, "b n (h d) -> b n h d", h=h), (q_in, k_in, v_in))
#         del q_in, k_in, v_in

#         q = q.contiguous()
#         k = k.contiguous()
#         v = v.contiguous()
#         out = xformers.ops.memory_efficient_attention(q, k, v, attn_bias=None)  # 最適なのを選んでくれる

#         out = rearrange(out, "b n h d -> b n (h d)", h=h)

#         # diffusers 0.7.0~
#         out = self.to_out[0](out)
#         out = self.to_out[1](out)
#         return out


#     diffusers.models.attention.CrossAttention.forward = forward_xformers
def replace_unet_modules(unet: UNet2DConditionModel, mem_eff_attn, xformers, sdpa):
    if mem_eff_attn:
        logger.info("Enable memory efficient attention for U-Net")
        unet.set_use_memory_efficient_attention(False, True)
    elif xformers:
        logger.info("Enable xformers for U-Net")
        try:
            import xformers.ops
        except ImportError:
            raise ImportError("No xformers / xformersがインストールされていないようです")

        unet.set_use_memory_efficient_attention(True, False)
    elif sdpa:
        logger.info("Enable SDPA for U-Net")
        unet.set_use_sdpa(True)


"""
def replace_vae_modules(vae: diffusers.models.AutoencoderKL, mem_eff_attn, xformers):
    # vae is not used currently, but it is here for future use
    if mem_eff_attn:
        replace_vae_attn_to_memory_efficient()
    elif xformers:
        # とりあえずDiffusersのxformersを使う。AttentionがあるのはMidBlockのみ
        logger.info("Use Diffusers xformers for VAE")
        vae.encoder.mid_block.attentions[0].set_use_memory_efficient_attention_xformers(True)
        vae.decoder.mid_block.attentions[0].set_use_memory_efficient_attention_xformers(True)


def replace_vae_attn_to_memory_efficient():
    logger.info("AttentionBlock.forward has been replaced to FlashAttention (not xformers)")
    flash_func = FlashAttentionFunction

    def forward_flash_attn(self, hidden_states):
        logger.info("forward_flash_attn")
        q_bucket_size = 512
        k_bucket_size = 1024

        residual = hidden_states
        batch, channel, height, width = hidden_states.shape

        # norm
        hidden_states = self.group_norm(hidden_states)

        hidden_states = hidden_states.view(batch, channel, height * width).transpose(1, 2)

        # proj to q, k, v
        query_proj = self.query(hidden_states)
        key_proj = self.key(hidden_states)
        value_proj = self.value(hidden_states)

        query_proj, key_proj, value_proj = map(
            lambda t: rearrange(t, "b n (h d) -> b h n d", h=self.num_heads), (query_proj, key_proj, value_proj)
        )

        out = flash_func.apply(query_proj, key_proj, value_proj, None, False, q_bucket_size, k_bucket_size)

        out = rearrange(out, "b h n d -> b n (h d)")

        # compute next hidden_states
        hidden_states = self.proj_attn(hidden_states)
        hidden_states = hidden_states.transpose(-1, -2).reshape(batch, channel, height, width)

        # res connect and rescale
        hidden_states = (hidden_states + residual) / self.rescale_output_factor
        return hidden_states

    diffusers.models.attention.AttentionBlock.forward = forward_flash_attn
"""


# endregion


# region arguments


def load_metadata_from_safetensors(safetensors_file: str) -> dict:
    """r
    This method locks the file. see https://github.com/huggingface/safetensors/issues/164
    If the file isn't .safetensors or doesn't have metadata, return empty dict.
    """
    if os.path.splitext(safetensors_file)[1] != ".safetensors":
        return {}

    with safetensors.safe_open(safetensors_file, framework="pt", device="cpu") as f:
        metadata = f.metadata()
    if metadata is None:
        metadata = {}
    return metadata


# this metadata is referred from train_network and various scripts, so we wrote here
SS_METADATA_KEY_V2 = "ss_v2"
SS_METADATA_KEY_BASE_MODEL_VERSION = "ss_base_model_version"
SS_METADATA_KEY_NETWORK_MODULE = "ss_network_module"
SS_METADATA_KEY_NETWORK_DIM = "ss_network_dim"
SS_METADATA_KEY_NETWORK_ALPHA = "ss_network_alpha"
SS_METADATA_KEY_NETWORK_ARGS = "ss_network_args"

SS_METADATA_MINIMUM_KEYS = [
    SS_METADATA_KEY_V2,
    SS_METADATA_KEY_BASE_MODEL_VERSION,
    SS_METADATA_KEY_NETWORK_MODULE,
    SS_METADATA_KEY_NETWORK_DIM,
    SS_METADATA_KEY_NETWORK_ALPHA,
    SS_METADATA_KEY_NETWORK_ARGS,
]


def build_minimum_network_metadata(
    v2: Optional[str],
    base_model: Optional[str],
    network_module: str,
    network_dim: str,
    network_alpha: str,
    network_args: Optional[dict],
):
    # old LoRA doesn't have base_model
    metadata = {
        SS_METADATA_KEY_NETWORK_MODULE: network_module,
        SS_METADATA_KEY_NETWORK_DIM: network_dim,
        SS_METADATA_KEY_NETWORK_ALPHA: network_alpha,
    }
    if v2 is not None:
        metadata[SS_METADATA_KEY_V2] = v2
    if base_model is not None:
        metadata[SS_METADATA_KEY_BASE_MODEL_VERSION] = base_model
    if network_args is not None:
        metadata[SS_METADATA_KEY_NETWORK_ARGS] = json.dumps(network_args)
    return metadata


def get_sai_model_spec(
    state_dict: dict,
    args: argparse.Namespace,
    sdxl: bool,
    lora: bool,
    textual_inversion: bool,
    is_stable_diffusion_ckpt: Optional[bool] = None,  # None for TI and LoRA
    sd3: str = None,
    hydit: str = None,
    flux: str = None,
):
    timestamp = time.time()

    v2 = args.v2
    v_parameterization = args.v_parameterization
    reso = args.resolution

    title = args.metadata_title if args.metadata_title is not None else args.output_name

    if args.min_timestep is not None or args.max_timestep is not None:
        min_time_step = args.min_timestep if args.min_timestep is not None else 0
        max_time_step = args.max_timestep if args.max_timestep is not None else 1000
        timesteps = (min_time_step, max_time_step)
    else:
        timesteps = None

    metadata = sai_model_spec.build_metadata(
        state_dict,
        v2,
        v_parameterization,
        sdxl,
        lora,
        textual_inversion,
        timestamp,
        title=title,
        reso=reso,
        is_stable_diffusion_ckpt=is_stable_diffusion_ckpt,
        author=args.metadata_author,
        description=args.metadata_description,
        license=args.metadata_license,
        tags=args.metadata_tags,
        timesteps=timesteps,
        clip_skip=args.clip_skip,  # None or int
        sd3=sd3,
        hydit=hydit,
        flux=flux,
    )
    return metadata


def add_sd_models_arguments(parser: argparse.ArgumentParser):
    # for pretrained models
    parser.add_argument(
        "--v2", action="store_true", help="load Stable Diffusion v2.0 model / Stable Diffusion 2.0のモデルを読み込む"
    )
    parser.add_argument(
        "--v_parameterization", action="store_true", help="enable v-parameterization training / v-parameterization学習を有効にする"
    )
    parser.add_argument(
        "--pretrained_model_name_or_path",
        type=str,
        default=None,
        help="pretrained model to train, directory to Diffusers model or StableDiffusion checkpoint / 学習元モデル、Diffusers形式モデルのディレクトリまたはStableDiffusionのckptファイル",
    )
    parser.add_argument(
        "--tokenizer_cache_dir",
        type=str,
        default=None,
        help="directory for caching Tokenizer (for offline training) / Tokenizerをキャッシュするディレクトリ（ネット接続なしでの学習のため）",
    )
    parser.add_argument(
        "--num_last_block_to_freeze",
        type=int,
        default=None,
        help="num_last_block_to_freeze",
    )


def add_optimizer_arguments(parser: argparse.ArgumentParser):
    def int_or_float(value):
        if value.endswith("%"):
            try:
                return float(value[:-1]) / 100.0
            except ValueError:
                raise argparse.ArgumentTypeError(f"Value '{value}' is not a valid percentage")
        try:
            float_value = float(value)
            if float_value >= 1:
                return int(value)
            return float(value)
        except ValueError:
            raise argparse.ArgumentTypeError(f"'{value}' is not an int or float")

    parser.add_argument(
        "--optimizer_type",
        type=str,
        default="",
        help="Optimizer to use / オプティマイザの種類: AdamW (default), AdamW8bit, PagedAdamW, PagedAdamW8bit, PagedAdamW32bit, "
        "Lion8bit, PagedLion8bit, Lion, SGDNesterov, SGDNesterov8bit, "
        "DAdaptation(DAdaptAdamPreprint), DAdaptAdaGrad, DAdaptAdam, DAdaptAdan, DAdaptAdanIP, DAdaptLion, DAdaptSGD, "
        "AdaFactor. "
        "Also, you can use any optimizer by specifying the full path to the class, like 'bitsandbytes.optim.AdEMAMix8bit' or 'bitsandbytes.optim.PagedAdEMAMix8bit'.",
    )

    # backward compatibility
    parser.add_argument(
        "--use_8bit_adam",
        action="store_true",
        help="use 8bit AdamW optimizer (requires bitsandbytes) / 8bit Adamオプティマイザを使う（bitsandbytesのインストールが必要）",
    )
    parser.add_argument(
        "--use_lion_optimizer",
        action="store_true",
        help="use Lion optimizer (requires lion-pytorch) / Lionオプティマイザを使う（ lion-pytorch のインストールが必要）",
    )

    parser.add_argument("--learning_rate", type=float, default=2.0e-6, help="learning rate / 学習率")
    parser.add_argument(
        "--max_grad_norm",
        default=1.0,
        type=float,
        help="Max gradient norm, 0 for no clipping / 勾配正規化の最大norm、0でclippingを行わない",
    )

    parser.add_argument(
        "--optimizer_args",
        type=str,
        default=None,
        nargs="*",
        help='additional arguments for optimizer (like "weight_decay=0.01 betas=0.9,0.999 ...") / オプティマイザの追加引数（例： "weight_decay=0.01 betas=0.9,0.999 ..."）',
    )

    parser.add_argument(
        "--optimizer_schedulefree_wrapper",
        action="store_true",
        help="use schedulefree_wrapper any optimizer / 任意のオプティマイザにschedulefree_wrapperを使用",
    )

    parser.add_argument(
        "--schedulefree_wrapper_args",
        type=str,
        default=None,
        nargs="*",
        help='additional arguments for schedulefree_wrapper (like "momentum=0.9 weight_decay_at_y=0.1 ...") / オプティマイザの追加引数（例： "momentum=0.9 weight_decay_at_y=0.1 ..."）',
    )

    parser.add_argument("--lr_scheduler_type", type=str, default="", help="custom scheduler module / 使用するスケジューラ")
    parser.add_argument(
        "--lr_scheduler_args",
        type=str,
        default=None,
        nargs="*",
        help='additional arguments for scheduler (like "T_max=100") / スケジューラの追加引数（例： "T_max100"）',
    )

    parser.add_argument(
        "--lr_scheduler",
        type=str,
        default="constant",
        help="scheduler to use for learning rate / 学習率のスケジューラ: linear, cosine, cosine_with_restarts, polynomial, constant (default), constant_with_warmup, adafactor",
    )
    parser.add_argument(
        "--lr_warmup_steps",
        type=int_or_float,
        default=0,
        help="Int number of steps for the warmup in the lr scheduler (default is 0) or float with ratio of train steps"
        " / 学習率のスケジューラをウォームアップするステップ数（デフォルト0）、または学習ステップの比率（1未満のfloat値の場合）",
    )
    parser.add_argument(
        "--lr_decay_steps",
        type=int_or_float,
        default=0,
        help="Int number of steps for the decay in the lr scheduler (default is 0) or float (<1) with ratio of train steps"
        " / 学習率のスケジューラを減衰させるステップ数（デフォルト0）、または学習ステップの比率（1未満のfloat値の場合）",
    )
    parser.add_argument(
        "--lr_scheduler_num_cycles",
        type=int,
        default=1,
        help="Number of restarts for cosine scheduler with restarts / cosine with restartsスケジューラでのリスタート回数",
    )
    parser.add_argument(
        "--lr_scheduler_power",
        type=float,
        default=1,
        help="Polynomial power for polynomial scheduler / polynomialスケジューラでのpolynomial power",
    )
    parser.add_argument(
        "--fused_backward_pass",
        action="store_true",
        help="Combines backward pass and optimizer step to reduce VRAM usage. Only available in SDXL"
        + " / バックワードパスとオプティマイザステップを組み合わせてVRAMの使用量を削減します。SDXLでのみ有効",
    )
    parser.add_argument(
        "--lr_scheduler_timescale",
        type=int,
        default=None,
        help="Inverse sqrt timescale for inverse sqrt scheduler,defaults to `num_warmup_steps`"
        + " / 逆平方根スケジューラのタイムスケール、デフォルトは`num_warmup_steps`",
    )
    parser.add_argument(
        "--lr_scheduler_min_lr_ratio",
        type=float,
        default=None,
        help="The minimum learning rate as a ratio of the initial learning rate for cosine with min lr scheduler and warmup decay scheduler"
        + " / 初期学習率の比率としての最小学習率を指定する、cosine with min lr と warmup decay スケジューラ で有効",
    )
    parser.add_argument(
        "--optimizer_accumulation_steps",
        type=int,
        default=0,
        help="Number of updates steps to accumulate before performing a backward/update pass / 学習時に逆伝播をする前に勾配を合計するステップ数",
    )
    parser.add_argument(
        "--gradfilter_ema_alpha",
        type=float,
        default=None,
        help="gradfilter_ema Momentum hyperparmeter of the EMA"
        + " / バックワードパスとオプティマイザステップを組み合わせてVRAMの使用量を削減します。SDXLでのみ有効",
    )
    parser.add_argument(
        "--gradfilter_ema_lamb",
        type=float,
        default=0.1,
        help="gradfilter_ema Amplifying factor hyperparameter of the filter"
        + " / バックワードパスとオプティマイザステップを組み合わせてVRAMの使用量を削減します。SDXLでのみ有効",
    )
    parser.add_argument(
        "--gradfilter_ma_window_size",
        type=int,
        default=None,
        help="gradfilter_ma The width of the filter window.Additional memory requirements increases linearly with respect to the windows size"
        + " / バックワードパスとオプティマイザステップを組み合わせてVRAMの使用量を削減します。SDXLでのみ有効",
    )
    parser.add_argument(
        "--gradfilter_ma_lamb",
        type=float,
        default=5.0,
        help="gradfilter_ma Amplifying factor hyperparameter of the filter"
        + " / バックワードパスとオプティマイザステップを組み合わせてVRAMの使用量を削減します。SDXLでのみ有効",
    )
    parser.add_argument(
        "--gradfilter_ma_filter_type",
        type=str,
        default="mean",
        choices=["mean", "sum"],
        help="gradfilter_ma Aggregation method for the running queue"
        + " / バックワードパスとオプティマイザステップを組み合わせてVRAMの使用量を削減します。SDXLでのみ有効",
    )
    parser.add_argument(
        "--gradfilter_ma_warmup_false",
        action="store_true",
        help="gradfilter_ma Filter is applied until the queue is filled."
        + " / バックワードパスとオプティマイザステップを組み合わせてVRAMの使用量を削減します。SDXLでのみ有効",
    )


def add_training_arguments(parser: argparse.ArgumentParser, support_dreambooth: bool):
    parser.add_argument(
        "--output_dir", type=str, default=None, help="directory to output trained model / 学習後のモデル出力先ディレクトリ"
    )
    parser.add_argument(
        "--output_name", type=str, default=None, help="base name of trained model file / 学習後のモデルの拡張子を除くファイル名"
    )
    parser.add_argument(
        "--huggingface_repo_id",
        type=str,
        default=None,
        help="huggingface repo name to upload / huggingfaceにアップロードするリポジトリ名",
    )
    parser.add_argument(
        "--huggingface_repo_type",
        type=str,
        default=None,
        help="huggingface repo type to upload / huggingfaceにアップロードするリポジトリの種類",
    )
    parser.add_argument(
        "--huggingface_path_in_repo",
        type=str,
        default=None,
        help="huggingface model path to upload files / huggingfaceにアップロードするファイルのパス",
    )
    parser.add_argument("--huggingface_token", type=str, default=None, help="huggingface token / huggingfaceのトークン")
    parser.add_argument(
        "--huggingface_repo_visibility",
        type=str,
        default=None,
        help="huggingface repository visibility ('public' for public, 'private' or None for private) / huggingfaceにアップロードするリポジトリの公開設定（'public'で公開、'private'またはNoneで非公開）",
    )
    parser.add_argument(
        "--save_state_to_huggingface", action="store_true", help="save state to huggingface / huggingfaceにstateを保存する"
    )
    parser.add_argument(
        "--resume_from_huggingface",
        action="store_true",
        help="resume from huggingface (ex: --resume {repo_id}/{path_in_repo}:{revision}:{repo_type}) / huggingfaceから学習を再開する(例: --resume {repo_id}/{path_in_repo}:{revision}:{repo_type})",
    )
    parser.add_argument(
        "--async_upload",
        action="store_true",
        help="upload to huggingface asynchronously / huggingfaceに非同期でアップロードする",
    )
    parser.add_argument(
        "--save_precision",
        type=str,
        default=None,
        choices=[None, "float", "fp16", "bf16"],
        help="precision in saving / 保存時に精度を変更して保存する",
    )
    parser.add_argument(
        "--save_every_n_epochs",
        type=int,
        default=None,
        help="save checkpoint every N epochs / 学習中のモデルを指定エポックごとに保存する",
    )
    parser.add_argument(
        "--save_every_n_steps",
        type=int,
        default=None,
        help="save checkpoint every N steps / 学習中のモデルを指定ステップごとに保存する",
    )
    parser.add_argument(
        "--save_n_epoch_ratio",
        type=int,
        default=None,
        help="save checkpoint N epoch ratio (for example 5 means save at least 5 files total) / 学習中のモデルを指定のエポック割合で保存する（たとえば5を指定すると最低5個のファイルが保存される）",
    )
    parser.add_argument(
        "--save_last_n_epochs",
        type=int,
        default=None,
        help="save last N checkpoints when saving every N epochs (remove older checkpoints) / 指定エポックごとにモデルを保存するとき最大Nエポック保存する（古いチェックポイントは削除する）",
    )
    parser.add_argument(
        "--save_last_n_epochs_state",
        type=int,
        default=None,
        help="save last N checkpoints of state (overrides the value of --save_last_n_epochs)/ 最大Nエポックstateを保存する（--save_last_n_epochsの指定を上書きする）",
    )
    parser.add_argument(
        "--save_last_n_steps",
        type=int,
        default=None,
        help="save checkpoints until N steps elapsed (remove older checkpoints if N steps elapsed) / 指定ステップごとにモデルを保存するとき、このステップ数経過するまで保存する（このステップ数経過したら削除する）",
    )
    parser.add_argument(
        "--save_last_n_steps_state",
        type=int,
        default=None,
        help="save states until N steps elapsed (remove older states if N steps elapsed, overrides --save_last_n_steps) / 指定ステップごとにstateを保存するとき、このステップ数経過するまで保存する（このステップ数経過したら削除する。--save_last_n_stepsを上書きする）",
    )
    parser.add_argument(
        "--save_state",
        action="store_true",
        help="save training state additionally (including optimizer states etc.) when saving model / optimizerなど学習状態も含めたstateをモデル保存時に追加で保存する",
    )
    parser.add_argument(
        "--save_state_on_train_end",
        action="store_true",
        help="save training state (including optimizer states etc.) on train end / optimizerなど学習状態も含めたstateを学習完了時に保存する",
    )
    parser.add_argument("--resume", type=str, default=None, help="saved state to resume training / 学習再開するモデルのstate")

    parser.add_argument("--train_batch_size", type=int, default=1, help="batch size for training / 学習時のバッチサイズ")
    parser.add_argument(
        "--max_token_length",
        type=int,
        default=None,
        choices=[None, 150, 225],
        help="max token length of text encoder (default for 75, 150 or 225) / text encoderのトークンの最大長（未指定で75、150または225が指定可）",
    )
    parser.add_argument(
        "--mem_eff_attn",
        action="store_true",
        help="use memory efficient attention for CrossAttention / CrossAttentionに省メモリ版attentionを使う",
    )
    parser.add_argument(
        "--torch_compile", action="store_true", help="use torch.compile (requires PyTorch 2.0) / torch.compile を使う"
    )
    parser.add_argument(
        "--dynamo_backend",
        type=str,
        default="inductor",
        # available backends:
        # https://github.com/huggingface/accelerate/blob/d1abd59114ada8ba673e1214218cb2878c13b82d/src/accelerate/utils/dataclasses.py#L376-L388C5
        # https://pytorch.org/docs/stable/torch.compiler.html
        choices=["eager", "aot_eager", "inductor", "aot_ts_nvfuser", "nvprims_nvfuser", "cudagraphs", "ofi", "fx2trt", "onnxrt", "tensort", "ipex", "tvm"],
        help="dynamo backend type (default is inductor) / dynamoのbackendの種類（デフォルトは inductor）",
    )
    parser.add_argument("--xformers", action="store_true", help="use xformers for CrossAttention / CrossAttentionにxformersを使う")
    parser.add_argument(
        "--sdpa",
        action="store_true",
        help="use sdpa for CrossAttention (requires PyTorch 2.0) / CrossAttentionにsdpaを使う（PyTorch 2.0が必要）",
    )
    parser.add_argument(
        "--vae",
        type=str,
        default=None,
        help="path to checkpoint of vae to replace / VAEを入れ替える場合、VAEのcheckpointファイルまたはディレクトリ",
    )

    parser.add_argument("--max_train_steps", type=int, default=1600, help="training steps / 学習ステップ数")
    parser.add_argument(
        "--max_train_epochs",
        type=int,
        default=None,
        help="training epochs (overrides max_train_steps) / 学習エポック数（max_train_stepsを上書きします）",
    )
    parser.add_argument(
        "--max_data_loader_n_workers",
        type=int,
        default=8,
        help="max num workers for DataLoader (lower is less main RAM usage, faster epoch start and slower data loading) / DataLoaderの最大プロセス数（小さい値ではメインメモリの使用量が減りエポック間の待ち時間が減りますが、データ読み込みは遅くなります）",
    )
    parser.add_argument(
        "--persistent_data_loader_workers",
        action="store_true",
        help="persistent DataLoader workers (useful for reduce time gap between epoch, but may use more memory) / DataLoader のワーカーを持続させる (エポック間の時間差を少なくするのに有効だが、より多くのメモリを消費する可能性がある)",
    )
    parser.add_argument("--seed", type=int, default=None, help="random seed for training / 学習時の乱数のseed")
    parser.add_argument(
        "--gradient_checkpointing", action="store_true", help="enable gradient checkpointing / gradient checkpointingを有効にする"
    )
    parser.add_argument(
        "--gradient_accumulation_steps",
        type=int,
        default=1,
        help="Number of updates steps to accumulate before performing a backward/update pass / 学習時に逆伝播をする前に勾配を合計するステップ数",
    )
    parser.add_argument(
        "--mixed_precision",
        type=str,
        default="no",
        choices=["no", "fp16", "bf16"],
        help="use mixed precision / 混合精度を使う場合、その精度",
    )
    parser.add_argument("--full_fp16", action="store_true", help="fp16 training including gradients / 勾配も含めてfp16で学習する")
    parser.add_argument(
        "--full_bf16", action="store_true", help="bf16 training including gradients / 勾配も含めてbf16で学習する"
    )  # TODO move to SDXL training, because it is not supported by SD1/2
    parser.add_argument("--fp8_base", action="store_true", help="use fp8 for base model / base modelにfp8を使う")

    parser.add_argument(
        "--ddp_timeout",
        type=int,
        default=None,
        help="DDP timeout (min, None for default of accelerate) / DDPのタイムアウト（分、Noneでaccelerateのデフォルト）",
    )
    parser.add_argument(
        "--ddp_gradient_as_bucket_view",
        action="store_true",
        help="enable gradient_as_bucket_view for DDP / DDPでgradient_as_bucket_viewを有効にする",
    )
    parser.add_argument(
        "--ddp_static_graph",
        action="store_true",
        help="enable static_graph for DDP / DDPでstatic_graphを有効にする",
    )
    parser.add_argument(
        "--clip_skip",
        type=int,
        default=None,
        help="use output of nth layer from back of text encoder (n>=1) / text encoderの後ろからn番目の層の出力を用いる（nは1以上）",
    )
    parser.add_argument(
        "--logging_dir",
        type=str,
        default=None,
        help="enable logging and output TensorBoard log to this directory / ログ出力を有効にしてこのディレクトリにTensorBoard用のログを出力する",
    )
    parser.add_argument(
        "--log_with",
        type=str,
        default=None,
        choices=["tensorboard", "wandb", "all"],
        help="what logging tool(s) to use (if 'all', TensorBoard and WandB are both used) / ログ出力に使用するツール (allを指定するとTensorBoardとWandBの両方が使用される)",
    )
    parser.add_argument(
        "--log_prefix", type=str, default=None, help="add prefix for each log directory / ログディレクトリ名の先頭に追加する文字列"
    )
    parser.add_argument(
        "--log_tracker_name",
        type=str,
        default=None,
        help="name of tracker to use for logging, default is script-specific default name / ログ出力に使用するtrackerの名前、省略時はスクリプトごとのデフォルト名",
    )
    parser.add_argument(
        "--wandb_run_name",
        type=str,
        default=None,
        help="The name of the specific wandb session / wandb ログに表示される特定の実行の名前",
    )
    parser.add_argument(
        "--log_tracker_config",
        type=str,
        default=None,
        help="path to tracker config file to use for logging / ログ出力に使用するtrackerの設定ファイルのパス",
    )
    parser.add_argument(
        "--wandb_api_key",
        type=str,
        default=None,
        help="specify WandB API key to log in before starting training (optional). / WandB APIキーを指定して学習開始前にログインする（オプション）",
    )
    parser.add_argument("--log_config", action="store_true", help="log training configuration / 学習設定をログに出力する")

    parser.add_argument(
        "--noise_offset",
        type=float,
        default=None,
        help="enable noise offset with this value (if enabled, around 0.1 is recommended) / Noise offsetを有効にしてこの値を設定する（有効にする場合は0.1程度を推奨）",
    )
    parser.add_argument(
        "--noise_offset_random_strength",
        action="store_true",
        help="use random strength between 0~noise_offset for noise offset. / noise offsetにおいて、0からnoise_offsetの間でランダムな強度を使用します。",
    )
    parser.add_argument(
        "--multires_noise_iterations",
        type=int,
        default=None,
        help="enable multires noise with this number of iterations (if enabled, around 6-10 is recommended) / Multires noiseを有効にしてこのイテレーション数を設定する（有効にする場合は6-10程度を推奨）",
    )
    parser.add_argument(
        "--ip_noise_gamma",
        type=float,
        default=None,
        help="enable input perturbation noise. used for regularization. recommended value: around 0.1 (from arxiv.org/abs/2301.11706) "
        + "/  input perturbation noiseを有効にする。正則化に使用される。推奨値: 0.1程度 (arxiv.org/abs/2301.11706 より)",
    )
    parser.add_argument(
        "--ip_noise_gamma_random_strength",
        action="store_true",
        help="Use random strength between 0~ip_noise_gamma for input perturbation noise."
        + "/ input perturbation noiseにおいて、0からip_noise_gammaの間でランダムな強度を使用します。",
    )
    # parser.add_argument(
    #     "--perlin_noise",
    #     type=int,
    #     default=None,
    #     help="enable perlin noise and set the octaves / perlin noiseを有効にしてoctavesをこの値に設定する",
    # )
    parser.add_argument(
        "--multires_noise_discount",
        type=float,
        default=0.3,
        help="set discount value for multires noise (has no effect without --multires_noise_iterations) / Multires noiseのdiscount値を設定する（--multires_noise_iterations指定時のみ有効）",
    )
    parser.add_argument(
        "--adaptive_noise_scale",
        type=float,
        default=None,
        help="add `latent mean absolute value * this value` to noise_offset (disabled if None, default) / latentの平均値の絶対値 * この値をnoise_offsetに加算する（Noneの場合は無効、デフォルト）",
    )
    parser.add_argument(
        "--zero_terminal_snr",
        action="store_true",
        help="fix noise scheduler betas to enforce zero terminal SNR / noise schedulerのbetasを修正して、zero terminal SNRを強制する",
    )
    parser.add_argument(
        "--min_timestep",
        type=int,
        default=None,
        help="set minimum time step for U-Net training (0~999, default is 0) / U-Net学習時のtime stepの最小値を設定する（0~999で指定、省略時はデフォルト値(0)） ",
    )
    parser.add_argument(
        "--max_timestep",
        type=int,
        default=None,
        help="set maximum time step for U-Net training (1~1000, default is 1000) / U-Net学習時のtime stepの最大値を設定する（1~1000で指定、省略時はデフォルト値(1000)）",
    )
    parser.add_argument(
        "--loss_type",
        type=str,
        default="l2",
        choices=["l1", "l2", "huber", "smooth_l1"],
        help="The type of loss function to use (L1, L2, Huber, or smooth L1), default is L2 / 使用する損失関数の種類（L1、L2、Huber、またはsmooth L1）、デフォルトはL2",
    )
    parser.add_argument(
        "--huber_schedule",
        type=str,
        default="snr",
        choices=["constant", "exponential", "snr"],
        help="The scheduling method for Huber loss (constant, exponential, or SNR-based). Only used when loss_type is 'huber' or 'smooth_l1'. default is snr"
        + " / Huber損失のスケジューリング方法（constant、exponential、またはSNRベース）。loss_typeが'huber'または'smooth_l1'の場合に有効、デフォルトは snr",
    )
    parser.add_argument(
        "--huber_c",
        type=float,
        default=0.1,
        help="The huber loss parameter. Only used if one of the huber loss modes (huber or smooth l1) is selected with loss_type. default is 0.1 / Huber損失のパラメータ。loss_typeがhuberまたはsmooth l1の場合に有効。デフォルトは0.1",
    )
    parser.add_argument(
        "--immiscible_noise",
        type=int,
        default=None,
        help="Batch size to match noise to latent images. Use Immiscible Noise algorithm to project training images only to nearby noise (from arxiv.org/abs/2406.12303) "
        + "/ ノイズを潜在画像に一致させるためのバッチ サイズ。Immiscible Noise ノイズアルゴリズを使用して、トレーニング画像を近くのノイズにのみ投影します（arxiv.org/abs/2406.12303 より）",
    )

    parser.add_argument(
        "--lowram",
        action="store_true",
        help="enable low RAM optimization. e.g. load models to VRAM instead of RAM (for machines which have bigger VRAM than RAM such as Colab and Kaggle) / メインメモリが少ない環境向け最適化を有効にする。たとえばVRAMにモデルを読み込む等（ColabやKaggleなどRAMに比べてVRAMが多い環境向け）",
    )
    parser.add_argument(
        "--highvram",
        action="store_true",
        help="disable low VRAM optimization. e.g. do not clear CUDA cache after each latent caching (for machines which have bigger VRAM) "
        + "/ VRAMが少ない環境向け最適化を無効にする。たとえば各latentのキャッシュ後のCUDAキャッシュクリアを行わない等（VRAMが多い環境向け）",
    )

    parser.add_argument(
        "--sample_every_n_steps",
        type=int,
        default=None,
        help="generate sample images every N steps / 学習中のモデルで指定ステップごとにサンプル出力する",
    )
    parser.add_argument(
        "--sample_at_first", action="store_true", help="generate sample images before training / 学習前にサンプル出力する"
    )
    parser.add_argument(
        "--sample_every_n_epochs",
        type=int,
        default=None,
        help="generate sample images every N epochs (overwrites n_steps) / 学習中のモデルで指定エポックごとにサンプル出力する（ステップ数指定を上書きします）",
    )
    parser.add_argument(
        "--sample_prompts",
        type=str,
        default=None,
        help="file for prompts to generate sample images / 学習中モデルのサンプル出力用プロンプトのファイル",
    )
    parser.add_argument(
        "--sample_sampler",
        type=str,
        default="ddim",
        choices=[
            "ddim",
            "pndm",
            "lms",
            "euler",
            "euler_a",
            "heun",
            "dpm_2",
            "dpm_2_a",
            "dpmsolver",
            "dpmsolver++",
            "dpmsingle",
            "k_lms",
            "k_euler",
            "k_euler_a",
            "k_dpm_2",
            "k_dpm_2_a",
        ],
        help=f"sampler (scheduler) type for sample images / サンプル出力時のサンプラー（スケジューラ）の種類",
    )

    parser.add_argument(
        "--config_file",
        type=str,
        default=None,
        help="using .toml instead of args to pass hyperparameter / ハイパーパラメータを引数ではなく.tomlファイルで渡す",
    )
    parser.add_argument(
        "--output_config", action="store_true", help="output command line args to given .toml file / 引数を.tomlファイルに出力する"
    )

    # SAI Model spec
    parser.add_argument(
        "--metadata_title",
        type=str,
        default=None,
        help="title for model metadata (default is output_name) / メタデータに書き込まれるモデルタイトル、省略時はoutput_name",
    )
    parser.add_argument(
        "--metadata_author",
        type=str,
        default=None,
        help="author name for model metadata / メタデータに書き込まれるモデル作者名",
    )
    parser.add_argument(
        "--metadata_description",
        type=str,
        default=None,
        help="description for model metadata / メタデータに書き込まれるモデル説明",
    )
    parser.add_argument(
        "--metadata_license",
        type=str,
        default=None,
        help="license for model metadata / メタデータに書き込まれるモデルライセンス",
    )
    parser.add_argument(
        "--metadata_tags",
        type=str,
        default=None,
        help="tags for model metadata, separated by comma / メタデータに書き込まれるモデルタグ、カンマ区切り",
    )

    if support_dreambooth:
        # DreamBooth training
        parser.add_argument(
            "--prior_loss_weight", type=float, default=1.0, help="loss weight for regularization images / 正則化画像のlossの重み"
        )


def add_masked_loss_arguments(parser: argparse.ArgumentParser):
    parser.add_argument(
        "--conditioning_data_dir",
        type=str,
        default=None,
        help="conditioning data directory / 条件付けデータのディレクトリ",
    )
    parser.add_argument(
        "--masked_loss",
        action="store_true",
        help="apply mask for calculating loss. conditioning_data_dir is required for dataset. / 損失計算時にマスクを適用する。datasetにはconditioning_data_dirが必要",
    )


def get_sanitized_config_or_none(args: argparse.Namespace):
    # if `--log_config` is enabled, return args for logging. if not, return None.
    # when `--log_config is enabled, filter out sensitive values from args
    # if wandb is not enabled, the log is not exposed to the public, but it is fine to filter out sensitive values to be safe

    if not args.log_config:
        return None

    sensitive_args = ["wandb_api_key", "huggingface_token"]
    sensitive_path_args = [
        "pretrained_model_name_or_path",
        "vae",
        "tokenizer_cache_dir",
        "train_data_dir",
        "conditioning_data_dir",
        "reg_data_dir",
        "output_dir",
        "logging_dir",
    ]
    filtered_args = {}
    for k, v in vars(args).items():
        # filter out sensitive values and convert to string if necessary
        if k not in sensitive_args + sensitive_path_args:
            # Accelerate values need to have type `bool`,`str`, `float`, `int`, or `None`.
            if v is None or isinstance(v, bool) or isinstance(v, str) or isinstance(v, float) or isinstance(v, int):
                filtered_args[k] = v
            # accelerate does not support lists
            elif isinstance(v, list):
                filtered_args[k] = f"{v}"
            # accelerate does not support objects
            elif isinstance(v, object):
                filtered_args[k] = f"{v}"

    return filtered_args


# verify command line args for training
def verify_command_line_training_args(args: argparse.Namespace):
    # if wandb is enabled, the command line is exposed to the public
    # check whether sensitive options are included in the command line arguments
    # if so, warn or inform the user to move them to the configuration file
    # wandbが有効な場合、コマンドラインが公開される
    # 学習用のコマンドライン引数に敏感なオプションが含まれているかどうかを確認し、
    # 含まれている場合は設定ファイルに移動するようにユーザーに警告または通知する

    wandb_enabled = args.log_with is not None and args.log_with != "tensorboard"  # "all" or "wandb"
    if not wandb_enabled:
        return

    sensitive_args = ["wandb_api_key", "huggingface_token"]
    sensitive_path_args = [
        "pretrained_model_name_or_path",
        "vae",
        "tokenizer_cache_dir",
        "train_data_dir",
        "conditioning_data_dir",
        "reg_data_dir",
        "output_dir",
        "logging_dir",
    ]

    for arg in sensitive_args:
        if getattr(args, arg, None) is not None:
            logger.warning(
                f"wandb is enabled, but option `{arg}` is included in the command line. Because the command line is exposed to the public, it is recommended to move it to the `.toml` file."
                + f" / wandbが有効で、かつオプション `{arg}` がコマンドラインに含まれています。コマンドラインは公開されるため、`.toml`ファイルに移動することをお勧めします。"
            )

    # if path is absolute, it may include sensitive information
    for arg in sensitive_path_args:
        if getattr(args, arg, None) is not None and os.path.isabs(getattr(args, arg)):
            logger.info(
                f"wandb is enabled, but option `{arg}` is included in the command line and it is an absolute path. Because the command line is exposed to the public, it is recommended to move it to the `.toml` file or use relative path."
                + f" / wandbが有効で、かつオプション `{arg}` がコマンドラインに含まれており、絶対パスです。コマンドラインは公開されるため、`.toml`ファイルに移動するか、相対パスを使用することをお勧めします。"
            )

    if getattr(args, "config_file", None) is not None:
        logger.info(
            f"wandb is enabled, but option `config_file` is included in the command line. Because the command line is exposed to the public, please be careful about the information included in the path."
            + f" / wandbが有効で、かつオプション `config_file` がコマンドラインに含まれています。コマンドラインは公開されるため、パスに含まれる情報にご注意ください。"
        )

    # other sensitive options
    if args.huggingface_repo_id is not None and args.huggingface_repo_visibility != "public":
        logger.info(
            f"wandb is enabled, but option huggingface_repo_id is included in the command line and huggingface_repo_visibility is not 'public'. Because the command line is exposed to the public, it is recommended to move it to the `.toml` file."
            + f" / wandbが有効で、かつオプション huggingface_repo_id がコマンドラインに含まれており、huggingface_repo_visibility が 'public' ではありません。コマンドラインは公開されるため、`.toml`ファイルに移動することをお勧めします。"
        )


<<<<<<< HEAD
def enable_high_vram(args: argparse.Namespace):
    if args.highvram:
        logger.info("highvram is enabled / highvramが有効です")
        global HIGH_VRAM
        HIGH_VRAM = True


=======
>>>>>>> 0e58a1d3
def verify_training_args(args: argparse.Namespace):
    r"""
    Verify training arguments. Also reflect highvram option to global variable
    学習用引数を検証する。あわせて highvram オプションの指定をグローバル変数に反映する
    """
    if args.highvram:
        print("highvram is enabled / highvramが有効です")
        global HIGH_VRAM
        HIGH_VRAM = True

    if args.v_parameterization and not args.v2:
        logger.warning(
            "v_parameterization should be with v2 not v1 or sdxl / v1やsdxlでv_parameterizationを使用することは想定されていません"
        )
    if args.v2 and args.clip_skip is not None:
        logger.warning("v2 with clip_skip will be unexpected / v2でclip_skipを使用することは想定されていません")

    if args.cache_latents_to_disk and not args.cache_latents:
        args.cache_latents = True
        logger.warning(
            "cache_latents_to_disk is enabled, so cache_latents is also enabled / cache_latents_to_diskが有効なため、cache_latentsを有効にします"
        )

    # noise_offset, perlin_noise, multires_noise_iterations cannot be enabled at the same time
    # # Listを使って数えてもいいけど並べてしまえ
    # if args.noise_offset is not None and args.multires_noise_iterations is not None:
    #     raise ValueError(
    #         "noise_offset and multires_noise_iterations cannot be enabled at the same time / noise_offsetとmultires_noise_iterationsを同時に有効にできません"
    #     )
    # if args.noise_offset is not None and args.perlin_noise is not None:
    #     raise ValueError("noise_offset and perlin_noise cannot be enabled at the same time / noise_offsetとperlin_noiseは同時に有効にできません")
    # if args.perlin_noise is not None and args.multires_noise_iterations is not None:
    #     raise ValueError(
    #         "perlin_noise and multires_noise_iterations cannot be enabled at the same time / perlin_noiseとmultires_noise_iterationsを同時に有効にできません"
    #     )

    if args.adaptive_noise_scale is not None and args.noise_offset is None:
        raise ValueError("adaptive_noise_scale requires noise_offset / adaptive_noise_scaleを使用するにはnoise_offsetが必要です")

    if args.scale_v_pred_loss_like_noise_pred and not args.v_parameterization:
        raise ValueError(
            "scale_v_pred_loss_like_noise_pred can be enabled only with v_parameterization / scale_v_pred_loss_like_noise_predはv_parameterizationが有効なときのみ有効にできます"
        )

    if args.v_pred_like_loss and args.v_parameterization:
        raise ValueError(
            "v_pred_like_loss cannot be enabled with v_parameterization / v_pred_like_lossはv_parameterizationが有効なときには有効にできません"
        )

    if args.zero_terminal_snr and not args.v_parameterization:
        logger.warning(
            f"zero_terminal_snr is enabled, but v_parameterization is not enabled. training will be unexpected"
            + " / zero_terminal_snrが有効ですが、v_parameterizationが有効ではありません。学習結果は想定外になる可能性があります"
        )

    if args.sample_every_n_epochs is not None and args.sample_every_n_epochs <= 0:
        logger.warning(
            "sample_every_n_epochs is less than or equal to 0, so it will be disabled / sample_every_n_epochsに0以下の値が指定されたため無効になります"
        )
        args.sample_every_n_epochs = None

    if args.sample_every_n_steps is not None and args.sample_every_n_steps <= 0:
        logger.warning(
            "sample_every_n_steps is less than or equal to 0, so it will be disabled / sample_every_n_stepsに0以下の値が指定されたため無効になります"
        )
        args.sample_every_n_steps = None


def add_dataset_arguments(
    parser: argparse.ArgumentParser, support_dreambooth: bool, support_caption: bool, support_caption_dropout: bool
):
    # dataset common
    parser.add_argument(
        "--train_data_dir", type=str, default=None, help="directory for train images / 学習画像データのディレクトリ"
    )
    parser.add_argument(
        "--cache_info",
        action="store_true",
        help="cache meta information (caption and image size) for faster dataset loading. only available for DreamBooth"
        + " / メタ情報（キャプションとサイズ）をキャッシュしてデータセット読み込みを高速化する。DreamBooth方式のみ有効",
    )
    parser.add_argument(
        "--shuffle_caption", action="store_true", help="shuffle separated caption / 区切られたcaptionの各要素をshuffleする"
    )
    parser.add_argument("--caption_separator", type=str, default=",", help="separator for caption / captionの区切り文字")
    parser.add_argument(
        "--caption_extension", type=str, default=".caption", help="extension of caption files / 読み込むcaptionファイルの拡張子"
    )
    parser.add_argument(
        "--caption_extention",
        type=str,
        default=None,
        help="extension of caption files (backward compatibility) / 読み込むcaptionファイルの拡張子（スペルミスを残してあります）",
    )
    parser.add_argument(
        "--keep_tokens",
        type=int,
        default=0,
        help="keep heading N tokens when shuffling caption tokens (token means comma separated strings) / captionのシャッフル時に、先頭からこの個数のトークンをシャッフルしないで残す（トークンはカンマ区切りの各部分を意味する）",
    )
    parser.add_argument(
        "--keep_tokens_separator",
        type=str,
        default="",
        help="A custom separator to divide the caption into fixed and flexible parts. Tokens before this separator will not be shuffled. If not specified, '--keep_tokens' will be used to determine the fixed number of tokens."
        + " / captionを固定部分と可変部分に分けるためのカスタム区切り文字。この区切り文字より前のトークンはシャッフルされない。指定しない場合、'--keep_tokens'が固定部分のトークン数として使用される。",
    )
    parser.add_argument(
        "--secondary_separator",
        type=str,
        default=None,
        help="a secondary separator for caption. This separator is replaced to caption_separator after dropping/shuffling caption"
        + " / captionのセカンダリ区切り文字。この区切り文字はcaptionのドロップやシャッフル後にcaption_separatorに置き換えられる",
    )
    parser.add_argument(
        "--enable_wildcard",
        action="store_true",
        help="enable wildcard for caption (e.g. '{image|picture|rendition}') / captionのワイルドカードを有効にする（例：'{image|picture|rendition}'）",
    )
    parser.add_argument(
        "--caption_prefix",
        type=str,
        default=None,
        help="prefix for caption text / captionのテキストの先頭に付ける文字列",
    )
    parser.add_argument(
        "--caption_suffix",
        type=str,
        default=None,
        help="suffix for caption text / captionのテキストの末尾に付ける文字列",
    )
    parser.add_argument(
        "--color_aug", action="store_true", help="enable weak color augmentation / 学習時に色合いのaugmentationを有効にする"
    )
    parser.add_argument(
        "--flip_aug", action="store_true", help="enable horizontal flip augmentation / 学習時に左右反転のaugmentationを有効にする"
    )
    parser.add_argument(
        "--face_crop_aug_range",
        type=str,
        default=None,
        help="enable face-centered crop augmentation and its range (e.g. 2.0,4.0) / 学習時に顔を中心とした切り出しaugmentationを有効にするときは倍率を指定する（例：2.0,4.0）",
    )
    parser.add_argument(
        "--random_crop",
        action="store_true",
        help="enable random crop (for style training in face-centered crop augmentation) / ランダムな切り出しを有効にする（顔を中心としたaugmentationを行うときに画風の学習用に指定する）",
    )
    parser.add_argument(
        "--debug_dataset",
        action="store_true",
        help="show images for debugging (do not train) / デバッグ用に学習データを画面表示する（学習は行わない）",
    )
    parser.add_argument(
        "--resolution",
        type=str,
        default=None,
        help="resolution in training ('size' or 'width,height') / 学習時の画像解像度（'サイズ'指定、または'幅,高さ'指定）",
    )
    parser.add_argument(
        "--network_multiplier",
        type=float,
        default=1.0,
        help="network multiplier to adjust the influence of the network",
    )
    parser.add_argument(
        "--cache_latents",
        action="store_true",
        help="cache latents to main memory to reduce VRAM usage (augmentations must be disabled) / VRAM削減のためにlatentをメインメモリにcacheする（augmentationは使用不可） ",
    )
    parser.add_argument(
        "--vae_batch_size", type=int, default=1, help="batch size for caching latents / latentのcache時のバッチサイズ"
    )
    parser.add_argument(
        "--cache_latents_to_disk",
        action="store_true",
        help="cache latents to disk to reduce VRAM usage (augmentations must be disabled) / VRAM削減のためにlatentをディスクにcacheする（augmentationは使用不可）",
    )
    parser.add_argument(
        "--enable_bucket",
        action="store_true",
        help="enable buckets for multi aspect ratio training / 複数解像度学習のためのbucketを有効にする",
    )
    parser.add_argument(
        "--min_bucket_reso",
        type=int,
        default=256,
        help="minimum resolution for buckets, must be divisible by bucket_reso_steps "
        " / bucketの最小解像度、bucket_reso_stepsで割り切れる必要があります",
    )
    parser.add_argument(
        "--max_bucket_reso",
        type=int,
        default=1024,
        help="maximum resolution for buckets, must be divisible by bucket_reso_steps "
        " / bucketの最大解像度、bucket_reso_stepsで割り切れる必要があります",
    )
    parser.add_argument(
        "--bucket_reso_steps",
        type=int,
        default=64,
        help="steps of resolution for buckets, divisible by 8 is recommended / bucketの解像度の単位、8で割り切れる値を推奨します",
    )
    parser.add_argument(
        "--bucket_no_upscale",
        action="store_true",
        help="make bucket for each image without upscaling / 画像を拡大せずbucketを作成します",
    )

    parser.add_argument(
        "--token_warmup_min",
        type=int,
        default=1,
        help="start learning at N tags (token means comma separated strinfloatgs) / タグ数をN個から増やしながら学習する",
    )
    parser.add_argument(
        "--token_warmup_step",
        type=float,
        default=0,
        help="tag length reaches maximum on N steps (or N*max_train_steps if N<1) / N（N<1ならN*max_train_steps）ステップでタグ長が最大になる。デフォルトは0（最初から最大）",
    )
    parser.add_argument(
        "--alpha_mask",
        action="store_true",
        help="use alpha channel as mask for training / 画像のアルファチャンネルをlossのマスクに使用する",
    )

    parser.add_argument(
        "--dataset_class",
        type=str,
        default=None,
        help="dataset class for arbitrary dataset (package.module.Class) / 任意のデータセットを用いるときのクラス名 (package.module.Class)",
    )

    if support_caption_dropout:
        # Textual Inversion はcaptionのdropoutをsupportしない
        # いわゆるtensorのDropoutと紛らわしいのでprefixにcaptionを付けておく　every_n_epochsは他と平仄を合わせてdefault Noneに
        parser.add_argument(
            "--caption_dropout_rate", type=float, default=0.0, help="Rate out dropout caption(0.0~1.0) / captionをdropoutする割合"
        )
        parser.add_argument(
            "--caption_dropout_every_n_epochs",
            type=int,
            default=0,
            help="Dropout all captions every N epochs / captionを指定エポックごとにdropoutする",
        )
        parser.add_argument(
            "--caption_tag_dropout_rate",
            type=float,
            default=0.0,
            help="Rate out dropout comma separated tokens(0.0~1.0) / カンマ区切りのタグをdropoutする割合",
        )

    if support_dreambooth:
        # DreamBooth dataset
        parser.add_argument(
            "--reg_data_dir", type=str, default=None, help="directory for regularization images / 正則化画像データのディレクトリ"
        )

    if support_caption:
        # caption dataset
        parser.add_argument(
            "--in_json", type=str, default=None, help="json metadata for dataset / データセットのmetadataのjsonファイル"
        )
        parser.add_argument(
            "--dataset_repeats",
            type=int,
            default=1,
            help="repeat dataset when training with captions / キャプションでの学習時にデータセットを繰り返す回数",
        )


def add_sd_saving_arguments(parser: argparse.ArgumentParser):
    parser.add_argument(
        "--save_model_as",
        type=str,
        default=None,
        choices=[None, "ckpt", "safetensors", "diffusers", "diffusers_safetensors"],
        help="format to save the model (default is same to original) / モデル保存時の形式（未指定時は元モデルと同じ）",
    )
    parser.add_argument(
        "--use_safetensors",
        action="store_true",
        help="use safetensors format to save (if save_model_as is not specified) / checkpoint、モデルをsafetensors形式で保存する（save_model_as未指定時）",
    )


def read_config_from_file(args: argparse.Namespace, parser: argparse.ArgumentParser):
    if not args.config_file:
        return args

    config_path = args.config_file + ".toml" if not args.config_file.endswith(".toml") else args.config_file

    if args.output_config:
        # check if config file exists
        if os.path.exists(config_path):
            logger.error(f"Config file already exists. Aborting... / 出力先の設定ファイルが既に存在します: {config_path}")
            exit(1)

        # convert args to dictionary
        args_dict = vars(args)

        # remove unnecessary keys
        for key in ["config_file", "output_config", "wandb_api_key"]:
            if key in args_dict:
                del args_dict[key]

        # get default args from parser
        default_args = vars(parser.parse_args([]))

        # remove default values: cannot use args_dict.items directly because it will be changed during iteration
        for key, value in list(args_dict.items()):
            if key in default_args and value == default_args[key]:
                del args_dict[key]

        # convert Path to str in dictionary
        for key, value in args_dict.items():
            if isinstance(value, pathlib.Path):
                args_dict[key] = str(value)

        # convert to toml and output to file
        with open(config_path, "w") as f:
            toml.dump(args_dict, f)

        logger.info(f"Saved config file / 設定ファイルを保存しました: {config_path}")
        exit(0)

    if not os.path.exists(config_path):
        logger.info(f"{config_path} not found.")
        exit(1)

    logger.info(f"Loading settings from {config_path}...")
    with open(config_path, "r", encoding="utf-8") as f:
        config_dict = toml.load(f)

    # combine all sections into one
    ignore_nesting_dict = {}
    for section_name, section_dict in config_dict.items():
        # if value is not dict, save key and value as is
        if not isinstance(section_dict, dict):
            ignore_nesting_dict[section_name] = section_dict
            continue

        # if value is dict, save all key and value into one dict
        for key, value in section_dict.items():
            ignore_nesting_dict[key] = value

    config_args = argparse.Namespace(**ignore_nesting_dict)
    args = parser.parse_args(namespace=config_args)
    args.config_file = os.path.splitext(args.config_file)[0]
    logger.info(args.config_file)

    return args


# endregion

# region utils


def resume_from_local_or_hf_if_specified(accelerator, args):
    if not args.resume:
        return

    if not args.resume_from_huggingface:
        logger.info(f"resume training from local state: {args.resume}")
        accelerator.load_state(args.resume)
        return

    logger.info(f"resume training from huggingface state: {args.resume}")
    repo_id = args.resume.split("/")[0] + "/" + args.resume.split("/")[1]
    path_in_repo = "/".join(args.resume.split("/")[2:])
    revision = None
    repo_type = None
    if ":" in path_in_repo:
        divided = path_in_repo.split(":")
        if len(divided) == 2:
            path_in_repo, revision = divided
            repo_type = "model"
        else:
            path_in_repo, revision, repo_type = divided
    logger.info(f"Downloading state from huggingface: {repo_id}/{path_in_repo}@{revision}")

    list_files = huggingface_util.list_dir(
        repo_id=repo_id,
        subfolder=path_in_repo,
        revision=revision,
        token=args.huggingface_token,
        repo_type=repo_type,
    )

    async def download(filename) -> str:
        def task():
            return hf_hub_download(
                repo_id=repo_id,
                filename=filename,
                revision=revision,
                repo_type=repo_type,
                token=args.huggingface_token,
            )

        return await asyncio.get_event_loop().run_in_executor(None, task)

    loop = asyncio.get_event_loop()
    results = loop.run_until_complete(asyncio.gather(*[download(filename=filename.rfilename) for filename in list_files]))
    if len(results) == 0:
        raise ValueError(
            "No files found in the specified repo id/path/revision / 指定されたリポジトリID/パス/リビジョンにファイルが見つかりませんでした"
        )
    dirname = os.path.dirname(results[0])
    accelerator.load_state(dirname)


def get_optimizer(args, trainable_params, model=None):
    # "Optimizer to use: AdamW, AdamW8bit, Lion, SGDNesterov, SGDNesterov8bit, PagedAdamW, PagedAdamW8bit, PagedAdamW32bit, Lion8bit, PagedLion8bit, AdEMAMix8bit, PagedAdEMAMix8bit, DAdaptation(DAdaptAdamPreprint), DAdaptAdaGrad, DAdaptAdam, DAdaptAdan, DAdaptAdanIP, DAdaptLion, DAdaptSGD, Adafactor"

    optimizer_type = args.optimizer_type
    if args.use_8bit_adam:
        assert (
            not args.use_lion_optimizer
        ), "both option use_8bit_adam and use_lion_optimizer are specified / use_8bit_adamとuse_lion_optimizerの両方のオプションが指定されています"
        assert (
            optimizer_type is None or optimizer_type == ""
        ), "both option use_8bit_adam and optimizer_type are specified / use_8bit_adamとoptimizer_typeの両方のオプションが指定されています"
        optimizer_type = "AdamW8bit"

    elif args.use_lion_optimizer:
        assert (
            optimizer_type is None or optimizer_type == ""
        ), "both option use_lion_optimizer and optimizer_type are specified / use_lion_optimizerとoptimizer_typeの両方のオプションが指定されています"
        optimizer_type = "Lion"

    if optimizer_type is None or optimizer_type == "":
        optimizer_type = "AdamW"
    optimizer_type = optimizer_type.lower()

    if args.fused_backward_pass:
        assert (
            optimizer_type in ["Adafactor".lower(),"lion", "adan", "adamw","ranger","stableadamw"]
        ), "fused_backward_pass currently only works with optimizer_type Adafactor / fused_backward_passは現在optimizer_type Adafactorでのみ機能します"
        assert (
            args.gradient_accumulation_steps == 1
        ), "fused_backward_pass does not work with gradient_accumulation_steps > 1 / fused_backward_passはgradient_accumulation_steps>1では機能しません"

    # 引数を分解する
    optimizer_kwargs = {}
    if args.optimizer_args is not None and len(args.optimizer_args) > 0:
        for arg in args.optimizer_args:
            key, value = arg.split("=")
            value = ast.literal_eval(value)

            # value = value.split(",")
            # for i in range(len(value)):
            #     if value[i].lower() == "true" or value[i].lower() == "false":
            #         value[i] = value[i].lower() == "true"
            #     else:
            #         value[i] = ast.float(value[i])
            # if len(value) == 1:
            #     value = value[0]
            # else:
            #     value = tuple(value)

            optimizer_kwargs[key] = value
    # logger.info(f"optkwargs {optimizer}_{kwargs}")

    schedulefree_wrapper_kwargs = {}

    lr = args.learning_rate
    optimizer = None
    optimizer_class = None

    if optimizer_type == "Lion".lower():
        try:
            import optimi
            logger.info(f"use optimi Lion optimizer | {optimizer_kwargs}")
            optimizer_class = optimi.Lion
            if args.fused_backward_pass and "gradient_release" not in optimizer_kwargs:
                optimizer_kwargs["gradient_release"] = True
        except:
            try:
                import lion_pytorch
                logger.info(f"use Lion optimizer | {optimizer_kwargs}")
                optimizer_class = lion_pytorch.Lion
            except ImportError:
                raise ImportError("No lion_pytorch / lion_pytorch がインストールされていないようです")
        optimizer = optimizer_class(trainable_params, lr=lr, **optimizer_kwargs)

    elif optimizer_type.endswith("8bit".lower()):
        try:
            import bitsandbytes as bnb
        except ImportError:
            raise ImportError("No bitsandbytes / bitsandbytesがインストールされていないようです")

        if optimizer_type == "AdamW8bit".lower():
            logger.info(f"use 8-bit AdamW optimizer | {optimizer_kwargs}")
            optimizer_class = bnb.optim.AdamW8bit
            optimizer = optimizer_class(trainable_params, lr=lr, **optimizer_kwargs)

        elif optimizer_type == "SGDNesterov8bit".lower():
            logger.info(f"use 8-bit SGD with Nesterov optimizer | {optimizer_kwargs}")
            if "momentum" not in optimizer_kwargs:
                logger.warning(
                    f"8-bit SGD with Nesterov must be with momentum, set momentum to 0.9 / 8-bit SGD with Nesterovはmomentum指定が必須のため0.9に設定します"
                )
                optimizer_kwargs["momentum"] = 0.9

            optimizer_class = bnb.optim.SGD8bit
            optimizer = optimizer_class(trainable_params, lr=lr, nesterov=True, **optimizer_kwargs)

        elif optimizer_type == "Lion8bit".lower():
            logger.info(f"use 8-bit Lion optimizer | {optimizer_kwargs}")
            try:
                optimizer_class = bnb.optim.Lion8bit
            except AttributeError:
                raise AttributeError(
                    "No Lion8bit. The version of bitsandbytes installed seems to be old. Please install 0.38.0 or later. / Lion8bitが定義されていません。インストールされているbitsandbytesのバージョンが古いようです。0.38.0以上をインストールしてください"
                )
        elif optimizer_type == "PagedAdamW8bit".lower():
            logger.info(f"use 8-bit PagedAdamW optimizer | {optimizer_kwargs}")
            try:
                optimizer_class = bnb.optim.PagedAdamW8bit
            except AttributeError:
                raise AttributeError(
                    "No PagedAdamW8bit. The version of bitsandbytes installed seems to be old. Please install 0.39.0 or later. / PagedAdamW8bitが定義されていません。インストールされているbitsandbytesのバージョンが古いようです。0.39.0以上をインストールしてください"
                )
        elif optimizer_type == "PagedLion8bit".lower():
            logger.info(f"use 8-bit Paged Lion optimizer | {optimizer_kwargs}")
            try:
                optimizer_class = bnb.optim.PagedLion8bit
            except AttributeError:
                raise AttributeError(
                    "No PagedLion8bit. The version of bitsandbytes installed seems to be old. Please install 0.39.0 or later. / PagedLion8bitが定義されていません。インストールされているbitsandbytesのバージョンが古いようです。0.39.0以上をインストールしてください"
                )

        if optimizer_class is not None:
            optimizer = optimizer_class(trainable_params, lr=lr, **optimizer_kwargs)

    elif optimizer_type == "PagedAdamW".lower():
        logger.info(f"use PagedAdamW optimizer | {optimizer_kwargs}")
        try:
            import bitsandbytes as bnb
        except ImportError:
            raise ImportError("No bitsandbytes / bitsandbytesがインストールされていないようです")
        try:
            optimizer_class = bnb.optim.PagedAdamW
        except AttributeError:
            raise AttributeError(
                "No PagedAdamW. The version of bitsandbytes installed seems to be old. Please install 0.39.0 or later. / PagedAdamWが定義されていません。インストールされているbitsandbytesのバージョンが古いようです。0.39.0以上をインストールしてください"
            )
        optimizer = optimizer_class(trainable_params, lr=lr, **optimizer_kwargs)

    elif optimizer_type == "PagedAdamW32bit".lower():
        logger.info(f"use 32-bit PagedAdamW optimizer | {optimizer_kwargs}")
        try:
            import bitsandbytes as bnb
        except ImportError:
            raise ImportError("No bitsandbytes / bitsandbytesがインストールされていないようです")
        try:
            optimizer_class = bnb.optim.PagedAdamW32bit
        except AttributeError:
            raise AttributeError(
                "No PagedAdamW32bit. The version of bitsandbytes installed seems to be old. Please install 0.39.0 or later. / PagedAdamW32bitが定義されていません。インストールされているbitsandbytesのバージョンが古いようです。0.39.0以上をインストールしてください"
            )
        optimizer = optimizer_class(trainable_params, lr=lr, **optimizer_kwargs)

    elif optimizer_type == "SGDNesterov".lower():
        logger.info(f"use SGD with Nesterov optimizer | {optimizer_kwargs}")
        if "momentum" not in optimizer_kwargs:
            logger.info(
                f"SGD with Nesterov must be with momentum, set momentum to 0.9 / SGD with Nesterovはmomentum指定が必須のため0.9に設定します"
            )
            optimizer_kwargs["momentum"] = 0.9

        optimizer_class = torch.optim.SGD
        optimizer = optimizer_class(trainable_params, lr=lr, nesterov=True, **optimizer_kwargs)

    elif optimizer_type == "Adan".lower():
        logger.info(f"use Adan optimizer | {optimizer_kwargs}")
        # optimi
        # check optimi is installed
        try:
            import optimi
        except ImportError:
            raise ImportError("No optimi / optimi がインストールされていないようです")
        if args.fused_backward_pass and "gradient_release" not in optimizer_kwargs:
            optimizer_kwargs["gradient_release"] = True
        optimizer_class = optimi.Adan
        optimizer = optimizer_class(trainable_params, lr=lr, **optimizer_kwargs)

    elif optimizer_type == "Ranger".lower():
        logger.info(f"use RAdam optimizer | {optimizer_kwargs}")
        # optimi
        # check optimi is installed
        try:
            import optimi
        except ImportError:
            raise ImportError("No optimi / optimi がインストールされていないようです")
        if args.fused_backward_pass and "gradient_release" not in optimizer_kwargs:
            optimizer_kwargs["gradient_release"] = True
        optimizer_class = optimi.Ranger
        optimizer = optimizer_class(trainable_params, lr=lr, **optimizer_kwargs)

    elif optimizer_type.startswith("DAdapt".lower()) or optimizer_type == "Prodigy".lower():
        # check lr and lr_count, and logger.info warning
        actual_lr = lr
        lr_count = 1
        if type(trainable_params) == list and type(trainable_params[0]) == dict:
            lrs = set()
            actual_lr = trainable_params[0].get("lr", actual_lr)
            for group in trainable_params:
                lrs.add(group.get("lr", actual_lr))
            lr_count = len(lrs)

        if actual_lr <= 0.1:
            logger.warning(
                f"learning rate is too low. If using D-Adaptation or Prodigy, set learning rate around 1.0 / 学習率が低すぎるようです。D-AdaptationまたはProdigyの使用時は1.0前後の値を指定してください: lr={actual_lr}"
            )
            logger.warning("recommend option: lr=1.0 / 推奨は1.0です")
        if lr_count > 1:
            logger.warning(
                f"when multiple learning rates are specified with dadaptation (e.g. for Text Encoder and U-Net), only the first one will take effect / D-AdaptationまたはProdigyで複数の学習率を指定した場合（Text EncoderとU-Netなど）、最初の学習率のみが有効になります: lr={actual_lr}"
            )

        if optimizer_type.startswith("DAdapt".lower()):
            # DAdaptation family
            # check dadaptation is installed
            try:
                import dadaptation
                import dadaptation.experimental as experimental
            except ImportError:
                raise ImportError("No dadaptation / dadaptation がインストールされていないようです")

            # set optimizer
            if optimizer_type == "DAdaptation".lower() or optimizer_type == "DAdaptAdamPreprint".lower():
                optimizer_class = experimental.DAdaptAdamPreprint
                logger.info(f"use D-Adaptation AdamPreprint optimizer | {optimizer_kwargs}")
            elif optimizer_type == "DAdaptAdaGrad".lower():
                optimizer_class = dadaptation.DAdaptAdaGrad
                logger.info(f"use D-Adaptation AdaGrad optimizer | {optimizer_kwargs}")
            elif optimizer_type == "DAdaptAdam".lower():
                optimizer_class = dadaptation.DAdaptAdam
                logger.info(f"use D-Adaptation Adam optimizer | {optimizer_kwargs}")
            elif optimizer_type == "DAdaptAdan".lower():
                optimizer_class = dadaptation.DAdaptAdan
                logger.info(f"use D-Adaptation Adan optimizer | {optimizer_kwargs}")
            elif optimizer_type == "DAdaptAdanIP".lower():
                optimizer_class = experimental.DAdaptAdanIP
                logger.info(f"use D-Adaptation AdanIP optimizer | {optimizer_kwargs}")
            elif optimizer_type == "DAdaptLion".lower():
                optimizer_class = dadaptation.DAdaptLion
                logger.info(f"use D-Adaptation Lion optimizer | {optimizer_kwargs}")
            elif optimizer_type == "DAdaptSGD".lower():
                optimizer_class = dadaptation.DAdaptSGD
                logger.info(f"use D-Adaptation SGD optimizer | {optimizer_kwargs}")
            else:
                raise ValueError(f"Unknown optimizer type: {optimizer_type}")

            optimizer = optimizer_class(trainable_params, lr=lr, **optimizer_kwargs)
        else:
            # Prodigy
            # check Prodigy is installed
            try:
                import prodigyopt
            except ImportError:
                raise ImportError("No Prodigy / Prodigy がインストールされていないようです")

            logger.info(f"use Prodigy optimizer | {optimizer_kwargs}")
            optimizer_class = prodigyopt.Prodigy
            optimizer = optimizer_class(trainable_params, lr=lr, **optimizer_kwargs)

    elif optimizer_type == "Prodigy".lower():
        # Prodigy
        # check Prodigy is installed
        try:
            import prodigyopt
        except ImportError:
            raise ImportError("No Prodigy / Prodigy がインストールされていないようです")

        # check lr and lr_count, and print warning
        actual_lr = lr
        lr_count = 1
        if type(trainable_params) == list and type(trainable_params[0]) == dict:
            lrs = set()
            actual_lr = trainable_params[0].get("lr", actual_lr)
            for group in trainable_params:
                lrs.add(group.get("lr", actual_lr))
            lr_count = len(lrs)

        if actual_lr <= 0.1:
            print(
                f"learning rate is too low. If using Prodigy, set learning rate around 1.0 / 学習率が低すぎるようです。1.0前後の値を指定してください: lr={actual_lr}"
            )
            print("recommend option: lr=1.0 / 推奨は1.0です")
        if lr_count > 1:
            print(
                f"when multiple learning rates are specified with Prodigy (e.g. for Text Encoder and U-Net), only the first one will take effect / Prodigyで複数の学習率を指定した場合（Text EncoderとU-Netなど）、最初の学習率のみが有効になります: lr={actual_lr}"
            )

        print(f"use Prodigy optimizer | {optimizer_kwargs}")
        optimizer_class = prodigyopt.Prodigy
        optimizer = optimizer_class(trainable_params, lr=lr, **optimizer_kwargs)

    elif optimizer_type == "Adafactor".lower():
        # 引数を確認して適宜補正する
        if "relative_step" not in optimizer_kwargs:
            optimizer_kwargs["relative_step"] = True  # default
        if not optimizer_kwargs["relative_step"] and optimizer_kwargs.get("warmup_init", False):
            logger.info(
                f"set relative_step to True because warmup_init is True / warmup_initがTrueのためrelative_stepをTrueにします"
            )
            optimizer_kwargs["relative_step"] = True
        logger.info(f"use Adafactor optimizer | {optimizer_kwargs}")

        if optimizer_kwargs["relative_step"]:
            logger.info(f"relative_step is true / relative_stepがtrueです")
            if lr != 0.0:
                logger.warning(f"learning rate is used as initial_lr / 指定したlearning rateはinitial_lrとして使用されます")
            args.learning_rate = None

            # trainable_paramsがgroupだった時の処理：lrを削除する
            if type(trainable_params) == list and type(trainable_params[0]) == dict:
                has_group_lr = False
                for group in trainable_params:
                    p = group.pop("lr", None)
                    has_group_lr = has_group_lr or (p is not None)

                if has_group_lr:
                    # 一応argsを無効にしておく TODO 依存関係が逆転してるのであまり望ましくない
                    logger.warning(f"unet_lr and text_encoder_lr are ignored / unet_lrとtext_encoder_lrは無視されます")
                    args.unet_lr = None
                    args.text_encoder_lr = None

            if args.lr_scheduler != "adafactor":
                logger.info(f"use adafactor_scheduler / スケジューラにadafactor_schedulerを使用します")
            args.lr_scheduler = f"adafactor:{lr}"  # ちょっと微妙だけど

            lr = None
        else:
            if args.max_grad_norm != 0.0:
                logger.warning(
                    f"because max_grad_norm is set, clip_grad_norm is enabled. consider set to 0 / max_grad_normが設定されているためclip_grad_normが有効になります。0に設定して無効にしたほうがいいかもしれません"
                )
            if args.lr_scheduler != "constant_with_warmup":
                logger.warning(f"constant_with_warmup will be good / スケジューラはconstant_with_warmupが良いかもしれません")
            if optimizer_kwargs.get("clip_threshold", 1.0) != 1.0:
                logger.warning(f"clip_threshold=1.0 will be good / clip_thresholdは1.0が良いかもしれません")

        optimizer_class = transformers.optimization.Adafactor
        optimizer = optimizer_class(trainable_params, lr=lr, **optimizer_kwargs)

    elif optimizer_type == "StableAdamW".lower():
        logger.info(f"use StableAdamW optimizer | {optimizer_kwargs}")
        # optimi
        # check optimi is installed
        try:
            import optimi
        except ImportError:
            raise ImportError("No optimi / optimi がインストールされていないようです")
        if args.fused_backward_pass and "gradient_release" not in optimizer_kwargs:
            optimizer_kwargs["gradient_release"] = True
        optimizer_class = optimi.StableAdamW
        optimizer = optimizer_class(trainable_params, lr=lr, **optimizer_kwargs)

    elif optimizer_type == "AdamW".lower():
        # optimi
        # check optimi is installed
        try:
            import optimi
            optimizer_class = optimi.AdamW
            logger.info(f"use optimi AdamW optimizer | {optimizer_kwargs}")
            if args.fused_backward_pass and "gradient_release" not in optimizer_kwargs:
                optimizer_kwargs["gradient_release"] = True
        except:
            optimizer_class = torch.optim.AdamW
            logger.info(f"use AdamW optimizer | {optimizer_kwargs}")
        optimizer = optimizer_class(trainable_params, lr=lr, **optimizer_kwargs)

    elif optimizer_type == "AdamMini".lower():
        logger.info(f"use AdamMini optimizer | {optimizer_kwargs}")
        try:
            import library.adam_mini as adam_mini
            optimizer_class = adam_mini.Adam_mini
        except ImportError:
            raise ImportError("No adam-mini / adam-mini がインストールされていないようです")

        named_params = [(name, param) for name, param in model.named_parameters() if param.requires_grad]

        optimizer = optimizer_class(named_params, lr=lr, **optimizer_kwargs)
        optimizer.embd_names.add("layer.weight")
        optimizer.embd_names.add("final_layer.linear.weight")
        optimizer.embd_names.add("final_layer.adaLN_modulation.1.weight")
        optimizer.wqk_names.add("attn")
        optimizer.wqk_names.add('mlp')

    elif optimizer_type == "Sara".lower():
        logger.info(f"use Sara optimizer | {optimizer_kwargs}")
        try:
            import library.adamw_sara as sara
            optimizer_class = sara.AdamW
        except ImportError:
            raise ImportError("No sara / sara がインストールされていないようです")
        optimizer = optimizer_class(model, **optimizer_kwargs)

    elif optimizer_type.endswith("schedulefree".lower()):
        try:
            import schedulefree as sf
        except ImportError:
            raise ImportError("No schedulefree / schedulefreeがインストールされていないようです")
        if optimizer_type == "AdamWScheduleFree".lower():
            optimizer_class = sf.AdamWScheduleFree
            logger.info(f"use AdamWScheduleFree optimizer | {optimizer_kwargs}")
        elif optimizer_type == "SGDScheduleFree".lower():
            optimizer_class = sf.SGDScheduleFree
            logger.info(f"use SGDScheduleFree optimizer | {optimizer_kwargs}")
        else:
            raise ValueError(f"Unknown optimizer type: {optimizer_type}")
        optimizer = optimizer_class(trainable_params, lr=lr, **optimizer_kwargs)
        # make optimizer as train mode: we don't need to call train again, because eval will not be called in training loop
        optimizer.train()

    if optimizer is None:
        # 任意のoptimizerを使う
        case_sensitive_optimizer_type = args.optimizer_type  # not lower
        logger.info(f"use {case_sensitive_optimizer_type} | {optimizer_kwargs}")

        if "." not in case_sensitive_optimizer_type:  # from torch.optim
            optimizer_module = torch.optim
        else:  # from other library
            values = case_sensitive_optimizer_type.split(".")
            optimizer_module = importlib.import_module(".".join(values[:-1]))
            case_sensitive_optimizer_type = values[-1]

        optimizer_class = getattr(optimizer_module, case_sensitive_optimizer_type)
        optimizer = optimizer_class(trainable_params, lr=lr, **optimizer_kwargs)

    """
    # wrap any of above optimizer with schedulefree, if optimizer is not schedulefree
    if args.optimizer_schedulefree_wrapper and not optimizer_type.endswith("schedulefree".lower()):
        try:
            import schedulefree as sf
        except ImportError:
            raise ImportError("No schedulefree / schedulefreeがインストールされていないようです")

        schedulefree_wrapper_kwargs = {}
        if args.schedulefree_wrapper_args is not None and len(args.schedulefree_wrapper_args) > 0:
            for arg in args.schedulefree_wrapper_args:
                key, value = arg.split("=")
                value = ast.literal_eval(value)
                schedulefree_wrapper_kwargs[key] = value

        sf_wrapper = sf.ScheduleFreeWrapper(optimizer, **schedulefree_wrapper_kwargs)
        sf_wrapper.train()  # make optimizer as train mode

        # we need to make optimizer as a subclass of torch.optim.Optimizer, we make another Proxy class over SFWrapper
        class OptimizerProxy(torch.optim.Optimizer):
            def __init__(self, sf_wrapper):
                self._sf_wrapper = sf_wrapper

            def __getattr__(self, name):
                return getattr(self._sf_wrapper, name)

            # override properties
            @property
            def state(self):
                return self._sf_wrapper.state

            @state.setter
            def state(self, state):
                self._sf_wrapper.state = state

            @property
            def param_groups(self):
                return self._sf_wrapper.param_groups

            @param_groups.setter
            def param_groups(self, param_groups):
                self._sf_wrapper.param_groups = param_groups

            @property
            def defaults(self):
                return self._sf_wrapper.defaults

            @defaults.setter
            def defaults(self, defaults):
                self._sf_wrapper.defaults = defaults

            def add_param_group(self, param_group):
                self._sf_wrapper.add_param_group(param_group)

            def load_state_dict(self, state_dict):
                self._sf_wrapper.load_state_dict(state_dict)

            def state_dict(self):
                return self._sf_wrapper.state_dict()

            def zero_grad(self):
                self._sf_wrapper.zero_grad()

            def step(self, closure=None):
                self._sf_wrapper.step(closure)

            def train(self):
                self._sf_wrapper.train()

            def eval(self):
                self._sf_wrapper.eval()

            # isinstance チェックをパスするためのメソッド
            def __instancecheck__(self, instance):
                return isinstance(instance, (type(self), Optimizer))

        optimizer = OptimizerProxy(sf_wrapper)

        logger.info(f"wrap optimizer with ScheduleFreeWrapper | {schedulefree_wrapper_kwargs}")
    """

    # for logging
    optimizer_name = optimizer_class.__module__ + "." + optimizer_class.__name__
    optimizer_args = ",".join([f"{k}={v}" for k, v in optimizer_kwargs.items()])

    return optimizer_name, optimizer_args, optimizer


def get_optimizer_train_eval_fn(optimizer: Optimizer, args: argparse.Namespace) -> Tuple[Callable, Callable]:
    if not is_schedulefree_optimizer(optimizer, args):
        # return dummy func
        return lambda: None, lambda: None

    # get train and eval functions from optimizer
    train_fn = optimizer.train
    eval_fn = optimizer.eval

    return train_fn, eval_fn


def is_schedulefree_optimizer(optimizer: Optimizer, args: argparse.Namespace) -> bool:
    return args.optimizer_type.lower().endswith("schedulefree".lower())  # or args.optimizer_schedulefree_wrapper


def get_dummy_scheduler(optimizer: Optimizer) -> Any:
    # dummy scheduler for schedulefree optimizer. supports only empty step(), get_last_lr() and optimizers.
    # this scheduler is used for logging only.
    # this isn't be wrapped by accelerator because of this class is not a subclass of torch.optim.lr_scheduler._LRScheduler
    class DummyScheduler:
        def __init__(self, optimizer: Optimizer):
            self.optimizer = optimizer

        def step(self):
            pass

        def get_last_lr(self):
            return [group["lr"] for group in self.optimizer.param_groups]

    return DummyScheduler(optimizer)


# Modified version of get_scheduler() function from diffusers.optimizer.get_scheduler
# Add some checking and features to the original function.


def get_scheduler_fix(args, optimizer: Optimizer, num_processes: int):
    """
    Unified API to get any scheduler from its name.
    """
    # if schedulefree optimizer, return dummy scheduler
    if is_schedulefree_optimizer(optimizer, args):
        return get_dummy_scheduler(optimizer)

    name = args.lr_scheduler
    num_training_steps = args.max_train_steps * num_processes  # * args.gradient_accumulation_steps
    num_warmup_steps: Optional[int] = (
        int(args.lr_warmup_steps * num_training_steps) if isinstance(args.lr_warmup_steps, float) else args.lr_warmup_steps
    )
    num_decay_steps: Optional[int] = (
        int(args.lr_decay_steps * num_training_steps) if isinstance(args.lr_decay_steps, float) else args.lr_decay_steps
    )
    num_stable_steps = num_training_steps - num_warmup_steps - num_decay_steps
    num_cycles = args.lr_scheduler_num_cycles
    power = args.lr_scheduler_power
    timescale = args.lr_scheduler_timescale
    min_lr_ratio = args.lr_scheduler_min_lr_ratio

    lr_scheduler_kwargs = {}  # get custom lr_scheduler kwargs
    if args.lr_scheduler_args is not None and len(args.lr_scheduler_args) > 0:
        for arg in args.lr_scheduler_args:
            key, value = arg.split("=")
            value = ast.literal_eval(value)
            lr_scheduler_kwargs[key] = value

    def wrap_check_needless_num_warmup_steps(return_vals):
        if num_warmup_steps is not None and num_warmup_steps != 0:
            raise ValueError(f"{name} does not require `num_warmup_steps`. Set None or 0.")
        return return_vals

    # using any lr_scheduler from other library
    if args.lr_scheduler_type:
        lr_scheduler_type = args.lr_scheduler_type
        logger.info(f"use {lr_scheduler_type} | {lr_scheduler_kwargs} as lr_scheduler")
        if "." not in lr_scheduler_type:  # default to use torch.optim
            lr_scheduler_module = torch.optim.lr_scheduler
        else:
            values = lr_scheduler_type.split(".")
            lr_scheduler_module = importlib.import_module(".".join(values[:-1]))
            lr_scheduler_type = values[-1]
        lr_scheduler_class = getattr(lr_scheduler_module, lr_scheduler_type)
        lr_scheduler = lr_scheduler_class(optimizer, **lr_scheduler_kwargs)
        return wrap_check_needless_num_warmup_steps(lr_scheduler)

    if name.startswith("adafactor"):
        assert (
            type(optimizer) == transformers.optimization.Adafactor
        ), f"adafactor scheduler must be used with Adafactor optimizer / adafactor schedulerはAdafactorオプティマイザと同時に使ってください"
        initial_lr = float(name.split(":")[1])
        # logger.info(f"adafactor scheduler init lr {initial_lr}")
        return wrap_check_needless_num_warmup_steps(transformers.optimization.AdafactorSchedule(optimizer, initial_lr))

    if name == DiffusersSchedulerType.PIECEWISE_CONSTANT.value:
        name = DiffusersSchedulerType(name)
        schedule_func = DIFFUSERS_TYPE_TO_SCHEDULER_FUNCTION[name]
        return schedule_func(optimizer, **lr_scheduler_kwargs)  # step_rules and last_epoch are given as kwargs

    name = SchedulerType(name)
    schedule_func = TYPE_TO_SCHEDULER_FUNCTION[name]

    if name == SchedulerType.CONSTANT:
        return wrap_check_needless_num_warmup_steps(schedule_func(optimizer, **lr_scheduler_kwargs))

    # All other schedulers require `num_warmup_steps`
    if num_warmup_steps is None:
        raise ValueError(f"{name} requires `num_warmup_steps`, please provide that argument.")

    if name == SchedulerType.CONSTANT_WITH_WARMUP:
        return schedule_func(optimizer, num_warmup_steps=num_warmup_steps, **lr_scheduler_kwargs)

    if name == SchedulerType.INVERSE_SQRT:
        return schedule_func(optimizer, num_warmup_steps=num_warmup_steps, timescale=timescale, **lr_scheduler_kwargs)

    # All other schedulers require `num_training_steps`
    if num_training_steps is None:
        raise ValueError(f"{name} requires `num_training_steps`, please provide that argument.")

    if name == SchedulerType.COSINE_WITH_RESTARTS:
        return schedule_func(
            optimizer,
            num_warmup_steps=num_warmup_steps,
            num_training_steps=num_training_steps,
            num_cycles=num_cycles,
            **lr_scheduler_kwargs,
        )

    if name == SchedulerType.POLYNOMIAL:
        return schedule_func(
            optimizer, num_warmup_steps=num_warmup_steps, num_training_steps=num_training_steps, power=power, **lr_scheduler_kwargs
        )

    if name == SchedulerType.COSINE_WITH_MIN_LR:
        return schedule_func(
            optimizer,
            num_warmup_steps=num_warmup_steps,
            num_training_steps=num_training_steps,
            num_cycles=num_cycles / 2,
            min_lr_rate=min_lr_ratio,
            **lr_scheduler_kwargs,
        )

    # these schedulers do not require `num_decay_steps`
    if name == SchedulerType.LINEAR or name == SchedulerType.COSINE:
        return schedule_func(
            optimizer,
            num_warmup_steps=num_warmup_steps,
            num_training_steps=num_training_steps,
            **lr_scheduler_kwargs,
        )

    # All other schedulers require `num_decay_steps`
    if num_decay_steps is None:
        raise ValueError(f"{name} requires `num_decay_steps`, please provide that argument.")
    if name == SchedulerType.WARMUP_STABLE_DECAY:
        return schedule_func(
            optimizer,
            num_warmup_steps=num_warmup_steps,
            num_stable_steps=num_stable_steps,
            num_decay_steps=num_decay_steps,
            num_cycles=num_cycles / 2,
            min_lr_ratio=min_lr_ratio if min_lr_ratio is not None else 0.0,
            **lr_scheduler_kwargs,
        )

    return schedule_func(
        optimizer,
        num_warmup_steps=num_warmup_steps,
        num_training_steps=num_training_steps,
        num_decay_steps=num_decay_steps,
        **lr_scheduler_kwargs,
    )


def prepare_dataset_args(args: argparse.Namespace, support_metadata: bool):
    # backward compatibility
    if args.caption_extention is not None:
        args.caption_extension = args.caption_extention
        args.caption_extention = None

    # assert args.resolution is not None, f"resolution is required / resolution（解像度）を指定してください"
    if args.resolution is not None:
        args.resolution = tuple([int(r) for r in args.resolution.split(",")])
        if len(args.resolution) == 1:
            args.resolution = (args.resolution[0], args.resolution[0])
        assert (
            len(args.resolution) == 2
        ), f"resolution must be 'size' or 'width,height' / resolution（解像度）は'サイズ'または'幅','高さ'で指定してください: {args.resolution}"

    if args.face_crop_aug_range is not None:
        args.face_crop_aug_range = tuple([float(r) for r in args.face_crop_aug_range.split(",")])
        assert (
            len(args.face_crop_aug_range) == 2 and args.face_crop_aug_range[0] <= args.face_crop_aug_range[1]
        ), f"face_crop_aug_range must be two floats / face_crop_aug_rangeは'下限,上限'で指定してください: {args.face_crop_aug_range}"
    else:
        args.face_crop_aug_range = None

    if support_metadata:
        if args.in_json is not None and (args.color_aug or args.random_crop):
            logger.warning(
                f"latents in npz is ignored when color_aug or random_crop is True / color_augまたはrandom_cropを有効にした場合、npzファイルのlatentsは無視されます"
            )


def prepare_accelerator(args: argparse.Namespace):
    """
    this function also prepares deepspeed plugin
    """

    if args.logging_dir is None:
        logging_dir = None
    else:
        log_prefix = "" if args.log_prefix is None else args.log_prefix
        logging_dir = args.logging_dir + "/" + log_prefix + time.strftime("%Y%m%d%H%M%S", time.localtime())

    if args.log_with is None:
        if logging_dir is not None:
            log_with = "tensorboard"
        else:
            log_with = None
    else:
        log_with = args.log_with
        if log_with in ["tensorboard", "all"]:
            if logging_dir is None:
                raise ValueError(
                    "logging_dir is required when log_with is tensorboard / Tensorboardを使う場合、logging_dirを指定してください"
                )
        if log_with in ["wandb", "all"]:
            try:
                import wandb
            except ImportError:
                raise ImportError("No wandb / wandb がインストールされていないようです")
            if logging_dir is not None:
                os.makedirs(logging_dir, exist_ok=True)
                os.environ["WANDB_DIR"] = logging_dir
            if args.wandb_api_key is not None:
                wandb.login(key=args.wandb_api_key)

    # torch.compile のオプション。 NO の場合は torch.compile は使わない
    dynamo_backend = "NO"
    if args.torch_compile:
        dynamo_backend = args.dynamo_backend

    kwargs_handlers = (
        InitProcessGroupKwargs(timeout=datetime.timedelta(minutes=args.ddp_timeout)) if args.ddp_timeout else None,
        (
            DistributedDataParallelKwargs(
                gradient_as_bucket_view=args.ddp_gradient_as_bucket_view, static_graph=args.ddp_static_graph
            )
            if args.ddp_gradient_as_bucket_view or args.ddp_static_graph
            else None
        ),
    )
    kwargs_handlers = list(filter(lambda x: x is not None, kwargs_handlers))
    deepspeed_plugin = deepspeed_utils.prepare_deepspeed_plugin(args)

    accelerator = Accelerator(
        gradient_accumulation_steps=args.gradient_accumulation_steps,
        mixed_precision=args.mixed_precision,
        log_with=log_with,
        project_dir=logging_dir,
        kwargs_handlers=kwargs_handlers,
        dynamo_backend=dynamo_backend,
        deepspeed_plugin=deepspeed_plugin,
    )
    print("accelerator device:", accelerator.device)
    return accelerator


def prepare_dtype(args: argparse.Namespace):
    weight_dtype = torch.float32
    if args.mixed_precision == "fp16":
        weight_dtype = torch.float16
    elif args.mixed_precision == "bf16":
        weight_dtype = torch.bfloat16

    save_dtype = None
    if args.save_precision == "fp16":
        save_dtype = torch.float16
    elif args.save_precision == "bf16":
        save_dtype = torch.bfloat16
    elif args.save_precision == "float":
        save_dtype = torch.float32

    return weight_dtype, save_dtype


def _load_target_model(args: argparse.Namespace, weight_dtype, device="cpu", unet_use_linear_projection_in_v2=False):
    name_or_path = args.pretrained_model_name_or_path
    name_or_path = os.path.realpath(name_or_path) if os.path.islink(name_or_path) else name_or_path
    load_stable_diffusion_format = os.path.isfile(name_or_path)  # determine SD or Diffusers
    if load_stable_diffusion_format:
        logger.info(f"load StableDiffusion checkpoint: {name_or_path}")
        text_encoder, vae, unet = model_util.load_models_from_stable_diffusion_checkpoint(
            args.v2, name_or_path, device, unet_use_linear_projection_in_v2=unet_use_linear_projection_in_v2
        )
    else:
        # Diffusers model is loaded to CPU
        logger.info(f"load Diffusers pretrained models: {name_or_path}")
        try:
            pipe = StableDiffusionPipeline.from_pretrained(name_or_path, tokenizer=None, safety_checker=None)
        except EnvironmentError as ex:
            logger.error(
                f"model is not found as a file or in Hugging Face, perhaps file name is wrong? / 指定したモデル名のファイル、またはHugging Faceのモデルが見つかりません。ファイル名が誤っているかもしれません: {name_or_path}"
            )
            raise ex
        text_encoder = pipe.text_encoder
        vae = pipe.vae
        unet = pipe.unet
        del pipe

        # Diffusers U-Net to original U-Net
        # TODO *.ckpt/*.safetensorsのv2と同じ形式にここで変換すると良さそう
        # logger.info(f"unet config: {unet.config}")
        original_unet = UNet2DConditionModel(
            unet.config.sample_size,
            unet.config.attention_head_dim,
            unet.config.cross_attention_dim,
            unet.config.use_linear_projection,
            unet.config.upcast_attention,
        )
        original_unet.load_state_dict(unet.state_dict())
        unet = original_unet
        logger.info("U-Net converted to original U-Net")

    # VAEを読み込む
    if args.vae is not None:
        vae = model_util.load_vae(args.vae, weight_dtype)
        logger.info("additional VAE loaded")

    return text_encoder, vae, unet, load_stable_diffusion_format


def load_target_model(args, weight_dtype, accelerator, unet_use_linear_projection_in_v2=False):
    for pi in range(accelerator.state.num_processes):
        if pi == accelerator.state.local_process_index:
            logger.info(f"loading model for process {accelerator.state.local_process_index}/{accelerator.state.num_processes}")

            text_encoder, vae, unet, load_stable_diffusion_format = _load_target_model(
                args,
                weight_dtype,
                accelerator.device if args.lowram else "cpu",
                unet_use_linear_projection_in_v2=unet_use_linear_projection_in_v2,
            )
            # work on low-ram device
            if args.lowram:
                text_encoder.to(accelerator.device)
                unet.to(accelerator.device)
                vae.to(accelerator.device)

            clean_memory_on_device(accelerator.device)
        accelerator.wait_for_everyone()
    return text_encoder, vae, unet, load_stable_diffusion_format


def patch_accelerator_for_fp16_training(accelerator):
    org_unscale_grads = accelerator.scaler._unscale_grads_

    def _unscale_grads_replacer(optimizer, inv_scale, found_inf, allow_fp16):
        return org_unscale_grads(optimizer, inv_scale, found_inf, True)

    accelerator.scaler._unscale_grads_ = _unscale_grads_replacer


def get_hidden_states(args: argparse.Namespace, input_ids, tokenizer, text_encoder, weight_dtype=None):
    # with no_token_padding, the length is not max length, return result immediately
    if input_ids.size()[-1] != tokenizer.model_max_length:
        return text_encoder(input_ids)[0]

    # input_ids: b,n,77
    b_size = input_ids.size()[0]
    input_ids = input_ids.reshape((-1, tokenizer.model_max_length))  # batch_size*3, 77

    if args.clip_skip is None:
        encoder_hidden_states = text_encoder(input_ids)[0]
    else:
        enc_out = text_encoder(input_ids, output_hidden_states=True, return_dict=True)
        encoder_hidden_states = enc_out["hidden_states"][-args.clip_skip]
        encoder_hidden_states = text_encoder.text_model.final_layer_norm(encoder_hidden_states)

    # bs*3, 77, 768 or 1024
    encoder_hidden_states = encoder_hidden_states.reshape((b_size, -1, encoder_hidden_states.shape[-1]))

    if args.max_token_length is not None:
        if args.v2:
            # v2: <BOS>...<EOS> <PAD> ... の三連を <BOS>...<EOS> <PAD> ... へ戻す　正直この実装でいいのかわからん
            states_list = [encoder_hidden_states[:, 0].unsqueeze(1)]  # <BOS>
            for i in range(1, args.max_token_length, tokenizer.model_max_length):
                chunk = encoder_hidden_states[:, i : i + tokenizer.model_max_length - 2]  # <BOS> の後から 最後の前まで
                if i > 0:
                    for j in range(len(chunk)):
                        if input_ids[j, 1] == tokenizer.eos_token:  # 空、つまり <BOS> <EOS> <PAD> ...のパターン
                            chunk[j, 0] = chunk[j, 1]  # 次の <PAD> の値をコピーする
                states_list.append(chunk)  # <BOS> の後から <EOS> の前まで
            states_list.append(encoder_hidden_states[:, -1].unsqueeze(1))  # <EOS> か <PAD> のどちらか
            encoder_hidden_states = torch.cat(states_list, dim=1)
        else:
            # v1: <BOS>...<EOS> の三連を <BOS>...<EOS> へ戻す
            states_list = [encoder_hidden_states[:, 0].unsqueeze(1)]  # <BOS>
            for i in range(1, args.max_token_length, tokenizer.model_max_length):
                states_list.append(
                    encoder_hidden_states[:, i : i + tokenizer.model_max_length - 2]
                )  # <BOS> の後から <EOS> の前まで
            states_list.append(encoder_hidden_states[:, -1].unsqueeze(1))  # <EOS>
            encoder_hidden_states = torch.cat(states_list, dim=1)

    if weight_dtype is not None:
        # this is required for additional network training
        encoder_hidden_states = encoder_hidden_states.to(weight_dtype)

    return encoder_hidden_states


def pool_workaround(
    text_encoder: CLIPTextModelWithProjection, last_hidden_state: torch.Tensor, input_ids: torch.Tensor, eos_token_id: int
):
    r"""
    workaround for CLIP's pooling bug: it returns the hidden states for the max token id as the pooled output
    instead of the hidden states for the EOS token
    If we use Textual Inversion, we need to use the hidden states for the EOS token as the pooled output

    Original code from CLIP's pooling function:

    \# text_embeds.shape = [batch_size, sequence_length, transformer.width]
    \# take features from the eot embedding (eot_token is the highest number in each sequence)
    \# casting to torch.int for onnx compatibility: argmax doesn't support int64 inputs with opset 14
    pooled_output = last_hidden_state[
        torch.arange(last_hidden_state.shape[0], device=last_hidden_state.device),
        input_ids.to(dtype=torch.int, device=last_hidden_state.device).argmax(dim=-1),
    ]
    """

    # input_ids: b*n,77
    # find index for EOS token

    # Following code is not working if one of the input_ids has multiple EOS tokens (very odd case)
    # eos_token_index = torch.where(input_ids == eos_token_id)[1]
    # eos_token_index = eos_token_index.to(device=last_hidden_state.device)

    # Create a mask where the EOS tokens are
    eos_token_mask = (input_ids == eos_token_id).int()

    # Use argmax to find the last index of the EOS token for each element in the batch
    eos_token_index = torch.argmax(eos_token_mask, dim=1)  # this will be 0 if there is no EOS token, it's fine
    eos_token_index = eos_token_index.to(device=last_hidden_state.device)

    # get hidden states for EOS token
    pooled_output = last_hidden_state[torch.arange(last_hidden_state.shape[0], device=last_hidden_state.device), eos_token_index]

    # apply projection: projection may be of different dtype than last_hidden_state
    pooled_output = text_encoder.text_projection(pooled_output.to(text_encoder.text_projection.weight.dtype))
    pooled_output = pooled_output.to(last_hidden_state.dtype)

    return pooled_output


def get_hidden_states_sdxl(
    max_token_length: int,
    input_ids1: torch.Tensor,
    input_ids2: torch.Tensor,
    tokenizer1: CLIPTokenizer,
    tokenizer2: CLIPTokenizer,
    text_encoder1: CLIPTextModel,
    text_encoder2: CLIPTextModelWithProjection,
    weight_dtype: Optional[str] = None,
    accelerator: Optional[Accelerator] = None,
):
    # input_ids: b,n,77 -> b*n, 77
    b_size = input_ids1.size()[0]
    input_ids1 = input_ids1.reshape((-1, tokenizer1.model_max_length))  # batch_size*n, 77
    input_ids2 = input_ids2.reshape((-1, tokenizer2.model_max_length))  # batch_size*n, 77

    # text_encoder1
    enc_out = text_encoder1(input_ids1, output_hidden_states=True, return_dict=True)
    hidden_states1 = enc_out["hidden_states"][11]

    # text_encoder2
    enc_out = text_encoder2(input_ids2, output_hidden_states=True, return_dict=True)
    hidden_states2 = enc_out["hidden_states"][-2]  # penuultimate layer

    # pool2 = enc_out["text_embeds"]
    unwrapped_text_encoder2 = text_encoder2 if accelerator is None else accelerator.unwrap_model(text_encoder2)
    pool2 = pool_workaround(unwrapped_text_encoder2, enc_out["last_hidden_state"], input_ids2, tokenizer2.eos_token_id)

    # b*n, 77, 768 or 1280 -> b, n*77, 768 or 1280
    n_size = 1 if max_token_length is None else max_token_length // 75
    hidden_states1 = hidden_states1.reshape((b_size, -1, hidden_states1.shape[-1]))
    hidden_states2 = hidden_states2.reshape((b_size, -1, hidden_states2.shape[-1]))

    if max_token_length is not None:
        # bs*3, 77, 768 or 1024
        # encoder1: <BOS>...<EOS> の三連を <BOS>...<EOS> へ戻す
        states_list = [hidden_states1[:, 0].unsqueeze(1)]  # <BOS>
        for i in range(1, max_token_length, tokenizer1.model_max_length):
            states_list.append(hidden_states1[:, i : i + tokenizer1.model_max_length - 2])  # <BOS> の後から <EOS> の前まで
        states_list.append(hidden_states1[:, -1].unsqueeze(1))  # <EOS>
        hidden_states1 = torch.cat(states_list, dim=1)

        # v2: <BOS>...<EOS> <PAD> ... の三連を <BOS>...<EOS> <PAD> ... へ戻す　正直この実装でいいのかわからん
        states_list = [hidden_states2[:, 0].unsqueeze(1)]  # <BOS>
        for i in range(1, max_token_length, tokenizer2.model_max_length):
            chunk = hidden_states2[:, i : i + tokenizer2.model_max_length - 2]  # <BOS> の後から 最後の前まで
            # this causes an error:
            # RuntimeError: one of the variables needed for gradient computation has been modified by an inplace operation
            # if i > 1:
            #     for j in range(len(chunk)):  # batch_size
            #         if input_ids2[n_index + j * n_size, 1] == tokenizer2.eos_token_id:  # 空、つまり <BOS> <EOS> <PAD> ...のパターン
            #             chunk[j, 0] = chunk[j, 1]  # 次の <PAD> の値をコピーする
            states_list.append(chunk)  # <BOS> の後から <EOS> の前まで
        states_list.append(hidden_states2[:, -1].unsqueeze(1))  # <EOS> か <PAD> のどちらか
        hidden_states2 = torch.cat(states_list, dim=1)

        # pool はnの最初のものを使う
        pool2 = pool2[::n_size]

    if weight_dtype is not None:
        # this is required for additional network training
        hidden_states1 = hidden_states1.to(weight_dtype)
        hidden_states2 = hidden_states2.to(weight_dtype)

    return hidden_states1, hidden_states2, pool2


def default_if_none(value, default):
    return default if value is None else value


def get_epoch_ckpt_name(args: argparse.Namespace, ext: str, epoch_no: int):
    model_name = default_if_none(args.output_name, DEFAULT_EPOCH_NAME)
    return EPOCH_FILE_NAME.format(model_name, epoch_no) + ext


def get_step_ckpt_name(args: argparse.Namespace, ext: str, step_no: int):
    model_name = default_if_none(args.output_name, DEFAULT_STEP_NAME)
    return STEP_FILE_NAME.format(model_name, step_no) + ext


def get_last_ckpt_name(args: argparse.Namespace, ext: str):
    model_name = default_if_none(args.output_name, DEFAULT_LAST_OUTPUT_NAME)
    return model_name + ext


def get_remove_epoch_no(args: argparse.Namespace, epoch_no: int):
    if args.save_last_n_epochs is None:
        return None

    remove_epoch_no = epoch_no - args.save_every_n_epochs * args.save_last_n_epochs
    if remove_epoch_no < 0:
        return None
    return remove_epoch_no


def get_remove_step_no(args: argparse.Namespace, step_no: int):
    if args.save_last_n_steps is None:
        return None

    # last_n_steps前のstep_noから、save_every_n_stepsの倍数のstep_noを計算して削除する
    # save_every_n_steps=10, save_last_n_steps=30の場合、50step目には30step分残し、10step目を削除する
    remove_step_no = step_no - args.save_last_n_steps - 1
    remove_step_no = remove_step_no - (remove_step_no % args.save_every_n_steps)
    if remove_step_no < 0:
        return None
    return remove_step_no


# epochとstepの保存、メタデータにepoch/stepが含まれ引数が同じになるため、統合している
# on_epoch_end: Trueならepoch終了時、Falseならstep経過時
def save_sd_model_on_epoch_end_or_stepwise(
    args: argparse.Namespace,
    on_epoch_end: bool,
    accelerator,
    src_path: str,
    save_stable_diffusion_format: bool,
    use_safetensors: bool,
    save_dtype: torch.dtype,
    epoch: int,
    num_train_epochs: int,
    global_step: int,
    text_encoder,
    unet,
    vae,
):
    def sd_saver(ckpt_file, epoch_no, global_step):
        sai_metadata = get_sai_model_spec(None, args, False, False, False, is_stable_diffusion_ckpt=True)
        model_util.save_stable_diffusion_checkpoint(
            args.v2, ckpt_file, text_encoder, unet, src_path, epoch_no, global_step, sai_metadata, save_dtype, vae
        )

    def diffusers_saver(out_dir):
        model_util.save_diffusers_checkpoint(
            args.v2, out_dir, text_encoder, unet, src_path, vae=vae, use_safetensors=use_safetensors
        )

    save_sd_model_on_epoch_end_or_stepwise_common(
        args,
        on_epoch_end,
        accelerator,
        save_stable_diffusion_format,
        use_safetensors,
        epoch,
        num_train_epochs,
        global_step,
        sd_saver,
        diffusers_saver,
    )


def save_sd_model_on_epoch_end_or_stepwise_common(
    args: argparse.Namespace,
    on_epoch_end: bool,
    accelerator,
    save_stable_diffusion_format: bool,
    use_safetensors: bool,
    epoch: int,
    num_train_epochs: int,
    global_step: int,
    sd_saver,
    diffusers_saver,
):
    if on_epoch_end:
        epoch_no = epoch + 1
        saving = epoch_no % args.save_every_n_epochs == 0 and epoch_no < num_train_epochs
        if not saving:
            return

        model_name = default_if_none(args.output_name, DEFAULT_EPOCH_NAME)
        remove_no = get_remove_epoch_no(args, epoch_no)
    else:
        # 保存するか否かは呼び出し側で判断済み

        model_name = default_if_none(args.output_name, DEFAULT_STEP_NAME)
        epoch_no = epoch  # 例: 最初のepochの途中で保存したら0になる、SDモデルに保存される
        remove_no = get_remove_step_no(args, global_step)

    os.makedirs(args.output_dir, exist_ok=True)
    if save_stable_diffusion_format:
        ext = ".safetensors" if use_safetensors else ".ckpt"

        if on_epoch_end:
            ckpt_name = get_epoch_ckpt_name(args, ext, epoch_no)
        else:
            ckpt_name = get_step_ckpt_name(args, ext, global_step)

        ckpt_file = os.path.join(args.output_dir, ckpt_name)
        logger.info("")
        logger.info(f"saving checkpoint: {ckpt_file}")
        sd_saver(ckpt_file, epoch_no, global_step)

        if args.huggingface_repo_id is not None:
            huggingface_util.upload(args, ckpt_file, "/" + ckpt_name)

        # remove older checkpoints
        if remove_no is not None:
            if on_epoch_end:
                remove_ckpt_name = get_epoch_ckpt_name(args, ext, remove_no)
            else:
                remove_ckpt_name = get_step_ckpt_name(args, ext, remove_no)

            remove_ckpt_file = os.path.join(args.output_dir, remove_ckpt_name)
            if os.path.exists(remove_ckpt_file):
                logger.info(f"removing old checkpoint: {remove_ckpt_file}")
                os.remove(remove_ckpt_file)

    else:
        if on_epoch_end:
            out_dir = os.path.join(args.output_dir, EPOCH_DIFFUSERS_DIR_NAME.format(model_name, epoch_no))
        else:
            out_dir = os.path.join(args.output_dir, STEP_DIFFUSERS_DIR_NAME.format(model_name, global_step))

        logger.info("")
        logger.info(f"saving model: {out_dir}")
        diffusers_saver(out_dir)

        if args.huggingface_repo_id is not None:
            huggingface_util.upload(args, out_dir, "/" + model_name)

        # remove older checkpoints
        if remove_no is not None:
            if on_epoch_end:
                remove_out_dir = os.path.join(args.output_dir, EPOCH_DIFFUSERS_DIR_NAME.format(model_name, remove_no))
            else:
                remove_out_dir = os.path.join(args.output_dir, STEP_DIFFUSERS_DIR_NAME.format(model_name, remove_no))

            if os.path.exists(remove_out_dir):
                logger.info(f"removing old model: {remove_out_dir}")
                shutil.rmtree(remove_out_dir)

    if args.save_state:
        if on_epoch_end:
            save_and_remove_state_on_epoch_end(args, accelerator, epoch_no)
        else:
            save_and_remove_state_stepwise(args, accelerator, global_step)


def save_and_remove_state_on_epoch_end(args: argparse.Namespace, accelerator, epoch_no):
    model_name = default_if_none(args.output_name, DEFAULT_EPOCH_NAME)

    logger.info("")
    logger.info(f"saving state at epoch {epoch_no}")
    os.makedirs(args.output_dir, exist_ok=True)

    state_dir = os.path.join(args.output_dir, EPOCH_STATE_NAME.format(model_name, epoch_no))
    accelerator.save_state(state_dir)
    if args.save_state_to_huggingface:
        logger.info("uploading state to huggingface.")
        huggingface_util.upload(args, state_dir, "/" + EPOCH_STATE_NAME.format(model_name, epoch_no))

    last_n_epochs = args.save_last_n_epochs_state if args.save_last_n_epochs_state else args.save_last_n_epochs
    if last_n_epochs is not None:
        remove_epoch_no = epoch_no - args.save_every_n_epochs * last_n_epochs
        state_dir_old = os.path.join(args.output_dir, EPOCH_STATE_NAME.format(model_name, remove_epoch_no))
        if os.path.exists(state_dir_old):
            logger.info(f"removing old state: {state_dir_old}")
            shutil.rmtree(state_dir_old)


def save_and_remove_state_stepwise(args: argparse.Namespace, accelerator, step_no):
    model_name = default_if_none(args.output_name, DEFAULT_STEP_NAME)

    logger.info("")
    logger.info(f"saving state at step {step_no}")
    os.makedirs(args.output_dir, exist_ok=True)

    state_dir = os.path.join(args.output_dir, STEP_STATE_NAME.format(model_name, step_no))
    accelerator.save_state(state_dir)
    if args.save_state_to_huggingface:
        logger.info("uploading state to huggingface.")
        huggingface_util.upload(args, state_dir, "/" + STEP_STATE_NAME.format(model_name, step_no))

    last_n_steps = args.save_last_n_steps_state if args.save_last_n_steps_state else args.save_last_n_steps
    if last_n_steps is not None:
        # last_n_steps前のstep_noから、save_every_n_stepsの倍数のstep_noを計算して削除する
        remove_step_no = step_no - last_n_steps - 1
        remove_step_no = remove_step_no - (remove_step_no % args.save_every_n_steps)

        if remove_step_no > 0:
            state_dir_old = os.path.join(args.output_dir, STEP_STATE_NAME.format(model_name, remove_step_no))
            if os.path.exists(state_dir_old):
                logger.info(f"removing old state: {state_dir_old}")
                shutil.rmtree(state_dir_old)


def save_state_on_train_end(args: argparse.Namespace, accelerator):
    model_name = default_if_none(args.output_name, DEFAULT_LAST_OUTPUT_NAME)

    logger.info("")
    logger.info("saving last state.")
    os.makedirs(args.output_dir, exist_ok=True)

    state_dir = os.path.join(args.output_dir, LAST_STATE_NAME.format(model_name))
    accelerator.save_state(state_dir)

    if args.save_state_to_huggingface:
        logger.info("uploading last state to huggingface.")
        huggingface_util.upload(args, state_dir, "/" + LAST_STATE_NAME.format(model_name))


def save_sd_model_on_train_end(
    args: argparse.Namespace,
    src_path: str,
    save_stable_diffusion_format: bool,
    use_safetensors: bool,
    save_dtype: torch.dtype,
    epoch: int,
    global_step: int,
    text_encoder,
    unet,
    vae,
):
    def sd_saver(ckpt_file, epoch_no, global_step):
        sai_metadata = get_sai_model_spec(None, args, False, False, False, is_stable_diffusion_ckpt=True)
        model_util.save_stable_diffusion_checkpoint(
            args.v2, ckpt_file, text_encoder, unet, src_path, epoch_no, global_step, sai_metadata, save_dtype, vae
        )

    def diffusers_saver(out_dir):
        model_util.save_diffusers_checkpoint(
            args.v2, out_dir, text_encoder, unet, src_path, vae=vae, use_safetensors=use_safetensors
        )

    save_sd_model_on_train_end_common(
        args, save_stable_diffusion_format, use_safetensors, epoch, global_step, sd_saver, diffusers_saver
    )


def save_sd_model_on_train_end_common(
    args: argparse.Namespace,
    save_stable_diffusion_format: bool,
    use_safetensors: bool,
    epoch: int,
    global_step: int,
    sd_saver,
    diffusers_saver,
):
    model_name = default_if_none(args.output_name, DEFAULT_LAST_OUTPUT_NAME)

    if save_stable_diffusion_format:
        os.makedirs(args.output_dir, exist_ok=True)

        ckpt_name = model_name + (".safetensors" if use_safetensors else ".ckpt")
        ckpt_file = os.path.join(args.output_dir, ckpt_name)

        logger.info(f"save trained model as StableDiffusion checkpoint to {ckpt_file}")
        sd_saver(ckpt_file, epoch, global_step)

        if args.huggingface_repo_id is not None:
            huggingface_util.upload(args, ckpt_file, "/" + ckpt_name, force_sync_upload=True)
    else:
        out_dir = os.path.join(args.output_dir, model_name)
        os.makedirs(out_dir, exist_ok=True)

        logger.info(f"save trained model as Diffusers to {out_dir}")
        diffusers_saver(out_dir)

        if args.huggingface_repo_id is not None:
            huggingface_util.upload(args, out_dir, "/" + model_name, force_sync_upload=True)


def get_timesteps_and_huber_c(args, min_timestep, max_timestep, noise_scheduler, b_size, device):
    timesteps = torch.randint(min_timestep, max_timestep, (b_size,), device="cpu")

    if args.loss_type == "huber" or args.loss_type == "smooth_l1":
        if args.huber_schedule == "exponential":
            alpha = -math.log(args.huber_c) / noise_scheduler.config.num_train_timesteps
            huber_c = torch.exp(-alpha * timesteps)
        elif args.huber_schedule == "snr":
            alphas_cumprod = torch.index_select(noise_scheduler.alphas_cumprod, 0, timesteps)
            sigmas = ((1.0 - alphas_cumprod) / alphas_cumprod) ** 0.5
            huber_c = (1 - args.huber_c) / (1 + sigmas) ** 2 + args.huber_c
        elif args.huber_schedule == "constant":
            huber_c = torch.full((b_size,), args.huber_c)
        else:
            raise NotImplementedError(f"Unknown Huber loss schedule {args.huber_schedule}!")
        huber_c = huber_c.to(device)
    elif args.loss_type == "l2":
        huber_c = None  # may be anything, as it's not used
    else:
        raise NotImplementedError(f"Unknown loss type {args.loss_type}")

    timesteps = timesteps.long().to(device)
    return timesteps, huber_c


def immiscible_diffusion_get_noise(args, latents):
    # "Immiscible Diffusion: Accelerating Diffusion Training with Noise Assignment" (2024) Li et al. arxiv.org/abs/2406.12303
    # Minimize latent-noise pairs over a batch
    from scipy.optimize import linear_sum_assignment
    n = args.immiscible_noise # arg is an integer for how many noise tensors to generate
    size = [n] + list(latents.shape[1:])
    noise = torch.randn(size, dtype=latents.dtype, layout=latents.layout, device=latents.device)
    latents_expanded = latents.half().unsqueeze(1).expand(-1, n, *latents.shape[1:])
    noise_expanded = noise.half().unsqueeze(0).expand(latents.shape[0], *noise.shape)
    dist = (latents_expanded - noise_expanded)**2
    dist = dist.mean(list(range(2, dist.dim()))).cpu()
    assign_mat = linear_sum_assignment(dist)
    noise = noise[assign_mat[1]]
    return noise


def immiscible_diffusion(args, noise_scheduler, latents, noise, timesteps):
    # "Immiscible Diffusion: Accelerating Diffusion Training with Noise Assignment" (2024) Li et al. arxiv.org/abs/2406.12303
    batch_size, _, _, _= latents.shape
    alpha_t = noise_scheduler.alphas.to(timesteps.device)
    alpha_t = alpha_t[timesteps]
    alpha_t = alpha_t.view(batch_size, 1, 1, 1)
    sqrt_alpha_t = torch.sqrt(alpha_t)
    sqrt_one_minus_alpha_t = torch.sqrt(1 - alpha_t)
    x_t_b = sqrt_alpha_t * latents + sqrt_one_minus_alpha_t * noise
    return x_t_b


def get_noise_noisy_latents_and_timesteps(args, noise_scheduler, latents):
    # Sample noise that we'll add to the latents
    if args.immiscible_noise:
        noise = immiscible_diffusion_get_noise(args, latents)
    else:
        noise = torch.randn_like(latents, device=latents.device)

    if args.noise_offset:
        if args.noise_offset_random_strength:
            noise_offset = torch.rand(1, device=latents.device) * args.noise_offset
        else:
            noise_offset = args.noise_offset
        noise = custom_train_functions.apply_noise_offset(latents, noise, noise_offset, args.adaptive_noise_scale)
    if args.multires_noise_iterations:
        noise = custom_train_functions.pyramid_noise_like(
            noise, latents.device, args.multires_noise_iterations, args.multires_noise_discount
        )

    # Sample a random timestep for each image
    b_size = latents.shape[0]
    min_timestep = 0 if args.min_timestep is None else args.min_timestep
    max_timestep = noise_scheduler.config.num_train_timesteps if args.max_timestep is None else args.max_timestep

    timesteps, huber_c = get_timesteps_and_huber_c(args, min_timestep, max_timestep, noise_scheduler, b_size, latents.device)

    if args.immiscible_noise:
        latents = immiscible_diffusion(args, noise_scheduler, latents, noise, timesteps)

    # Add noise to the latents according to the noise magnitude at each timestep
    # (this is the forward diffusion process)
    if args.ip_noise_gamma:
        if args.ip_noise_gamma_random_strength:
            strength = torch.rand(1, device=latents.device) * args.ip_noise_gamma
        else:
            strength = args.ip_noise_gamma
        noisy_latents = noise_scheduler.add_noise(latents, noise + strength * torch.randn_like(latents), timesteps)
    else:
        noisy_latents = noise_scheduler.add_noise(latents, noise, timesteps)

    return noise, noisy_latents, timesteps, huber_c


def conditional_loss(
    model_pred: torch.Tensor, target: torch.Tensor, reduction: str, loss_type: str, huber_c: Optional[torch.Tensor]
):
    if loss_type == "l2":
        loss = torch.nn.functional.mse_loss(model_pred, target, reduction=reduction)
    elif loss_type == "l1":
        loss = torch.nn.functional.l1_loss(model_pred, target, reduction=reduction)
    elif loss_type == "huber":
        huber_c = huber_c.view(-1, 1, 1, 1)
        loss = 2 * huber_c * (torch.sqrt((model_pred - target) ** 2 + huber_c**2) - huber_c)
        if reduction == "mean":
            loss = torch.mean(loss)
        elif reduction == "sum":
            loss = torch.sum(loss)
    elif loss_type == "smooth_l1":
        huber_c = huber_c.view(-1, 1, 1, 1)
        loss = 2 * (torch.sqrt((model_pred - target) ** 2 + huber_c**2) - huber_c)
        if reduction == "mean":
            loss = torch.mean(loss)
        elif reduction == "sum":
            loss = torch.sum(loss)
    else:
        raise NotImplementedError(f"Unsupported Loss Type {loss_type}")
    return loss


def append_lr_to_logs(logs, lr_scheduler, optimizer_type, including_unet=True):
    names = []
    if including_unet:
        names.append("unet")
    names.append("text_encoder1")
    names.append("text_encoder2")

    append_lr_to_logs_with_names(logs, lr_scheduler, optimizer_type, names)


def append_lr_to_logs_with_names(logs, lr_scheduler, optimizer_type, names):
    lrs = lr_scheduler.get_last_lr()

    for lr_index in range(len(lrs)):
        name = names[lr_index]
        logs["lr/" + name] = float(lrs[lr_index])

        if optimizer_type.lower().startswith("DAdapt".lower()) or optimizer_type.lower() == "Prodigy".lower():
            logs["lr/d*lr/" + name] = (
                lr_scheduler.optimizers[-1].param_groups[lr_index]["d"] * lr_scheduler.optimizers[-1].param_groups[lr_index]["lr"]
            )


# scheduler:
SCHEDULER_LINEAR_START = 0.00085
SCHEDULER_LINEAR_END = 0.0120
SCHEDULER_TIMESTEPS = 1000
SCHEDLER_SCHEDULE = "scaled_linear"


def get_my_scheduler(
    *,
    sample_sampler: str,
    v_parameterization: bool,
):
    sched_init_args = {}
    if sample_sampler == "ddim":
        scheduler_cls = DDIMScheduler
    elif sample_sampler == "ddpm":  # ddpmはおかしくなるのでoptionから外してある
        scheduler_cls = DDPMScheduler
    elif sample_sampler == "pndm":
        scheduler_cls = PNDMScheduler
    elif sample_sampler == "lms" or sample_sampler == "k_lms":
        scheduler_cls = LMSDiscreteScheduler
    elif sample_sampler == "euler" or sample_sampler == "k_euler":
        scheduler_cls = EulerDiscreteScheduler
    elif sample_sampler == "euler_a" or sample_sampler == "k_euler_a":
        scheduler_cls = EulerAncestralDiscreteScheduler
    elif sample_sampler == "dpmsolver" or sample_sampler == "dpmsolver++":
        scheduler_cls = DPMSolverMultistepScheduler
        sched_init_args["algorithm_type"] = sample_sampler
    elif sample_sampler == "dpmsingle":
        scheduler_cls = DPMSolverSinglestepScheduler
    elif sample_sampler == "heun":
        scheduler_cls = HeunDiscreteScheduler
    elif sample_sampler == "dpm_2" or sample_sampler == "k_dpm_2":
        scheduler_cls = KDPM2DiscreteScheduler
    elif sample_sampler == "dpm_2_a" or sample_sampler == "k_dpm_2_a":
        scheduler_cls = KDPM2AncestralDiscreteScheduler
    else:
        scheduler_cls = DDIMScheduler

    if v_parameterization:
        sched_init_args["prediction_type"] = "v_prediction"

    scheduler = scheduler_cls(
        num_train_timesteps=SCHEDULER_TIMESTEPS,
        beta_start=SCHEDULER_LINEAR_START,
        beta_end=SCHEDULER_LINEAR_END,
        beta_schedule=SCHEDLER_SCHEDULE,
        **sched_init_args,
    )

    # clip_sample=Trueにする
    if hasattr(scheduler.config, "clip_sample") and scheduler.config.clip_sample is False:
        # logger.info("set clip_sample to True")
        scheduler.config.clip_sample = True

    return scheduler


def sample_images(*args, **kwargs):
    return sample_images_common(StableDiffusionLongPromptWeightingPipeline, *args, **kwargs)


def line_to_prompt_dict(line: str) -> dict:
    # subset of gen_img_diffusers
    prompt_args = line.split(" --")
    prompt_dict = {}
    prompt_dict["prompt"] = prompt_args[0]

    for parg in prompt_args:
        try:
            m = re.match(r"w (\d+)", parg, re.IGNORECASE)
            if m:
                prompt_dict["width"] = int(m.group(1))
                continue

            m = re.match(r"h (\d+)", parg, re.IGNORECASE)
            if m:
                prompt_dict["height"] = int(m.group(1))
                continue

            m = re.match(r"d (\d+)", parg, re.IGNORECASE)
            if m:
                prompt_dict["seed"] = int(m.group(1))
                continue

            m = re.match(r"s (\d+)", parg, re.IGNORECASE)
            if m:  # steps
                prompt_dict["sample_steps"] = max(1, min(1000, int(m.group(1))))
                continue

            m = re.match(r"l ([\d\.]+)", parg, re.IGNORECASE)
            if m:  # scale
                prompt_dict["scale"] = float(m.group(1))
                continue

            m = re.match(r"n (.+)", parg, re.IGNORECASE)
            if m:  # negative prompt
                prompt_dict["negative_prompt"] = m.group(1)
                continue

            m = re.match(r"ss (.+)", parg, re.IGNORECASE)
            if m:
                prompt_dict["sample_sampler"] = m.group(1)
                continue

            m = re.match(r"cn (.+)", parg, re.IGNORECASE)
            if m:
                prompt_dict["controlnet_image"] = m.group(1)
                continue

        except ValueError as ex:
            logger.error(f"Exception in parsing / 解析エラー: {parg}")
            logger.error(ex)

    return prompt_dict


def sample_images_common(
    pipe_class,
    accelerator: Accelerator,
    args: argparse.Namespace,
    epoch,
    steps,
    device,
    vae,
    tokenizer,
    text_encoder,
    unet,
    prompt_replacement=None,
    controlnet=None,
):
    """
    StableDiffusionLongPromptWeightingPipelineの改造版を使うようにしたので、clip skipおよびプロンプトの重みづけに対応した
    TODO Use strategies here
    """

    if steps == 0:
        if not args.sample_at_first:
            return
    else:
        if args.sample_every_n_steps is None and args.sample_every_n_epochs is None:
            return
        if args.sample_every_n_epochs is not None:
            # sample_every_n_steps は無視する
            if epoch is None or epoch % args.sample_every_n_epochs != 0:
                return
        else:
            if steps % args.sample_every_n_steps != 0 or epoch is not None:  # steps is not divisible or end of epoch
                return

    logger.info("")
    logger.info(f"generating sample images at step / サンプル画像生成 ステップ: {steps}")
    if not os.path.isfile(args.sample_prompts):
        logger.error(f"No prompt file / プロンプトファイルがありません: {args.sample_prompts}")
        return

    distributed_state = PartialState()  # for multi gpu distributed inference. this is a singleton, so it's safe to use it here

    org_vae_device = vae.device  # CPUにいるはず
    vae.to(distributed_state.device)  # distributed_state.device is same as accelerator.device

    # unwrap unet and text_encoder(s)
    unet = accelerator.unwrap_model(unet)
    if isinstance(text_encoder, (list, tuple)):
        text_encoder = [accelerator.unwrap_model(te) for te in text_encoder]
    else:
        text_encoder = accelerator.unwrap_model(text_encoder)

    # read prompts
    if args.sample_prompts.endswith(".txt"):
        with open(args.sample_prompts, "r", encoding="utf-8") as f:
            lines = f.readlines()
        prompts = [line.strip() for line in lines if len(line.strip()) > 0 and line[0] != "#"]
    elif args.sample_prompts.endswith(".toml"):
        with open(args.sample_prompts, "r", encoding="utf-8") as f:
            data = toml.load(f)
        prompts = [dict(**data["prompt"], **subset) for subset in data["prompt"]["subset"]]
    elif args.sample_prompts.endswith(".json"):
        with open(args.sample_prompts, "r", encoding="utf-8") as f:
            prompts = json.load(f)

    # schedulers: dict = {}  cannot find where this is used
    default_scheduler = get_my_scheduler(
        sample_sampler=args.sample_sampler,
        v_parameterization=args.v_parameterization,
    )

    pipeline = pipe_class(
        text_encoder=text_encoder,
        vae=vae,
        unet=unet,
        tokenizer=tokenizer,
        scheduler=default_scheduler,
        safety_checker=None,
        feature_extractor=None,
        requires_safety_checker=False,
        clip_skip=args.clip_skip,
    )
    pipeline.to(distributed_state.device)
    save_dir = args.output_dir + "/sample"
    os.makedirs(save_dir, exist_ok=True)

    # preprocess prompts
    for i in range(len(prompts)):
        prompt_dict = prompts[i]
        if isinstance(prompt_dict, str):
            prompt_dict = line_to_prompt_dict(prompt_dict)
            prompts[i] = prompt_dict
        assert isinstance(prompt_dict, dict)

        # Adds an enumerator to the dict based on prompt position. Used later to name image files. Also cleanup of extra data in original prompt dict.
        prompt_dict["enum"] = i
        prompt_dict.pop("subset", None)

    # save random state to restore later
    rng_state = torch.get_rng_state()
    cuda_rng_state = None
    try:
        cuda_rng_state = torch.cuda.get_rng_state() if torch.cuda.is_available() else None
    except Exception:
        pass

    if distributed_state.num_processes <= 1:
        # If only one device is available, just use the original prompt list. We don't need to care about the distribution of prompts.
        with torch.no_grad():
            for prompt_dict in prompts:
                sample_image_inference(
                    accelerator, args, pipeline, save_dir, prompt_dict, epoch, steps, prompt_replacement, controlnet=controlnet
                )
    else:
        # Creating list with N elements, where each element is a list of prompt_dicts, and N is the number of processes available (number of devices available)
        # prompt_dicts are assigned to lists based on order of processes, to attempt to time the image creation time to match enum order. Probably only works when steps and sampler are identical.
        per_process_prompts = []  # list of lists
        for i in range(distributed_state.num_processes):
            per_process_prompts.append(prompts[i :: distributed_state.num_processes])

        with torch.no_grad():
            with distributed_state.split_between_processes(per_process_prompts) as prompt_dict_lists:
                for prompt_dict in prompt_dict_lists[0]:
                    sample_image_inference(
                        accelerator, args, pipeline, save_dir, prompt_dict, epoch, steps, prompt_replacement, controlnet=controlnet
                    )

    # clear pipeline and cache to reduce vram usage
    del pipeline

    # I'm not sure which of these is the correct way to clear the memory, but accelerator's device is used in the pipeline, so I'm using it here.
    # with torch.cuda.device(torch.cuda.current_device()):
    #     torch.cuda.empty_cache()
    clean_memory_on_device(accelerator.device)

    torch.set_rng_state(rng_state)
    if torch.cuda.is_available() and cuda_rng_state is not None:
        torch.cuda.set_rng_state(cuda_rng_state)
    vae.to(org_vae_device)


def sample_image_inference(
    accelerator: Accelerator,
    args: argparse.Namespace,
    pipeline,
    save_dir,
    prompt_dict,
    epoch,
    steps,
    prompt_replacement,
    controlnet=None,
):
    assert isinstance(prompt_dict, dict)
    negative_prompt = prompt_dict.get("negative_prompt")
    sample_steps = prompt_dict.get("sample_steps", 30)
    width = prompt_dict.get("width", 512)
    height = prompt_dict.get("height", 512)
    scale = prompt_dict.get("scale", 7.5)
    seed = prompt_dict.get("seed")
    controlnet_image = prompt_dict.get("controlnet_image")
    prompt: str = prompt_dict.get("prompt", "")
    sampler_name: str = prompt_dict.get("sample_sampler", args.sample_sampler)

    if prompt_replacement is not None:
        prompt = prompt.replace(prompt_replacement[0], prompt_replacement[1])
        if negative_prompt is not None:
            negative_prompt = negative_prompt.replace(prompt_replacement[0], prompt_replacement[1])

    if seed is not None:
        torch.manual_seed(seed)
        if torch.cuda.is_available():
            torch.cuda.manual_seed(seed)
    else:
        # True random sample image generation
        torch.seed()
        if torch.cuda.is_available():
            torch.cuda.seed()

    scheduler = get_my_scheduler(
        sample_sampler=sampler_name,
        v_parameterization=args.v_parameterization,
    )
    pipeline.scheduler = scheduler

    if controlnet_image is not None:
        controlnet_image = Image.open(controlnet_image).convert("RGB")
        controlnet_image = controlnet_image.resize((width, height), Image.LANCZOS)

    height = max(64, height - height % 8)  # round to divisible by 8
    width = max(64, width - width % 8)  # round to divisible by 8
    logger.info(f"prompt: {prompt}")
    logger.info(f"negative_prompt: {negative_prompt}")
    logger.info(f"height: {height}")
    logger.info(f"width: {width}")
    logger.info(f"sample_steps: {sample_steps}")
    logger.info(f"scale: {scale}")
    logger.info(f"sample_sampler: {sampler_name}")
    if seed is not None:
        logger.info(f"seed: {seed}")
    with accelerator.autocast():
        latents = pipeline(
            prompt=prompt,
            height=height,
            width=width,
            num_inference_steps=sample_steps,
            guidance_scale=scale,
            negative_prompt=negative_prompt,
            controlnet=controlnet,
            controlnet_image=controlnet_image,
        )

    if torch.cuda.is_available():
        with torch.cuda.device(torch.cuda.current_device()):
            torch.cuda.empty_cache()

    image = pipeline.latents_to_image(latents)[0]

    # adding accelerator.wait_for_everyone() here should sync up and ensure that sample images are saved in the same order as the original prompt list
    # but adding 'enum' to the filename should be enough

    ts_str = time.strftime("%Y%m%d%H%M%S", time.localtime())
    num_suffix = f"e{epoch:06d}" if epoch is not None else f"{steps:06d}"
    seed_suffix = "" if seed is None else f"_{seed}"
    i: int = prompt_dict["enum"]
    img_filename = f"{'' if args.output_name is None else args.output_name + '_'}{num_suffix}_{i:02d}_{ts_str}{seed_suffix}.png"
    image.save(os.path.join(save_dir, img_filename))

    # send images to wandb if enabled
    if "wandb" in [tracker.name for tracker in accelerator.trackers]:
        wandb_tracker = accelerator.get_tracker("wandb")

        import wandb

        # not to commit images to avoid inconsistency between training and logging steps
        wandb_tracker.log({f"sample_{i}": wandb.Image(image, caption=prompt)}, commit=False)  # positive prompt as a caption


def freeze_blocks(model, num_last_block_to_freeze, block_name="x_block"):

    filtered_blocks = [(name, param) for name, param in model.named_parameters() if block_name in name]
    print(f"filtered_blocks: {len(filtered_blocks)}")

    num_blocks_to_freeze = min(len(filtered_blocks), num_last_block_to_freeze)

    print(f"freeze_blocks: {num_blocks_to_freeze}")
    
    start_freezing_from = max(0, len(filtered_blocks) - num_blocks_to_freeze)

    for i in range(start_freezing_from, len(filtered_blocks)):
        _, param = filtered_blocks[i]
        param.requires_grad = False

# endregion


# region 前処理用


class ImageLoadingDataset(torch.utils.data.Dataset):
    def __init__(self, image_paths):
        self.images = image_paths

    def __len__(self):
        return len(self.images)

    def __getitem__(self, idx):
        img_path = self.images[idx]

        try:
            image = Image.open(img_path).convert("RGB")
            # convert to tensor temporarily so dataloader will accept it
            tensor_pil = transforms.functional.pil_to_tensor(image)
        except Exception as e:
            logger.error(f"Could not load image path / 画像を読み込めません: {img_path}, error: {e}")
            return None

        return (tensor_pil, img_path)


# endregion


# collate_fn用 epoch,stepはmultiprocessing.Value
class collator_class:
    def __init__(self, epoch, step, dataset):
        self.current_epoch = epoch
        self.current_step = step
        self.dataset = dataset  # not used if worker_info is not None, in case of multiprocessing

    def __call__(self, examples):
        worker_info = torch.utils.data.get_worker_info()
        # worker_info is None in the main process
        if worker_info is not None:
            dataset = worker_info.dataset
        else:
            dataset = self.dataset

        # set epoch and step
        dataset.set_current_epoch(self.current_epoch.value)
        dataset.set_current_step(self.current_step.value)
        return examples[0]


class LossRecorder:
    def __init__(self):
        self.loss_list: List[float] = []
        self.loss_total: float = 0.0

    def add(self, *, epoch: int, step: int, loss: float) -> None:
        if epoch == 0:
            self.loss_list.append(loss)
        else:
            while len(self.loss_list) <= step:
                self.loss_list.append(0.0)
            self.loss_total -= self.loss_list[step]
            self.loss_list[step] = loss
        self.loss_total += loss

    @property
    def moving_average(self) -> float:
        return self.loss_total / len(self.loss_list)<|MERGE_RESOLUTION|>--- conflicted
+++ resolved
@@ -4095,7 +4095,6 @@
         )
 
 
-<<<<<<< HEAD
 def enable_high_vram(args: argparse.Namespace):
     if args.highvram:
         logger.info("highvram is enabled / highvramが有効です")
@@ -4103,8 +4102,6 @@
         HIGH_VRAM = True
 
 
-=======
->>>>>>> 0e58a1d3
 def verify_training_args(args: argparse.Namespace):
     r"""
     Verify training arguments. Also reflect highvram option to global variable
