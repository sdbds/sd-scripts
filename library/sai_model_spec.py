--- conflicted
+++ resolved
@@ -73,11 +73,8 @@
 IMPL_COMFY_UI = "https://github.com/comfyanonymous/ComfyUI"
 IMPL_DIFFUSERS = "diffusers"
 IMPL_FLUX = "https://github.com/black-forest-labs/flux"
-<<<<<<< HEAD
 IMPL_CHROMA = "https://huggingface.co/lodestones/Chroma"
-=======
 IMPL_LUMINA = "https://github.com/Alpha-VLLM/Lumina-Image-2.0"
->>>>>>> d98400b0
 
 PRED_TYPE_EPSILON = "epsilon"
 PRED_TYPE_V = "v"
@@ -185,17 +182,13 @@
 
     if flux is not None:
         # Flux
-<<<<<<< HEAD
         if flux == "chroma":
             impl = IMPL_CHROMA
         else:
             impl = IMPL_FLUX
-=======
-        impl = IMPL_FLUX
     elif lumina is not None:
         # Lumina
         impl = IMPL_LUMINA
->>>>>>> d98400b0
     elif (lora and sdxl) or textual_inversion or is_stable_diffusion_ckpt:
         # Stable Diffusion ckpt, TI, SDXL LoRA
         impl = IMPL_STABILITY_AI
