--- conflicted
+++ resolved
@@ -379,24 +379,6 @@
     lora: bool,
     textual_inversion: bool,
     timestamp: float,
-<<<<<<< HEAD
-    title: Optional[str] = None,
-    reso: Optional[Union[int, Tuple[int, int]]] = None,
-    is_stable_diffusion_ckpt: Optional[bool] = None,
-    author: Optional[str] = None,
-    description: Optional[str] = None,
-    license: Optional[str] = None,
-    tags: Optional[str] = None,
-    merged_from: Optional[str] = None,
-    timesteps: Optional[Tuple[int, int]] = None,
-    clip_skip: Optional[int] = None,
-    hydit: Optional[str] = None,
-    stable_cascade: Optional[bool] = None,
-    sd3: Optional[str] = None,
-    flux: Optional[str] = None,
-    lumina: Optional[str] = None,
-):
-=======
     title: str | None = None,
     reso: int | tuple[int, int] | None = None,
     is_stable_diffusion_ckpt: bool | None = None,
@@ -410,7 +392,6 @@
     model_config: dict | None = None,
     optional_metadata: dict | None = None,
 ) -> ModelSpecMetadata:
->>>>>>> e90f1039
     """
     Build ModelSpec 1.0.1 compliant metadata dataclass.
     
@@ -418,88 +399,18 @@
         model_config: Dict containing model type info, e.g. {"flux": "dev"}, {"sd3": "large"}
         optional_metadata: Dict of additional metadata fields to include
     """
-<<<<<<< HEAD
-    # if state_dict is None, hash is not calculated
-
-    metadata = {}
-    metadata.update(BASE_METADATA)
-
-    # TODO メモリを消費せずかつ正しいハッシュ計算の方法がわかったら実装する
-    # if state_dict is not None:
-    # hash = precalculate_safetensors_hashes(state_dict)
-    # metadata["modelspec.hash_sha256"] = hash
-
-    if hydit:
-        if hydit == 'HunyuanDiT-v1.1':
-            arch = ARCH_HYDIT_V1_1
-        elif hydit == 'HunyuanDiT-v1.2':
-            arch = ARCH_HYDIT_V1_2
-        else:
-            raise ValueError(f"Invalid hydit version: {hydit}")
-    elif stable_cascade:
-        arch = ARCH_STABLE_CASCADE
-    elif sdxl:
-        arch = ARCH_SD_XL_V1_BASE
-    elif sd3 is not None:
-        arch = ARCH_SD3_M + "-" + sd3
-    elif flux is not None:
-        if flux == "dev":
-            arch = ARCH_FLUX_1_DEV
-        else:
-            arch = ARCH_FLUX_1_UNKNOWN
-    elif lumina is not None:
-        if lumina == "lumina2":
-            arch = ARCH_LUMINA_2
-        else:
-            arch = ARCH_LUMINA_UNKNOWN
-    elif v2:
-        if v_parameterization:
-            arch = ARCH_SD_V2_768_V
-        else:
-            arch = ARCH_SD_V2_512
-    else:
-        arch = ARCH_SD_V1
-
-    if lora:
-        arch += f"/{ADAPTER_LORA}"
-    elif textual_inversion:
-        arch += f"/{ADAPTER_TEXTUAL_INVERSION}"
-
-    metadata["modelspec.architecture"] = arch
-=======
     
     # Use helper functions for complex logic
     architecture = determine_architecture(
         v2, v_parameterization, sdxl, lora, textual_inversion, model_config
     )
->>>>>>> e90f1039
 
     if not lora and not textual_inversion and is_stable_diffusion_ckpt is None:
         is_stable_diffusion_ckpt = True  # default is stable diffusion ckpt if not lora and not textual_inversion
 
-<<<<<<< HEAD
-    if flux is not None:
-        # Flux
-        impl = IMPL_FLUX
-    elif hydit:
-        impl = IMPL_HUNYUAN_DIT
-    elif stable_cascade:
-        impl = IMPL_STABILITY_AI_STABLE_CASCADE
-    elif lumina is not None:
-        # Lumina
-        impl = IMPL_LUMINA
-    elif (lora and sdxl) or textual_inversion or is_stable_diffusion_ckpt:
-        # Stable Diffusion ckpt, TI, SDXL LoRA
-        impl = IMPL_STABILITY_AI
-    else:
-        # v1/v2 LoRA or Diffusers
-        impl = IMPL_DIFFUSERS
-    metadata["modelspec.implementation"] = impl
-=======
     implementation = determine_implementation(
         lora, textual_inversion, sdxl, model_config, is_stable_diffusion_ckpt
     )
->>>>>>> e90f1039
 
     if title is None:
         if lora:
