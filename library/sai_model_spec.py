--- conflicted
+++ resolved
@@ -57,25 +57,19 @@
 ARCH_SD_V2_512 = "stable-diffusion-v2-512"
 ARCH_SD_V2_768_V = "stable-diffusion-v2-768-v"
 ARCH_SD_XL_V1_BASE = "stable-diffusion-xl-v1-base"
-<<<<<<< HEAD
 ARCH_SD3_M = "stable-diffusion-3-medium"
 ARCH_SD3_UNKNOWN = "stable-diffusion-3"
 
 ARCH_HYDIT_V1_1 = "hunyuan-dit-g2-v1_1"
 ARCH_HYDIT_V1_2 = "hunyuan-dit-g2-v1_2"
-=======
 ARCH_STABLE_CASCADE = "stable-cascade"
->>>>>>> 1009a2cb
 
 ADAPTER_LORA = "lora"
 ADAPTER_TEXTUAL_INVERSION = "textual-inversion"
 
 IMPL_STABILITY_AI = "https://github.com/Stability-AI/generative-models"
-<<<<<<< HEAD
 IMPL_COMFY_UI = "https://github.com/comfyanonymous/ComfyUI"
-=======
 IMPL_STABILITY_AI_STABLE_CASCADE = "https://github.com/Stability-AI/StableCascade"
->>>>>>> 1009a2cb
 IMPL_DIFFUSERS = "diffusers"
 IMPL_HUNYUAN_DIT = "https://github.com/Tencent/HunyuanDiT"
 
@@ -130,12 +124,9 @@
     merged_from: Optional[str] = None,
     timesteps: Optional[Tuple[int, int]] = None,
     clip_skip: Optional[int] = None,
-<<<<<<< HEAD
     sd3: str = None,
     hydit: Optional[str] = None,
-=======
     stable_cascade: Optional[bool] = None,
->>>>>>> 1009a2cb
 ):
     """
     sd3: only supports "m"
@@ -150,7 +141,6 @@
     # hash = precalculate_safetensors_hashes(state_dict)
     # metadata["modelspec.hash_sha256"] = hash
 
-<<<<<<< HEAD
     if hydit:
         if hydit == 'HunyuanDiT-v1.1':
             arch = ARCH_HYDIT_V1_1
@@ -158,10 +148,8 @@
             arch = ARCH_HYDIT_V1_2
         else:
             raise ValueError(f"Invalid hydit version: {hydit}")
-=======
-    if stable_cascade:
+    elif stable_cascade:
         arch = ARCH_STABLE_CASCADE
->>>>>>> 1009a2cb
     elif sdxl:
         arch = ARCH_SD_XL_V1_BASE
     elif sd3 is not None:
@@ -187,13 +175,10 @@
     if not lora and not textual_inversion and is_stable_diffusion_ckpt is None:
         is_stable_diffusion_ckpt = True  # default is stable diffusion ckpt if not lora and not textual_inversion
 
-<<<<<<< HEAD
     if hydit:
         impl = IMPL_HUNYUAN_DIT
-=======
-    if stable_cascade:
+    elif stable_cascade:
         impl = IMPL_STABILITY_AI_STABLE_CASCADE
->>>>>>> 1009a2cb
     elif (lora and sdxl) or textual_inversion or is_stable_diffusion_ckpt:
         # Stable Diffusion ckpt, TI, SDXL LoRA
         impl = IMPL_STABILITY_AI
