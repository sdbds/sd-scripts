# some modules/classes are copied and modified from https://github.com/mcmonkey4eva/sd3-ref
# the original code is licensed under the MIT License

# and some module/classes are contributed from KohakuBlueleaf. Thanks for the contribution!

from ast import Tuple
from concurrent.futures import ThreadPoolExecutor
from dataclasses import dataclass
from functools import partial
import math
from types import SimpleNamespace
from typing import Dict, List, Optional, Union
import einops
import numpy as np
import torch
import torch.nn as nn
import torch.nn.functional as F
from torch.utils.checkpoint import checkpoint
from transformers import CLIPTokenizer, T5TokenizerFast

from library.device_utils import clean_memory_on_device

from .utils import setup_logging

setup_logging()
import logging

logger = logging.getLogger(__name__)


memory_efficient_attention = None
try:
    import xformers
except:
    pass

try:
    from xformers.ops import memory_efficient_attention
except:
    memory_efficient_attention = None


# region mmdit


@dataclass
class SD3Params:
    patch_size: int
    depth: int
    num_patches: int
    pos_embed_max_size: int
    adm_in_channels: int
    qk_norm: Optional[str]
<<<<<<< HEAD
    x_block_self_attn_layers: List[int]
=======
    x_block_self_attn_layers: list[int]
>>>>>>> 70a179e4
    context_embedder_in_features: int
    context_embedder_out_features: int
    model_type: str


def get_2d_sincos_pos_embed(
    embed_dim,
    grid_size,
    scaling_factor=None,
    offset=None,
):
    grid_h = np.arange(grid_size, dtype=np.float32)
    grid_w = np.arange(grid_size, dtype=np.float32)
    grid = np.meshgrid(grid_w, grid_h)  # here w goes first
    grid = np.stack(grid, axis=0)
    if scaling_factor is not None:
        grid = grid / scaling_factor
    if offset is not None:
        grid = grid - offset

    grid = grid.reshape([2, 1, grid_size, grid_size])
    pos_embed = get_2d_sincos_pos_embed_from_grid(embed_dim, grid)
    return pos_embed


def get_2d_sincos_pos_embed_from_grid(embed_dim, grid):
    assert embed_dim % 2 == 0

    # use half of dimensions to encode grid_h
    emb_h = get_1d_sincos_pos_embed_from_grid(embed_dim // 2, grid[0])  # (H*W, D/2)
    emb_w = get_1d_sincos_pos_embed_from_grid(embed_dim // 2, grid[1])  # (H*W, D/2)

    emb = np.concatenate([emb_h, emb_w], axis=1)  # (H*W, D)
    return emb


def get_1d_sincos_pos_embed_from_grid(embed_dim, pos):
    """
    embed_dim: output dimension for each position
    pos: a list of positions to be encoded: size (M,)
    out: (M, D)
    """
    assert embed_dim % 2 == 0
    omega = np.arange(embed_dim // 2, dtype=np.float64)
    omega /= embed_dim / 2.0
    omega = 1.0 / 10000**omega  # (D/2,)

    pos = pos.reshape(-1)  # (M,)
    out = np.einsum("m,d->md", pos, omega)  # (M, D/2), outer product

    emb_sin = np.sin(out)  # (M, D/2)
    emb_cos = np.cos(out)  # (M, D/2)

    emb = np.concatenate([emb_sin, emb_cos], axis=1)  # (M, D)
    return emb


def get_1d_sincos_pos_embed_from_grid_torch(
    embed_dim,
    pos,
    device=None,
    dtype=torch.float32,
):
    omega = torch.arange(embed_dim // 2, device=device, dtype=dtype)
    omega *= 2.0 / embed_dim
    omega = 1.0 / 10000**omega
    out = torch.outer(pos.reshape(-1), omega)
    emb = torch.cat([out.sin(), out.cos()], dim=1)
    return emb


def get_2d_sincos_pos_embed_torch(
    embed_dim,
    w,
    h,
    val_center=7.5,
    val_magnitude=7.5,
    device=None,
    dtype=torch.float32,
):
    small = min(h, w)
    val_h = (h / small) * val_magnitude
    val_w = (w / small) * val_magnitude
    grid_h, grid_w = torch.meshgrid(
        torch.linspace(-val_h + val_center, val_h + val_center, h, device=device, dtype=dtype),
        torch.linspace(-val_w + val_center, val_w + val_center, w, device=device, dtype=dtype),
        indexing="ij",
    )
    emb_h = get_1d_sincos_pos_embed_from_grid_torch(embed_dim // 2, grid_h, device=device, dtype=dtype)
    emb_w = get_1d_sincos_pos_embed_from_grid_torch(embed_dim // 2, grid_w, device=device, dtype=dtype)
    emb = torch.cat([emb_w, emb_h], dim=1)  # (H*W, D)
    return emb


def modulate(x, shift, scale):
    if shift is None:
        shift = torch.zeros_like(scale)
    return x * (1 + scale.unsqueeze(1)) + shift.unsqueeze(1)


def default(x, default_value):
    if x is None:
        return default_value
    return x


def timestep_embedding(t, dim, max_period=10000):
    half = dim // 2
    # freqs = torch.exp(-math.log(max_period) * torch.arange(start=0, end=half, dtype=torch.float32) / half).to(
    #     device=t.device, dtype=t.dtype
    # )
    freqs = torch.exp(-math.log(max_period) * torch.arange(start=0, end=half, dtype=torch.float32) / half).to(device=t.device)
    args = t[:, None].float() * freqs[None]
    embedding = torch.cat([torch.cos(args), torch.sin(args)], dim=-1)
    if dim % 2:
        embedding = torch.cat([embedding, torch.zeros_like(embedding[:, :1])], dim=-1)
    if torch.is_floating_point(t):
        embedding = embedding.to(dtype=t.dtype)
    return embedding


class PatchEmbed(nn.Module):
    def __init__(
        self,
        img_size=256,
        patch_size=4,
        in_channels=3,
        embed_dim=512,
        norm_layer=None,
        flatten=True,
        bias=True,
        strict_img_size=True,
        dynamic_img_pad=False,
    ):
        # dynamic_img_pad and norm is omitted in SD3.5
        super().__init__()
        self.patch_size = patch_size
        self.flatten = flatten
        self.strict_img_size = strict_img_size
        self.dynamic_img_pad = dynamic_img_pad
        if img_size is not None:
            self.img_size = img_size
            self.grid_size = img_size // patch_size
            self.num_patches = self.grid_size**2
        else:
            self.img_size = None
            self.grid_size = None
            self.num_patches = None

        self.proj = nn.Conv2d(in_channels, embed_dim, patch_size, patch_size, bias=bias)
        self.norm = nn.Identity() if norm_layer is None else norm_layer(embed_dim)

    def forward(self, x):
        B, C, H, W = x.shape

        if self.dynamic_img_pad:
            # Pad input so we won't have partial patch
            pad_h = (self.patch_size - H % self.patch_size) % self.patch_size
            pad_w = (self.patch_size - W % self.patch_size) % self.patch_size
            x = nn.functional.pad(x, (0, pad_w, 0, pad_h), mode="reflect")
        x = self.proj(x)
        if self.flatten:
            x = x.flatten(2).transpose(1, 2)
        x = self.norm(x)
        return x


# FinalLayer in mmdit.py
class UnPatch(nn.Module):
    def __init__(self, hidden_size=512, patch_size=4, out_channels=3):
        super().__init__()
        self.patch_size = patch_size
        self.c = out_channels

        # eps is default in mmdit.py
        self.norm_final = nn.LayerNorm(hidden_size, elementwise_affine=False, eps=1e-6)
        self.linear = nn.Linear(hidden_size, patch_size**2 * out_channels)
        self.adaLN_modulation = nn.Sequential(
            nn.SiLU(),
            nn.Linear(hidden_size, 2 * hidden_size),
        )

    def forward(self, x: torch.Tensor, cmod, H=None, W=None):
        b, n, _ = x.shape
        p = self.patch_size
        c = self.c
        if H is None and W is None:
            w = h = int(n**0.5)
            assert h * w == n
        else:
            h = H // p if H else n // (W // p)
            w = W // p if W else n // h
            assert h * w == n

        shift, scale = self.adaLN_modulation(cmod).chunk(2, dim=-1)
        x = modulate(self.norm_final(x), shift, scale)
        x = self.linear(x)

        x = x.view(b, h, w, p, p, c)
        x = x.permute(0, 5, 1, 3, 2, 4).contiguous()
        x = x.view(b, c, h * p, w * p)
        return x


class MLP(nn.Module):
    def __init__(
        self,
        in_features,
        hidden_features=None,
        out_features=None,
        act_layer=lambda: nn.GELU(),
        norm_layer=None,
        bias=True,
        use_conv=False,
    ):
        super().__init__()
        out_features = out_features or in_features
        hidden_features = hidden_features or in_features
        self.use_conv = use_conv

        layer = partial(nn.Conv1d, kernel_size=1) if use_conv else nn.Linear

        self.fc1 = layer(in_features, hidden_features, bias=bias)
        self.fc2 = layer(hidden_features, out_features, bias=bias)
        self.act = act_layer()
        self.norm = norm_layer(hidden_features) if norm_layer else nn.Identity()

    def forward(self, x):
        x = self.fc1(x)
        x = self.act(x)
        x = self.norm(x)
        x = self.fc2(x)
        return x


class TimestepEmbedding(nn.Module):
    def __init__(self, hidden_size, freq_embed_size=256):
        super().__init__()
        self.mlp = nn.Sequential(
            nn.Linear(freq_embed_size, hidden_size),
            nn.SiLU(),
            nn.Linear(hidden_size, hidden_size),
        )
        self.freq_embed_size = freq_embed_size

    def forward(self, t, dtype=None, **kwargs):
        t_freq = timestep_embedding(t, self.freq_embed_size).to(dtype)
        t_emb = self.mlp(t_freq)
        return t_emb


class Embedder(nn.Module):
    def __init__(self, input_dim, hidden_size):
        super().__init__()
        self.mlp = nn.Sequential(
            nn.Linear(input_dim, hidden_size),
            nn.SiLU(),
            nn.Linear(hidden_size, hidden_size),
        )

    def forward(self, x):
        return self.mlp(x)


def rmsnorm(x, eps=1e-6):
    return x * torch.rsqrt(x.pow(2).mean(-1, keepdim=True) + eps)


class RMSNorm(torch.nn.Module):
    def __init__(
        self,
        dim: int,
        elementwise_affine: bool = False,
        eps: float = 1e-6,
        device=None,
        dtype=None,
    ):
        """
        Initialize the RMSNorm normalization layer.
        Args:
            dim (int): The dimension of the input tensor.
            eps (float, optional): A small value added to the denominator for numerical stability. Default is 1e-6.
        Attributes:
            eps (float): A small value added to the denominator for numerical stability.
            weight (nn.Parameter): Learnable scaling parameter.
        """
        super().__init__()
        self.eps = eps
        self.learnable_scale = elementwise_affine
        if self.learnable_scale:
            self.weight = nn.Parameter(torch.empty(dim, device=device, dtype=dtype))
        else:
            self.register_parameter("weight", None)

    def forward(self, x):
        """
        Forward pass through the RMSNorm layer.
        Args:
            x (torch.Tensor): The input tensor.
        Returns:
            torch.Tensor: The output tensor after applying RMSNorm.
        """
        x = rmsnorm(x, eps=self.eps)
        if self.learnable_scale:
            return x * self.weight.to(device=x.device, dtype=x.dtype)
        else:
            return x


class SwiGLUFeedForward(nn.Module):
    def __init__(
        self,
        dim: int,
        hidden_dim: int,
        multiple_of: int,
        ffn_dim_multiplier: float = None,
    ):
        super().__init__()
        hidden_dim = int(2 * hidden_dim / 3)
        # custom dim factor multiplier
        if ffn_dim_multiplier is not None:
            hidden_dim = int(ffn_dim_multiplier * hidden_dim)
        hidden_dim = multiple_of * ((hidden_dim + multiple_of - 1) // multiple_of)

        self.w1 = nn.Linear(dim, hidden_dim, bias=False)
        self.w2 = nn.Linear(hidden_dim, dim, bias=False)
        self.w3 = nn.Linear(dim, hidden_dim, bias=False)

    def forward(self, x):
        return self.w2(nn.functional.silu(self.w1(x)) * self.w3(x))


# Linears for SelfAttention in mmdit.py
class AttentionLinears(nn.Module):
    def __init__(
        self,
        dim: int,
        num_heads: int = 8,
        qkv_bias: bool = False,
        pre_only: bool = False,
        qk_norm: Optional[str] = None,
    ):
        super().__init__()
        self.num_heads = num_heads
        self.head_dim = dim // num_heads

        self.qkv = nn.Linear(dim, dim * 3, bias=qkv_bias)
        if not pre_only:
            self.proj = nn.Linear(dim, dim)
        self.pre_only = pre_only

        if qk_norm == "rms":
            self.ln_q = RMSNorm(self.head_dim, elementwise_affine=True, eps=1.0e-6)
            self.ln_k = RMSNorm(self.head_dim, elementwise_affine=True, eps=1.0e-6)
        elif qk_norm == "ln":
            self.ln_q = nn.LayerNorm(self.head_dim, elementwise_affine=True, eps=1.0e-6)
            self.ln_k = nn.LayerNorm(self.head_dim, elementwise_affine=True, eps=1.0e-6)
        elif qk_norm is None:
            self.ln_q = nn.Identity()
            self.ln_k = nn.Identity()
        else:
            raise ValueError(qk_norm)

    def pre_attention(self, x: torch.Tensor) -> torch.Tensor:
        """
        output:
            q, k, v: [B, L, D]
        """
        B, L, C = x.shape
        qkv: torch.Tensor = self.qkv(x)
        q, k, v = qkv.reshape(B, L, -1, self.head_dim).chunk(3, dim=2)
        q = self.ln_q(q).reshape(q.shape[0], q.shape[1], -1)
        k = self.ln_k(k).reshape(q.shape[0], q.shape[1], -1)
        return (q, k, v)

    def post_attention(self, x: torch.Tensor) -> torch.Tensor:
        assert not self.pre_only
        x = self.proj(x)
        return x


MEMORY_LAYOUTS = {
    "torch": (
        lambda x, head_dim: x.reshape(x.shape[0], x.shape[1], -1, head_dim).transpose(1, 2),
        lambda x: x.transpose(1, 2).reshape(x.shape[0], x.shape[2], -1),
        lambda x: (1, x, 1, 1),
    ),
    "xformers": (
        lambda x, head_dim: x.reshape(x.shape[0], x.shape[1], -1, head_dim),
        lambda x: x.reshape(x.shape[0], x.shape[1], -1),
        lambda x: (1, 1, x, 1),
    ),
    "math": (
        lambda x, head_dim: x.reshape(x.shape[0], x.shape[1], -1, head_dim).transpose(1, 2),
        lambda x: x.transpose(1, 2).reshape(x.shape[0], x.shape[2], -1),
        lambda x: (1, x, 1, 1),
    ),
}
# ATTN_FUNCTION = {
#     "torch": F.scaled_dot_product_attention,
#     "xformers": memory_efficient_attention,
# }


def vanilla_attention(q, k, v, mask, scale=None):
    if scale is None:
        scale = math.sqrt(q.size(-1))
    scores = torch.bmm(q, k.transpose(-1, -2)) / scale
    if mask is not None:
        mask = einops.rearrange(mask, "b ... -> b (...)")
        max_neg_value = -torch.finfo(scores.dtype).max
        mask = einops.repeat(mask, "b j -> (b h) j", h=q.size(-3))
        scores = scores.masked_fill(~mask, max_neg_value)
    p_attn = F.softmax(scores, dim=-1)
    return torch.bmm(p_attn, v)


def attention(q, k, v, head_dim, mask=None, scale=None, mode="xformers"):
    """
    q, k, v: [B, L, D]
    """
    pre_attn_layout = MEMORY_LAYOUTS[mode][0]
    post_attn_layout = MEMORY_LAYOUTS[mode][1]
    q = pre_attn_layout(q, head_dim)
    k = pre_attn_layout(k, head_dim)
    v = pre_attn_layout(v, head_dim)

    # scores = ATTN_FUNCTION[mode](q, k.to(q), v.to(q), mask, scale=scale)
    if mode == "torch":
        assert scale is None
        scores = F.scaled_dot_product_attention(q, k.to(q), v.to(q), mask)  # , scale=scale)
    elif mode == "xformers":
        scores = memory_efficient_attention(q, k.to(q), v.to(q), mask, scale=scale)
    else:
        scores = vanilla_attention(q, k.to(q), v.to(q), mask, scale=scale)

    scores = post_attn_layout(scores)
    return scores


# DismantledBlock in mmdit.py
class SingleDiTBlock(nn.Module):
    """
    A DiT block with gated adaptive layer norm (adaLN) conditioning.
    """

    def __init__(
        self,
        hidden_size: int,
        num_heads: int,
        mlp_ratio: float = 4.0,
        attn_mode: str = "xformers",
        qkv_bias: bool = False,
        pre_only: bool = False,
        rmsnorm: bool = False,
        scale_mod_only: bool = False,
        swiglu: bool = False,
        qk_norm: Optional[str] = None,
        x_block_self_attn: bool = False,
        **block_kwargs,
    ):
        super().__init__()
        assert attn_mode in MEMORY_LAYOUTS
        self.attn_mode = attn_mode
        if not rmsnorm:
            self.norm1 = nn.LayerNorm(hidden_size, elementwise_affine=False, eps=1e-6)
        else:
            self.norm1 = RMSNorm(hidden_size, elementwise_affine=False, eps=1e-6)
        self.attn = AttentionLinears(dim=hidden_size, num_heads=num_heads, qkv_bias=qkv_bias, pre_only=pre_only, qk_norm=qk_norm)

        self.x_block_self_attn = x_block_self_attn
        if self.x_block_self_attn:
            assert not pre_only
            assert not scale_mod_only
            self.attn2 = AttentionLinears(dim=hidden_size, num_heads=num_heads, qkv_bias=qkv_bias, pre_only=False, qk_norm=qk_norm)

        if not pre_only:
            if not rmsnorm:
                self.norm2 = nn.LayerNorm(hidden_size, elementwise_affine=False, eps=1e-6)
            else:
                self.norm2 = RMSNorm(hidden_size, elementwise_affine=False, eps=1e-6)
        mlp_hidden_dim = int(hidden_size * mlp_ratio)
        if not pre_only:
            if not swiglu:
                self.mlp = MLP(
                    in_features=hidden_size,
                    hidden_features=mlp_hidden_dim,
                    act_layer=lambda: nn.GELU(approximate="tanh"),
                )
            else:
                self.mlp = SwiGLUFeedForward(
                    dim=hidden_size,
                    hidden_dim=mlp_hidden_dim,
                    multiple_of=256,
                )
        self.scale_mod_only = scale_mod_only
        if self.x_block_self_attn:
            n_mods = 9
        elif not scale_mod_only:
            n_mods = 6 if not pre_only else 2
        else:
            n_mods = 4 if not pre_only else 1
        self.adaLN_modulation = nn.Sequential(nn.SiLU(), nn.Linear(hidden_size, n_mods * hidden_size))
        self.pre_only = pre_only

    def pre_attention(self, x: torch.Tensor, c: torch.Tensor) -> torch.Tensor:
        if not self.pre_only:
            if not self.scale_mod_only:
                (shift_msa, scale_msa, gate_msa, shift_mlp, scale_mlp, gate_mlp) = self.adaLN_modulation(c).chunk(6, dim=-1)
            else:
                shift_msa = None
                shift_mlp = None
                (scale_msa, gate_msa, scale_mlp, gate_mlp) = self.adaLN_modulation(c).chunk(4, dim=-1)
            qkv = self.attn.pre_attention(modulate(self.norm1(x), shift_msa, scale_msa))
            return qkv, (x, gate_msa, shift_mlp, scale_mlp, gate_mlp)
        else:
            if not self.scale_mod_only:
                (shift_msa, scale_msa) = self.adaLN_modulation(c).chunk(2, dim=-1)
            else:
                shift_msa = None
                scale_msa = self.adaLN_modulation(c)
            qkv = self.attn.pre_attention(modulate(self.norm1(x), shift_msa, scale_msa))
            return qkv, None

    def pre_attention_x(self, x: torch.Tensor, c: torch.Tensor) -> torch.Tensor:
        assert self.x_block_self_attn
        (shift_msa, scale_msa, gate_msa, shift_mlp, scale_mlp, gate_mlp, shift_msa2, scale_msa2, gate_msa2) = self.adaLN_modulation(
            c
        ).chunk(9, dim=1)
        x_norm = self.norm1(x)
        qkv = self.attn.pre_attention(modulate(x_norm, shift_msa, scale_msa))
        qkv2 = self.attn2.pre_attention(modulate(x_norm, shift_msa2, scale_msa2))
        return qkv, qkv2, (x, gate_msa, shift_mlp, scale_mlp, gate_mlp, gate_msa2)

    def post_attention(self, attn, x, gate_msa, shift_mlp, scale_mlp, gate_mlp):
        assert not self.pre_only
        x = x + gate_msa.unsqueeze(1) * self.attn.post_attention(attn)
        x = x + gate_mlp.unsqueeze(1) * self.mlp(modulate(self.norm2(x), shift_mlp, scale_mlp))
        return x

    def post_attention_x(self, attn, attn2, x, gate_msa, shift_mlp, scale_mlp, gate_mlp, gate_msa2, attn1_dropout: float = 0.0):
        assert not self.pre_only
        if attn1_dropout > 0.0:
            # Use torch.bernoulli to implement dropout, only dropout the batch dimension
            attn1_dropout = torch.bernoulli(torch.full((attn.size(0), 1, 1), 1 - attn1_dropout, device=attn.device))
            attn_ = gate_msa.unsqueeze(1) * self.attn.post_attention(attn) * attn1_dropout
        else:
            attn_ = gate_msa.unsqueeze(1) * self.attn.post_attention(attn)
        x = x + attn_
        attn2_ = gate_msa2.unsqueeze(1) * self.attn2.post_attention(attn2)
        x = x + attn2_
        mlp_ = gate_mlp.unsqueeze(1) * self.mlp(modulate(self.norm2(x), shift_mlp, scale_mlp))
        x = x + mlp_
        return x


# JointBlock + block_mixing in mmdit.py
class MMDiTBlock(nn.Module):
    def __init__(self, *args, **kwargs):
        super().__init__()
        pre_only = kwargs.pop("pre_only")
        x_block_self_attn = kwargs.pop("x_block_self_attn")

        self.context_block = SingleDiTBlock(*args, pre_only=pre_only, **kwargs)
        self.x_block = SingleDiTBlock(*args, pre_only=False, x_block_self_attn=x_block_self_attn, **kwargs)
        
        self.head_dim = self.x_block.attn.head_dim
        self.mode = self.x_block.attn_mode
        self.gradient_checkpointing = False

    def enable_gradient_checkpointing(self):
        self.gradient_checkpointing = True

    def _forward(self, context, x, c):
        ctx_qkv, ctx_intermediate = self.context_block.pre_attention(context, c)

        if self.x_block.x_block_self_attn:
            x_qkv, x_qkv2, x_intermediates = self.x_block.pre_attention_x(x, c)
        else:
            x_qkv, x_intermediates = self.x_block.pre_attention(x, c)

        ctx_len = ctx_qkv[0].size(1)

        q = torch.concat((ctx_qkv[0], x_qkv[0]), dim=1)
        k = torch.concat((ctx_qkv[1], x_qkv[1]), dim=1)
        v = torch.concat((ctx_qkv[2], x_qkv[2]), dim=1)

        attn = attention(q, k, v, head_dim=self.head_dim, mode=self.mode)
        ctx_attn_out = attn[:, :ctx_len]
        x_attn_out = attn[:, ctx_len:]

        if self.x_block.x_block_self_attn:
            x_q2, x_k2, x_v2 = x_qkv2
            attn2 = attention(x_q2, x_k2, x_v2, self.x_block.attn2.num_heads, mode=self.mode)
            x = self.x_block.post_attention_x(x_attn_out, attn2, *x_intermediates)
        else:
            x = self.x_block.post_attention(x_attn_out, *x_intermediates)

        if not self.context_block.pre_only:
            context = self.context_block.post_attention(ctx_attn_out, *ctx_intermediate)
        else:
            context = None

        return context, x

    def forward(self, *args, **kwargs):
        if self.training and self.gradient_checkpointing:
            return checkpoint(self._forward, *args, use_reentrant=False, **kwargs)
        else:
            return self._forward(*args, **kwargs)


class MMDiT(nn.Module):
    """
    Diffusion model with a Transformer backbone.
    """

    def __init__(
        self,
        input_size: int = 32,
        patch_size: int = 2,
        in_channels: int = 4,
        depth: int = 28,
        # hidden_size: Optional[int] = None,
        # num_heads: Optional[int] = None,
        mlp_ratio: float = 4.0,
        learn_sigma: bool = False,
        adm_in_channels: Optional[int] = None,
        context_embedder_in_features: Optional[int] = None,
        context_embedder_out_features: Optional[int] = None,
        use_checkpoint: bool = False,
        register_length: int = 0,
        attn_mode: str = "torch",
        rmsnorm: bool = False,
        scale_mod_only: bool = False,
        swiglu: bool = False,
        out_channels: Optional[int] = None,
        pos_embed_scaling_factor: Optional[float] = None,
        pos_embed_offset: Optional[float] = None,
        pos_embed_max_size: Optional[int] = None,
        num_patches=None,
        qk_norm: Optional[str] = None,
        x_block_self_attn_layers: Optional[list[int]] = [],
        qkv_bias: bool = True,
<<<<<<< HEAD
=======
        pos_emb_random_crop_rate: float = 0.0,
>>>>>>> 70a179e4
        model_type: str = "sd3m",
    ):
        super().__init__()
        self._model_type = model_type
        self.learn_sigma = learn_sigma
        self.in_channels = in_channels
        default_out_channels = in_channels * 2 if learn_sigma else in_channels
        self.out_channels = default(out_channels, default_out_channels)
        self.patch_size = patch_size
        self.pos_embed_scaling_factor = pos_embed_scaling_factor
        self.pos_embed_offset = pos_embed_offset
        self.pos_embed_max_size = pos_embed_max_size
        self.x_block_self_attn_layers = x_block_self_attn_layers
        self.pos_emb_random_crop_rate = pos_emb_random_crop_rate
        self.gradient_checkpointing = use_checkpoint

        # hidden_size = default(hidden_size, 64 * depth)
        # num_heads = default(num_heads, hidden_size // 64)

        # apply magic --> this defines a head_size of 64
        self.hidden_size = 64 * depth
        num_heads = depth

        self.num_heads = num_heads

        self.x_embedder = PatchEmbed(
            input_size,
            patch_size,
            in_channels,
            self.hidden_size,
            bias=True,
            strict_img_size=self.pos_embed_max_size is None,
        )
        self.t_embedder = TimestepEmbedding(self.hidden_size)

        self.y_embedder = None
        if adm_in_channels is not None:
            assert isinstance(adm_in_channels, int)
            self.y_embedder = Embedder(adm_in_channels, self.hidden_size)

        if context_embedder_in_features is not None:
            self.context_embedder = nn.Linear(context_embedder_in_features, context_embedder_out_features)
        else:
            self.context_embedder = nn.Identity()

        self.register_length = register_length
        if self.register_length > 0:
            self.register = nn.Parameter(torch.randn(1, register_length, self.hidden_size))

        # num_patches = self.x_embedder.num_patches
        # Will use fixed sin-cos embedding:
        # just use a buffer already
        if num_patches is not None:
            self.register_buffer(
                "pos_embed",
                torch.empty(1, num_patches, self.hidden_size),
            )
        else:
            self.pos_embed = None

        self.use_checkpoint = use_checkpoint
        self.joint_blocks = nn.ModuleList(
            [
                MMDiTBlock(
                    self.hidden_size,
                    num_heads,
                    mlp_ratio=mlp_ratio,
                    attn_mode=attn_mode,
                    qkv_bias=qkv_bias,
                    pre_only=i == depth - 1,
                    rmsnorm=rmsnorm,
                    scale_mod_only=scale_mod_only,
                    swiglu=swiglu,
                    qk_norm=qk_norm,
                    x_block_self_attn=(i in self.x_block_self_attn_layers),
                )
                for i in range(depth)
            ]
        )
        for block in self.joint_blocks:
            block.gradient_checkpointing = use_checkpoint

        self.final_layer = UnPatch(self.hidden_size, patch_size, self.out_channels)
        # self.initialize_weights()

        self.blocks_to_swap = None
        self.thread_pool: Optional[ThreadPoolExecutor] = None

    @property
    def model_type(self):
        return self._model_type

    @property
    def device(self):
        return next(self.parameters()).device

    @property
    def dtype(self):
        return next(self.parameters()).dtype

    def enable_gradient_checkpointing(self):
        self.gradient_checkpointing = True
        for block in self.joint_blocks:
            block.enable_gradient_checkpointing()

    def disable_gradient_checkpointing(self):
        self.gradient_checkpointing = False
        for block in self.joint_blocks:
            block.disable_gradient_checkpointing()

    def initialize_weights(self):
        # TODO: Init context_embedder?
        # Initialize transformer layers:
        def _basic_init(module):
            if isinstance(module, nn.Linear):
                torch.nn.init.xavier_uniform_(module.weight)
                if module.bias is not None:
                    nn.init.constant_(module.bias, 0)

        self.apply(_basic_init)

        # Initialize (and freeze) pos_embed by sin-cos embedding
        if self.pos_embed is not None:
            pos_embed = get_2d_sincos_pos_embed(
                self.pos_embed.shape[-1],
                int(self.pos_embed.shape[-2] ** 0.5),
                scaling_factor=self.pos_embed_scaling_factor,
            )
            self.pos_embed.data.copy_(torch.from_numpy(pos_embed).float().unsqueeze(0))

        # Initialize patch_embed like nn.Linear (instead of nn.Conv2d)
        w = self.x_embedder.proj.weight.data
        nn.init.xavier_uniform_(w.view([w.shape[0], -1]))
        nn.init.constant_(self.x_embedder.proj.bias, 0)

        if getattr(self, "y_embedder", None) is not None:
            nn.init.normal_(self.y_embedder.mlp[0].weight, std=0.02)
            nn.init.normal_(self.y_embedder.mlp[2].weight, std=0.02)

        # Initialize timestep embedding MLP:
        nn.init.normal_(self.t_embedder.mlp[0].weight, std=0.02)
        nn.init.normal_(self.t_embedder.mlp[2].weight, std=0.02)

        # Zero-out adaLN modulation layers in DiT blocks:
        for block in self.joint_blocks:
            nn.init.constant_(block.x_block.adaLN_modulation[-1].weight, 0)
            nn.init.constant_(block.x_block.adaLN_modulation[-1].bias, 0)
            nn.init.constant_(block.context_block.adaLN_modulation[-1].weight, 0)
            nn.init.constant_(block.context_block.adaLN_modulation[-1].bias, 0)

        # Zero-out output layers:
        nn.init.constant_(self.final_layer.adaLN_modulation[-1].weight, 0)
        nn.init.constant_(self.final_layer.adaLN_modulation[-1].bias, 0)
        nn.init.constant_(self.final_layer.linear.weight, 0)
        nn.init.constant_(self.final_layer.linear.bias, 0)

    def set_pos_emb_random_crop_rate(self, rate: float):
        self.pos_emb_random_crop_rate = rate

    def cropped_pos_embed(self, h, w, device=None, random_crop: bool = False):
        p = self.x_embedder.patch_size
        # patched size
        h = (h + 1) // p
        w = (w + 1) // p
        if self.pos_embed is None:
            return get_2d_sincos_pos_embed_torch(self.hidden_size, w, h, device=device)
        assert self.pos_embed_max_size is not None
        assert h <= self.pos_embed_max_size, (h, self.pos_embed_max_size)
        assert w <= self.pos_embed_max_size, (w, self.pos_embed_max_size)

        if not random_crop:
            top = (self.pos_embed_max_size - h) // 2
            left = (self.pos_embed_max_size - w) // 2
        else:
            top = torch.randint(0, self.pos_embed_max_size - h + 1, (1,)).item()
            left = torch.randint(0, self.pos_embed_max_size - w + 1, (1,)).item()

        spatial_pos_embed = self.pos_embed.reshape(
            1,
            self.pos_embed_max_size,
            self.pos_embed_max_size,
            self.pos_embed.shape[-1],
        )
        spatial_pos_embed = spatial_pos_embed[:, top : top + h, left : left + w, :]
        spatial_pos_embed = spatial_pos_embed.reshape(1, -1, spatial_pos_embed.shape[-1])
        return spatial_pos_embed

    def enable_block_swap(self, num_blocks: int):
        self.blocks_to_swap = num_blocks

        n = 1  # async block swap. 1 is enough
        self.thread_pool = ThreadPoolExecutor(max_workers=n)

    def move_to_device_except_swap_blocks(self, device: torch.device):
        # assume model is on cpu
        if self.blocks_to_swap:
            save_blocks = self.joint_blocks
            self.joint_blocks = None

        self.to(device)

        if self.blocks_to_swap:
            self.joint_blocks = save_blocks

    def prepare_block_swap_before_forward(self):
        # make: first n blocks are on cuda, and last n blocks are on cpu
        if self.blocks_to_swap is None or self.blocks_to_swap == 0:
            # raise ValueError("Block swap is not enabled.")
            return
        num_blocks = len(self.joint_blocks)
        for i in range(num_blocks - self.blocks_to_swap):
            self.joint_blocks[i].to(self.device)
        for i in range(num_blocks - self.blocks_to_swap, num_blocks):
            self.joint_blocks[i].to("cpu")
        clean_memory_on_device(self.device)

    def forward(
        self,
        x: torch.Tensor,
        t: torch.Tensor,
        y: Optional[torch.Tensor] = None,
        context: Optional[torch.Tensor] = None,
    ) -> torch.Tensor:
        """
        Forward pass of DiT.
        x: (N, C, H, W) tensor of spatial inputs (images or latent representations of images)
        t: (N,) tensor of diffusion timesteps
        y: (N, D) tensor of class labels
        """
<<<<<<< HEAD
=======
        pos_emb_random_crop = (
            False if self.pos_emb_random_crop_rate == 0.0 else torch.rand(1).item() < self.pos_emb_random_crop_rate
        )
>>>>>>> 70a179e4

        B, C, H, W = x.shape
        x = self.x_embedder(x) + self.cropped_pos_embed(H, W, device=x.device, random_crop=pos_emb_random_crop).to(dtype=x.dtype)
        c = self.t_embedder(t, dtype=x.dtype)  # (N, D)
        if y is not None and self.y_embedder is not None:
            y = self.y_embedder(y)  # (N, D)
            c = c + y  # (N, D)

        if context is not None:
            context = self.context_embedder(context)

        if self.register_length > 0:
            context = torch.cat(
                (
                    einops.repeat(self.register, "1 ... -> b ...", b=x.shape[0]),
                    default(context, torch.Tensor([]).type_as(x)),
                ),
                1,
            )

        if not self.blocks_to_swap:
            for block in self.joint_blocks:
                context, x = block(context, x, c)
        else:
            futures = {}

            def submit_move_blocks(block_idx_to_cpu, block_idx_to_cuda):
                def move_blocks(bidx_to_cpu, block_to_cpu, bidx_to_cuda, block_to_cuda):
                    # print(f"Moving {bidx_to_cpu} to cpu.")
                    block_to_cpu.to("cpu", non_blocking=True)
                    torch.cuda.empty_cache()

                    # print(f"Moving {bidx_to_cuda} to cuda.")
                    block_to_cuda.to(self.device, non_blocking=True)

                    torch.cuda.synchronize()
                    # print(f"Block move done. {bidx_to_cpu} to cpu, {bidx_to_cuda} to cuda.")
                    return block_idx_to_cpu, block_idx_to_cuda

                block_to_cpu = self.joint_blocks[block_idx_to_cpu]
                block_to_cuda = self.joint_blocks[block_idx_to_cuda]
                # print(f"Submit move blocks. {block_idx_to_cpu} to cpu, {block_idx_to_cuda} to cuda.")
                return self.thread_pool.submit(move_blocks, block_idx_to_cpu, block_to_cpu, block_idx_to_cuda, block_to_cuda)

            def wait_for_blocks_move(block_idx, ftrs):
                if block_idx not in ftrs:
                    return
                # print(f"Waiting for move blocks: {block_idx}")
                # start_time = time.perf_counter()
                ftr = ftrs.pop(block_idx)
                ftr.result()
                # torch.cuda.synchronize()
                # print(f"Move blocks took {time.perf_counter() - start_time:.2f} seconds")

            for block_idx, block in enumerate(self.joint_blocks):
                wait_for_blocks_move(block_idx, futures)

                context, x = block(context, x, c)

                if block_idx < self.blocks_to_swap:
                    block_idx_to_cpu = block_idx
                    block_idx_to_cuda = len(self.joint_blocks) - self.blocks_to_swap + block_idx
                    future = submit_move_blocks(block_idx_to_cpu, block_idx_to_cuda)
                    futures[block_idx_to_cuda] = future

        x = self.final_layer(x, c, H, W)  # Our final layer combined UnPatchify
        return x[:, :, :H, :W]


def create_sd3_mmdit(params: SD3Params, attn_mode: str = "torch") -> MMDiT:
    mmdit = MMDiT(
        input_size=None,
        pos_embed_max_size=params.pos_embed_max_size,
        patch_size=params.patch_size,
        in_channels=16,
        adm_in_channels=params.adm_in_channels,
        context_embedder_in_features=params.context_embedder_in_features,
        context_embedder_out_features=params.context_embedder_out_features,
        depth=params.depth,
        mlp_ratio=4,
        qk_norm=params.qk_norm,
<<<<<<< HEAD
=======
        x_block_self_attn_layers=params.x_block_self_attn_layers,
>>>>>>> 70a179e4
        num_patches=params.num_patches,
        attn_mode=attn_mode,
        model_type=params.model_type,
    )
    return mmdit


# endregion

# region VAE

VAE_SCALE_FACTOR = 1.5305
VAE_SHIFT_FACTOR = 0.0609


def Normalize(in_channels, num_groups=32, dtype=torch.float32, device=None):
    return torch.nn.GroupNorm(num_groups=num_groups, num_channels=in_channels, eps=1e-6, affine=True, dtype=dtype, device=device)


class ResnetBlock(torch.nn.Module):
    def __init__(self, *, in_channels, out_channels=None, dtype=torch.float32, device=None):
        super().__init__()
        self.in_channels = in_channels
        out_channels = in_channels if out_channels is None else out_channels
        self.out_channels = out_channels

        self.norm1 = Normalize(in_channels, dtype=dtype, device=device)
        self.conv1 = torch.nn.Conv2d(in_channels, out_channels, kernel_size=3, stride=1, padding=1, dtype=dtype, device=device)
        self.norm2 = Normalize(out_channels, dtype=dtype, device=device)
        self.conv2 = torch.nn.Conv2d(out_channels, out_channels, kernel_size=3, stride=1, padding=1, dtype=dtype, device=device)
        if self.in_channels != self.out_channels:
            self.nin_shortcut = torch.nn.Conv2d(
                in_channels, out_channels, kernel_size=1, stride=1, padding=0, dtype=dtype, device=device
            )
        else:
            self.nin_shortcut = None
        self.swish = torch.nn.SiLU(inplace=True)

    def forward(self, x):
        hidden = x
        hidden = self.norm1(hidden)
        hidden = self.swish(hidden)
        hidden = self.conv1(hidden)
        hidden = self.norm2(hidden)
        hidden = self.swish(hidden)
        hidden = self.conv2(hidden)
        if self.in_channels != self.out_channels:
            x = self.nin_shortcut(x)
        return x + hidden


class AttnBlock(torch.nn.Module):
    def __init__(self, in_channels, dtype=torch.float32, device=None):
        super().__init__()
        self.norm = Normalize(in_channels, dtype=dtype, device=device)
        self.q = torch.nn.Conv2d(in_channels, in_channels, kernel_size=1, stride=1, padding=0, dtype=dtype, device=device)
        self.k = torch.nn.Conv2d(in_channels, in_channels, kernel_size=1, stride=1, padding=0, dtype=dtype, device=device)
        self.v = torch.nn.Conv2d(in_channels, in_channels, kernel_size=1, stride=1, padding=0, dtype=dtype, device=device)
        self.proj_out = torch.nn.Conv2d(in_channels, in_channels, kernel_size=1, stride=1, padding=0, dtype=dtype, device=device)

    def forward(self, x):
        hidden = self.norm(x)
        q = self.q(hidden)
        k = self.k(hidden)
        v = self.v(hidden)
        b, c, h, w = q.shape
        q, k, v = map(lambda x: einops.rearrange(x, "b c h w -> b 1 (h w) c").contiguous(), (q, k, v))
        hidden = torch.nn.functional.scaled_dot_product_attention(q, k, v)  # scale is dim ** -0.5 per default
        hidden = einops.rearrange(hidden, "b 1 (h w) c -> b c h w", h=h, w=w, c=c, b=b)
        hidden = self.proj_out(hidden)
        return x + hidden


class Downsample(torch.nn.Module):
    def __init__(self, in_channels, dtype=torch.float32, device=None):
        super().__init__()
        self.conv = torch.nn.Conv2d(in_channels, in_channels, kernel_size=3, stride=2, padding=0, dtype=dtype, device=device)

    def forward(self, x):
        pad = (0, 1, 0, 1)
        x = torch.nn.functional.pad(x, pad, mode="constant", value=0)
        x = self.conv(x)
        return x


class Upsample(torch.nn.Module):
    def __init__(self, in_channels, dtype=torch.float32, device=None):
        super().__init__()
        self.conv = torch.nn.Conv2d(in_channels, in_channels, kernel_size=3, stride=1, padding=1, dtype=dtype, device=device)

    def forward(self, x):
        org_dtype = x.dtype
        if x.dtype == torch.bfloat16:
            x = x.to(torch.float32)
        x = torch.nn.functional.interpolate(x, scale_factor=2.0, mode="nearest")
        if x.dtype != org_dtype:
            x = x.to(org_dtype)
        x = self.conv(x)
        return x


class VAEEncoder(torch.nn.Module):
    def __init__(
        self, ch=128, ch_mult=(1, 2, 4, 4), num_res_blocks=2, in_channels=3, z_channels=16, dtype=torch.float32, device=None
    ):
        super().__init__()
        self.num_resolutions = len(ch_mult)
        self.num_res_blocks = num_res_blocks
        # downsampling
        self.conv_in = torch.nn.Conv2d(in_channels, ch, kernel_size=3, stride=1, padding=1, dtype=dtype, device=device)
        in_ch_mult = (1,) + tuple(ch_mult)
        self.in_ch_mult = in_ch_mult
        self.down = torch.nn.ModuleList()
        for i_level in range(self.num_resolutions):
            block = torch.nn.ModuleList()
            attn = torch.nn.ModuleList()
            block_in = ch * in_ch_mult[i_level]
            block_out = ch * ch_mult[i_level]
            for i_block in range(num_res_blocks):
                block.append(ResnetBlock(in_channels=block_in, out_channels=block_out, dtype=dtype, device=device))
                block_in = block_out
            down = torch.nn.Module()
            down.block = block
            down.attn = attn
            if i_level != self.num_resolutions - 1:
                down.downsample = Downsample(block_in, dtype=dtype, device=device)
            self.down.append(down)
        # middle
        self.mid = torch.nn.Module()
        self.mid.block_1 = ResnetBlock(in_channels=block_in, out_channels=block_in, dtype=dtype, device=device)
        self.mid.attn_1 = AttnBlock(block_in, dtype=dtype, device=device)
        self.mid.block_2 = ResnetBlock(in_channels=block_in, out_channels=block_in, dtype=dtype, device=device)
        # end
        self.norm_out = Normalize(block_in, dtype=dtype, device=device)
        self.conv_out = torch.nn.Conv2d(block_in, 2 * z_channels, kernel_size=3, stride=1, padding=1, dtype=dtype, device=device)
        self.swish = torch.nn.SiLU(inplace=True)

    def forward(self, x):
        # downsampling
        hs = [self.conv_in(x)]
        for i_level in range(self.num_resolutions):
            for i_block in range(self.num_res_blocks):
                h = self.down[i_level].block[i_block](hs[-1])
                hs.append(h)
            if i_level != self.num_resolutions - 1:
                hs.append(self.down[i_level].downsample(hs[-1]))
        # middle
        h = hs[-1]
        h = self.mid.block_1(h)
        h = self.mid.attn_1(h)
        h = self.mid.block_2(h)
        # end
        h = self.norm_out(h)
        h = self.swish(h)
        h = self.conv_out(h)
        return h


class VAEDecoder(torch.nn.Module):
    def __init__(
        self,
        ch=128,
        out_ch=3,
        ch_mult=(1, 2, 4, 4),
        num_res_blocks=2,
        resolution=256,
        z_channels=16,
        dtype=torch.float32,
        device=None,
    ):
        super().__init__()
        self.num_resolutions = len(ch_mult)
        self.num_res_blocks = num_res_blocks
        block_in = ch * ch_mult[self.num_resolutions - 1]
        curr_res = resolution // 2 ** (self.num_resolutions - 1)
        # z to block_in
        self.conv_in = torch.nn.Conv2d(z_channels, block_in, kernel_size=3, stride=1, padding=1, dtype=dtype, device=device)
        # middle
        self.mid = torch.nn.Module()
        self.mid.block_1 = ResnetBlock(in_channels=block_in, out_channels=block_in, dtype=dtype, device=device)
        self.mid.attn_1 = AttnBlock(block_in, dtype=dtype, device=device)
        self.mid.block_2 = ResnetBlock(in_channels=block_in, out_channels=block_in, dtype=dtype, device=device)
        # upsampling
        self.up = torch.nn.ModuleList()
        for i_level in reversed(range(self.num_resolutions)):
            block = torch.nn.ModuleList()
            block_out = ch * ch_mult[i_level]
            for i_block in range(self.num_res_blocks + 1):
                block.append(ResnetBlock(in_channels=block_in, out_channels=block_out, dtype=dtype, device=device))
                block_in = block_out
            up = torch.nn.Module()
            up.block = block
            if i_level != 0:
                up.upsample = Upsample(block_in, dtype=dtype, device=device)
                curr_res = curr_res * 2
            self.up.insert(0, up)  # prepend to get consistent order
        # end
        self.norm_out = Normalize(block_in, dtype=dtype, device=device)
        self.conv_out = torch.nn.Conv2d(block_in, out_ch, kernel_size=3, stride=1, padding=1, dtype=dtype, device=device)
        self.swish = torch.nn.SiLU(inplace=True)

    def forward(self, z):
        # z to block_in
        hidden = self.conv_in(z)
        # middle
        hidden = self.mid.block_1(hidden)
        hidden = self.mid.attn_1(hidden)
        hidden = self.mid.block_2(hidden)
        # upsampling
        for i_level in reversed(range(self.num_resolutions)):
            for i_block in range(self.num_res_blocks + 1):
                hidden = self.up[i_level].block[i_block](hidden)
            if i_level != 0:
                hidden = self.up[i_level].upsample(hidden)
        # end
        hidden = self.norm_out(hidden)
        hidden = self.swish(hidden)
        hidden = self.conv_out(hidden)
        return hidden


class SDVAE(torch.nn.Module):
    def __init__(self, dtype=torch.float32, device=None):
        super().__init__()
        self.encoder = VAEEncoder(dtype=dtype, device=device)
        self.decoder = VAEDecoder(dtype=dtype, device=device)

    @property
    def device(self):
        return next(self.parameters()).device

    @property
    def dtype(self):
        return next(self.parameters()).dtype

    # @torch.autocast("cuda", dtype=torch.float16)
    def decode(self, latent):
        return self.decoder(latent)

    # @torch.autocast("cuda", dtype=torch.float16)
    def encode(self, image):
        hidden = self.encoder(image)
        mean, logvar = torch.chunk(hidden, 2, dim=1)
        logvar = torch.clamp(logvar, -30.0, 20.0)
        std = torch.exp(0.5 * logvar)
        return mean + std * torch.randn_like(mean)

    @staticmethod
    def process_in(latent):
        return (latent - VAE_SHIFT_FACTOR) * VAE_SCALE_FACTOR

    @staticmethod
    def process_out(latent):
        return (latent / VAE_SCALE_FACTOR) + VAE_SHIFT_FACTOR


# endregion<|MERGE_RESOLUTION|>--- conflicted
+++ resolved
@@ -51,11 +51,7 @@
     pos_embed_max_size: int
     adm_in_channels: int
     qk_norm: Optional[str]
-<<<<<<< HEAD
-    x_block_self_attn_layers: List[int]
-=======
     x_block_self_attn_layers: list[int]
->>>>>>> 70a179e4
     context_embedder_in_features: int
     context_embedder_out_features: int
     model_type: str
@@ -700,10 +696,7 @@
         qk_norm: Optional[str] = None,
         x_block_self_attn_layers: Optional[list[int]] = [],
         qkv_bias: bool = True,
-<<<<<<< HEAD
-=======
         pos_emb_random_crop_rate: float = 0.0,
->>>>>>> 70a179e4
         model_type: str = "sd3m",
     ):
         super().__init__()
@@ -933,12 +926,9 @@
         t: (N,) tensor of diffusion timesteps
         y: (N, D) tensor of class labels
         """
-<<<<<<< HEAD
-=======
         pos_emb_random_crop = (
             False if self.pos_emb_random_crop_rate == 0.0 else torch.rand(1).item() < self.pos_emb_random_crop_rate
         )
->>>>>>> 70a179e4
 
         B, C, H, W = x.shape
         x = self.x_embedder(x) + self.cropped_pos_embed(H, W, device=x.device, random_crop=pos_emb_random_crop).to(dtype=x.dtype)
@@ -1020,10 +1010,7 @@
         depth=params.depth,
         mlp_ratio=4,
         qk_norm=params.qk_norm,
-<<<<<<< HEAD
-=======
         x_block_self_attn_layers=params.x_block_self_attn_layers,
->>>>>>> 70a179e4
         num_patches=params.num_patches,
         attn_mode=attn_mode,
         model_type=params.model_type,
