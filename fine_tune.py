--- conflicted
+++ resolved
@@ -274,11 +274,7 @@
             ds_model = deepspeed_utils.prepare_deepspeed_model(args, unet=unet, text_encoder=text_encoder)
         else:
             ds_model = deepspeed_utils.prepare_deepspeed_model(args, unet=unet)
-<<<<<<< HEAD
-        if args.optimizer_type.lower().endswith("schedulefree"):
-=======
         if args.optimizer_type.lower().endswith("schedulefree") or args.optimizer_schedulefree_wrapper:
->>>>>>> 7e8e4d6e
             ds_model, optimizer, train_dataloader = accelerator.prepare(
                 ds_model, optimizer, train_dataloader
             )
@@ -290,11 +286,7 @@
     else:
         # acceleratorがなんかよろしくやってくれるらしい
         if args.train_text_encoder:
-<<<<<<< HEAD
-            if args.optimizer_type.lower().endswith("schedulefree"):
-=======
             if args.optimizer_type.lower().endswith("schedulefree") or args.optimizer_schedulefree_wrapper:
->>>>>>> 7e8e4d6e
                 unet, text_encoder, optimizer, train_dataloader  = accelerator.prepare(
                     unet, text_encoder, optimizer, train_dataloader
                 )
@@ -303,11 +295,7 @@
                     unet, text_encoder, optimizer, train_dataloader, lr_scheduler
                 )
         else:
-<<<<<<< HEAD
-            if args.optimizer_type.lower().endswith("schedulefree"):
-=======
             if args.optimizer_type.lower().endswith("schedulefree") or args.optimizer_schedulefree_wrapper:
->>>>>>> 7e8e4d6e
                 unet, optimizer, train_dataloader = accelerator.prepare(unet, optimizer, train_dataloader)
             else:
                 unet, optimizer, train_dataloader, lr_scheduler = accelerator.prepare(unet, optimizer, train_dataloader, lr_scheduler)
@@ -383,11 +371,7 @@
             m.train()
 
         for step, batch in enumerate(train_dataloader):
-<<<<<<< HEAD
-            if (args.optimizer_type.lower().endswith("schedulefree")):
-=======
             if args.optimizer_type.lower().endswith("schedulefree") or args.optimizer_schedulefree_wrapper:
->>>>>>> 7e8e4d6e
                 optimizer.train()
             current_step.value = global_step
             with accelerator.accumulate(*training_models):
@@ -497,19 +481,11 @@
                         )
 
                 optimizer.step()
-<<<<<<< HEAD
-                if not args.optimizer_type.lower().endswith("schedulefree"):
-                    lr_scheduler.step()
-                optimizer.zero_grad(set_to_none=True)
-
-            if (args.optimizer_type.lower().endswith("schedulefree")):
-=======
                 if not (args.optimizer_type.lower().endswith("schedulefree") or args.optimizer_schedulefree_wrapper):
                     lr_scheduler.step()
                 optimizer.zero_grad(set_to_none=True)
 
             if args.optimizer_type.lower().endswith("schedulefree") or args.optimizer_schedulefree_wrapper:
->>>>>>> 7e8e4d6e
                 optimizer.eval()
 
             # Checks if the accelerator has performed an optimization step behind the scenes
