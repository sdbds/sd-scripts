--- conflicted
+++ resolved
@@ -254,11 +254,7 @@
         network.to(weight_dtype)
 
     # acceleratorがなんかよろしくやってくれるらしい
-<<<<<<< HEAD
-    if args.optimizer_type.lower().endswith("schedulefree"):
-=======
     if args.optimizer_type.lower().endswith("schedulefree") or args.optimizer_schedulefree_wrapper:
->>>>>>> 7e8e4d6e
         unet, network, optimizer, train_dataloader = accelerator.prepare(
             unet, network, optimizer, train_dataloader
         )
@@ -270,19 +266,11 @@
 
     if args.gradient_checkpointing:
         unet.train()  # according to TI example in Diffusers, train is required -> これオリジナルのU-Netしたので本当は外せる
-<<<<<<< HEAD
-        if (args.optimizer_type.lower().endswith("schedulefree")):
-            optimizer.train()
-    else:
-        unet.eval()
-        if (args.optimizer_type.lower().endswith("schedulefree")):
-=======
         if args.optimizer_type.lower().endswith("schedulefree") or args.optimizer_schedulefree_wrapper:
             optimizer.train()
     else:
         unet.eval()
         if args.optimizer_type.lower().endswith("schedulefree") or args.optimizer_schedulefree_wrapper:
->>>>>>> 7e8e4d6e
             optimizer.eval()
 
     network.prepare_grad_etc()
@@ -378,11 +366,7 @@
         network.on_epoch_start()  # train()
 
         for step, batch in enumerate(train_dataloader):
-<<<<<<< HEAD
-            if (args.optimizer_type.lower().endswith("schedulefree")):
-=======
             if args.optimizer_type.lower().endswith("schedulefree") or args.optimizer_schedulefree_wrapper:
->>>>>>> 7e8e4d6e
                 optimizer.train()
             current_step.value = global_step
             with accelerator.accumulate(network):
@@ -476,19 +460,11 @@
                     accelerator.clip_grad_norm_(params_to_clip, args.max_grad_norm)
 
                 optimizer.step()
-<<<<<<< HEAD
-                if not args.optimizer_type.lower().endswith("schedulefree"):
-                    lr_scheduler.step()
-                optimizer.zero_grad(set_to_none=True)
-
-            if (args.optimizer_type.lower().endswith("schedulefree")):
-=======
                 if not (args.optimizer_type.lower().endswith("schedulefree") or args.optimizer_schedulefree_wrapper):
                     lr_scheduler.step()
                 optimizer.zero_grad(set_to_none=True)
 
             if args.optimizer_type.lower().endswith("schedulefree") or args.optimizer_schedulefree_wrapper:
->>>>>>> 7e8e4d6e
                 optimizer.eval()
 
             # Checks if the accelerator has performed an optimization step behind the scenes
